--- conflicted
+++ resolved
@@ -164,7 +164,7 @@
     "artifacts: marks tests related to artifact handling and services",
     "api: marks tests related to the API",
     "tasks: marks tests related to task management",
-<<<<<<< HEAD
+    "builtin_artifact_embeds: marks tests related to the builtin_artifact_embeds",
     "projects: marks tests related to project management",
     "default_agent: marks tests related to default agent functionality",
     "crud: marks tests related to CRUD operations",
@@ -176,9 +176,6 @@
     "prompts: marks tests related to the prompts library feature",
     "versioning: marks tests related to version management",
     "search: marks tests related to search and filtering functionality",
-=======
-    "builtin_artifact_embeds: marks tests related to the builtin_artifact_embeds",
->>>>>>> 54a39db8
 
     # Agent Tools
     # Markers for the built-in agent tools.

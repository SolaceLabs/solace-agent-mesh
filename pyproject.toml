--- conflicted
+++ resolved
@@ -39,19 +39,12 @@
     "pytest~=8.3.1",
     "pytest-cov~=5.0.0",
     "pyperclip~=1.9.0",
-<<<<<<< HEAD
-    "solace-ai-connector @ git+https://github.com/SolaceDev/solace-ai-connector.git@hugo/ai-693/production-server",
-    "solace-ai-connector-web @ git+https://github.com/SolaceLabs/solace-ai-connector-web.git@hugo/ai-693/production-server",
-    "solace-ai-connector-rest @ git+https://github.com/SolaceLabs/solace-ai-connector-rest.git@hugo/ai-693/production-server",
-    "solace-ai-connector-slack~=0.0.1",
-=======
     "solace-ai-connector~=1.0.3",
     "solace-ai-connector[websocket]~=1.0.3",
     "solace-ai-connector[llm]~=1.0.3",
     "solace-ai-connector-web~=0.2.2",
     "solace-ai-connector-rest~=0.0.3",
     "solace-ai-connector-slack~=0.0.2",
->>>>>>> 5244e773
   ]
 
 [project.urls]

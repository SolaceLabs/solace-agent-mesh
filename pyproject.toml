--- conflicted
+++ resolved
@@ -34,11 +34,7 @@
     "pandas>=2.2.3",
     "numpy>=2.2.5",
     "plotly>=6.0.1",
-<<<<<<< HEAD
-    "kaleido~=0.2.1",
-=======
     "kaleido==0.2.1",
->>>>>>> 8a76ccbc
     "PyYAML>=6.0",
     "python-multipart>=0.0.7",
     "markitdown[all]==0.1.1",
@@ -124,17 +120,11 @@
 
 [tool.hatch.metadata]
 allow-direct-references = true
-<<<<<<< HEAD
-
-[tool.hatch.build.targets.wheel.force-include]
-"src" = "solace_agent_mesh/"
-=======
 
 [tool.hatch.build.targets.wheel]
 packages = ["src/solace_agent_mesh"]
 
 [tool.hatch.build.targets.wheel.force-include]
->>>>>>> 8a76ccbc
 "templates" = "solace_agent_mesh/templates"
 "cli" = "solace_agent_mesh/cli"
 "evaluation" = "solace_agent_mesh/evaluation"

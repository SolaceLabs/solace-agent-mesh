[build-system]
requires = ["hatchling"]
build-backend = "hatchling.build"

[project]
name = "solace-agent-mesh"
dynamic = ["version"]
description = "Solace Agent Mesh is an open-source framework for building event-driven, multi-agent AI systems where specialized agents collaborate on complex tasks."
readme = "README.md"
requires-python = ">=3.10.16"
license = { file = "LICENSE" }
authors = [
  { name="SolaceLabs", email="solacelabs@solace.com" },
]
classifiers = [
    "Programming Language :: Python :: 3",
    "Programming Language :: Python :: 3.11",
    "Programming Language :: Python :: 3.13",
    "License :: OSI Approved :: Apache Software License",
    "Operating System :: OS Independent",
    "Topic :: Software Development :: Libraries :: Application Frameworks",
]
dependencies = [
    "google-adk==1.7.0",
    "a2a-sdk[http-server]>=0.5.1",
    "pydantic>=2.0",
    "click~=8.1.7",
    "python-dotenv>=1.0",
    "google-genai>=1.16.0",
    "httpx>=0.25",
    "jwcrypto>=1.5",
    "python-jwt>=3.3",
    "asteval>=1.0.6",
    "pystache>=0.6.8",
    "pandas>=2.2.3",
    "numpy>=2.2.5",
    "plotly>=6.0.1",
    "kaleido==0.2.1",
    "PyYAML>=6.0",
    "python-multipart>=0.0.7",
    "markitdown[all]==0.1.1",
    "jmespath>=1.0.1",
    "mermaid-cli",
    "playwright>=1.54.0",
    "litellm>=1.19.0",
    "markdownify>=1.1.0",
    "beautifulsoup4>=4.12.0",
    "jsonpath-ng>=1.7.0",
    "pydub>=0.25.1",
    "asteval~=1.0.0",
    "toml~=0.10.2",
    "GitPython~=3.1.44",
    "Flask==3.0.3",
    "Flask-Cors>=5.0.0",
    "fastapi>=0.100",
    "uvicorn[standard]>=0.20",
    "sse-starlette>=1.6",
    "itsdangerous>=2.0",
    "solace-ai-connector~=1.1.8",
    "holidays>=0.24",
    "rouge~=1.0.1",
    "openai==1.99.9"
]

[project.optional-dependencies]
database = ["sqlalchemy>=2.0"]
gcs = ["google-cloud-storage>=2.0"]
vertex = ["google-cloud-aiplatform>=1.38"]
employee_tools = ["holidays>=0.24"]
cli = [
    "click>=8.0",
    "prompt-toolkit>=3.0",
    "rich>=13.0",
]

[tool.hatch.envs.default]
installer = "pip"
dependencies = [
    "pytest>=7.0",
    "pytest-asyncio>=0.20",
    "ruff",
    "solace-agent-mesh[database,cli,gcs,vertex,employee_tools]",
    "sam-test-infrastructure @ {root:uri}/tests/sam-test-infrastructure"
]

[tool.hatch.envs.hatch-test]
parallel = false
installer = "pip"
dependencies = [
    "pytest_asyncio",
    "pytest>=8.0.0",
    "pytest-mock>=3.0.0",
    "pytest-cov>=4.0.0",
    "pytest-xdist>=3.5.0",
    "pytest-httpx>=0.35.0",
<<<<<<< HEAD
    "jsonschema>=4.0.0"
=======
    "fastmcp",
>>>>>>> 6f7a1e9f
]
extra-dependencies = [
    "solace-agent-mesh[database,cli,gcs,vertex,employee_tools]",
    "sam-test-infrastructure @ {root:uri}/tests/sam-test-infrastructure"
]

[[tool.hatch.envs.hatch-test.matrix]]
python = ["3.10", "3.13"]

[tool.hatch.envs.hatch-test.scripts]
run = "pytest -m \"$(python3 ./tests/test_selector.py)\" {args}"
run-cov = "coverage run -m pytest -m \"$(python3 ./tests/test_selector.py)\" {args}"
cov-combine = "coverage combine"
cov-report = "coverage report"

[project.urls]
Homepage = "https://github.com/SolaceLabs/solace-agent-mesh"
Repository = "https://github.com/SolaceLabs/solace-agent-mesh"

[project.scripts]
solace-agent-mesh = "solace_agent_mesh.cli.main:cli"
sam = "solace_agent_mesh.cli.main:cli"

[tool.ruff]
line-length = 88
select = ["E", "W", "F", "I", "UP", "B", "C4", "SIM"]
ignore = ["E501"]

[tool.ruff.format]
quote-style = "double"

[tool.pytest.ini_options]
asyncio_mode = "auto"
asyncio_default_fixture_loop_scope = "function"
addopts = "--tb=short --strict-markers --disable-warnings -p pytest_asyncio"
python_files = ["test_*.py", "*_test.py", "tests.py"]
python_classes = ["Test*"]
python_functions = ["test_*"]
markers = [
    "all: marks all tests",
    "asyncio: marks tests as async (deselect with '-m \"not asyncio\"')",
    "default: marks tests that are basic or foundational",
    "stress: marks tests as stress tests (long-running, resource-intensive)",
    "long_soak: marks tests as very long-running soak tests for memory leak detection",

    # Core Components
    # Markers for the main components of the Solace Agent Mesh.
    "agent: marks tests related to the agent component",
    "common: marks tests related to the common component",
    "core_a2a: marks tests related to the core_a2a component",
    "gateway: marks tests related to the gateway component",

    # Common Components
    # Markers for sub-components within the 'common' directory.
    "middleware: marks tests related to the middleware component",
    "server: marks tests related to the server component",
    "services: marks tests related to the services",

    # Features
    # Markers for specific features.
    "callbacks: marks tests related to agent callbacks",
    "datapart: marks tests related to A2A DataPart objects",
    "delegation: marks tests related to agent delegation",
    "embeds: marks tests related to the embeds",
    "mcp: marks tests related to mcp",
    "notification: marks tests related to notifications",
    "task_cancellation: marks tests related to task cancellation",

    # Agent Tools
    # Markers for the built-in agent tools.
    "tools: marks tests related to the agent tools",
    "audio_tools: marks tests related to the audio_tools",
    "builtin_artifact_tools: marks tests related to the builtin_artifact_tools",
    "builtin_data_analysis_tools: marks tests related to the builtin_data_analysis_tools",
    "general_agent_tools: marks tests related to the general_agent_tools",
    "image_tools: marks tests related to the image_tools",
    "peer_agent_tool: marks tests related to the peer_agent_tool",
    "web_tools: marks tests related to the web_tools"
]

[tool.hatch.metadata]
allow-direct-references = true

[tool.hatch.build.targets.wheel]
packages = ["src/solace_agent_mesh"]

[tool.hatch.build.targets.wheel.force-include]
"templates" = "solace_agent_mesh/templates"
"cli" = "solace_agent_mesh/cli"
"evaluation" = "solace_agent_mesh/evaluation"
"config_portal/frontend/static" = "solace_agent_mesh/config_portal/frontend/static"
"config_portal/backend" = "solace_agent_mesh/config_portal/backend"
"config_portal/__init__.py" = "solace_agent_mesh/config_portal/__init__.py"
"client/webui/frontend/static" = "solace_agent_mesh/client/webui/frontend/static"
"docs/build" = "solace_agent_mesh/assets/docs"

[tool.hatch.build.targets.sdist.force-include]
"config_portal/frontend/static" = "/assets/config_portal"
"client/webui/frontend/static" = "/assets/client/webui"
"docs/build" = "/assets/docs"

[tool.hatch.build.targets.sdist.hooks.custom]
path = ".github/helper_scripts/build_frontend.py"

[tool.hatch.build.targets.wheel.hooks.custom]
path = ".github/helper_scripts/build_frontend.py"

[tool.hatch.version]
path = "cli/__init__.py"<|MERGE_RESOLUTION|>--- conflicted
+++ resolved
@@ -93,11 +93,8 @@
     "pytest-cov>=4.0.0",
     "pytest-xdist>=3.5.0",
     "pytest-httpx>=0.35.0",
-<<<<<<< HEAD
+    "fastmcp",
     "jsonschema>=4.0.0"
-=======
-    "fastmcp",
->>>>>>> 6f7a1e9f
 ]
 extra-dependencies = [
     "solace-agent-mesh[database,cli,gcs,vertex,employee_tools]",

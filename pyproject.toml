--- conflicted
+++ resolved
@@ -173,12 +173,9 @@
     "security: marks tests related to security and authorization",
     "error: marks tests related to error handling scenarios",
     "validation: marks tests related to input validation",
-<<<<<<< HEAD
     "prompts: marks tests related to the prompts library feature",
     "versioning: marks tests related to version management",
     "search: marks tests related to search and filtering functionality",
-=======
->>>>>>> 29d758c5
 
     # Agent Tools
     # Markers for the built-in agent tools.

[build-system]
requires = ["hatchling"]
build-backend = "hatchling.build"

[project]
name = "solace-agent-mesh"
dynamic = ["version"]
description = "Solace Agent Mesh is an open-source framework for building event-driven, multi-agent AI systems where specialized agents collaborate on complex tasks."
readme = "README.md"
requires-python = ">=3.10.16"
license = { file = "LICENSE" }
authors = [
  { name="SolaceLabs", email="solacelabs@solace.com" },
]
classifiers = [
    "Programming Language :: Python :: 3",
    "Programming Language :: Python :: 3.11",
    "Programming Language :: Python :: 3.13",
    "License :: OSI Approved :: Apache Software License",
    "Operating System :: OS Independent",
    "Topic :: Software Development :: Libraries :: Application Frameworks",
]
dependencies = [
    "google-adk==1.7.0",
    "a2a-sdk[http-server]==0.3.7",
    "pydantic==2.11.9",
    "click==8.1.8",
    "python-dotenv==1.1.1",
    "google-genai==1.39.0",
    "httpx==0.28.1",
    "jwcrypto==1.5.6",
    "python-jwt==4.1.0",
    "asteval==1.0.6",
    "pystache==0.6.8",
    "pandas==2.3.2",
    "numpy==2.2.6",
    "plotly==6.3.0",
    "kaleido==0.2.1",
    "PyYAML==6.0.2",
    "python-multipart==0.0.20",
    "markitdown[all]==0.1.1",
    "jmespath==1.0.1",
    "mermaid_cli==0.1.2",
    "playwright==1.55.0",
    "litellm==1.76.3",
    "markdownify==1.2.0",
    "beautifulsoup4==4.13.5",
    "jsonpath-ng==1.7.0",
    "pydub==0.25.1",
    "toml==0.10.2",
    "GitPython==3.1.45",
    "Flask==3.0.3",
    "flask-cors==6.0.1",
    "fastapi==0.117.1",
    "uvicorn[standard]==0.37.0",
    "sse-starlette==3.0.2",
    "itsdangerous==2.2.0",
    "solace_ai_connector==1.3.1",
    "holidays==0.81.0",
    "rouge==1.0.1",
    "SQLAlchemy==2.0.40",
    "alembic==1.16.5",
    "openai==1.99.9"
]

[project.optional-dependencies]
gcs = ["google-cloud-storage==2.19.0"]
s3 = ["boto3==1.40.37"]
vertex = ["google-cloud-aiplatform==1.120.0"]
employee_tools = ["holidays==0.81.0"]
postgresql = ["psycopg2-binary==2.9.10"]

[tool.hatch.envs.hatch-test]
parallel = false
installer = "uv"
dependencies = [
    "solace-agent-mesh[postgresql,gcs,vertex,employee_tools,s3]",
    "pytest-asyncio",
    "pytest>=8.0.0",
    "pytest-mock>=3.0.0",
    "pytest-cov>=4.0.0",
    "pytest-xdist>=3.5.0",
    "pytest-httpx>=0.35.0",
    "fastmcp",
    "httpx>=0.25",
    "respx",
    "ruff",
    "testcontainers",
    "aiosqlite",
    "psycopg2-binary",
    "asyncpg",
    "sam-test-infrastructure @ {root:uri}/tests/sam-test-infrastructure"
]
post-install-commands = [
  "playwright install"
]

[[tool.hatch.envs.hatch-test.matrix]]
python = ["3.10", "3.13"]

[tool.hatch.envs.hatch-test.scripts]
run = "pytest {args}"
run-cov = "coverage run -m pytest --cov=cli --cov=src {args}"
cov-combine = "coverage combine"
cov-report = "coverage report"


[project.urls]
Homepage = "https://github.com/SolaceLabs/solace-agent-mesh"
Repository = "https://github.com/SolaceLabs/solace-agent-mesh"

[project.scripts]
solace-agent-mesh = "solace_agent_mesh.cli.main:cli"
sam = "solace_agent_mesh.cli.main:cli"

[tool.ruff]
line-length = 88
select = ["E", "W", "F", "I", "UP", "B", "C4", "SIM"]
ignore = ["E501", "B008"]

[tool.ruff.format]
quote-style = "double"

[tool.pytest.ini_options]
asyncio_mode = "auto"
asyncio_default_fixture_loop_scope = "function"
addopts = "--tb=short --strict-markers --disable-warnings -p pytest_asyncio --ignore=tests/system"
testpaths = ["tests"]
pythonpath = [".", "src", "tests/sam-test-infrastructure/src"]
python_files = ["test_*.py", "*_test.py", "tests.py"]
python_classes = ["Test*"]
python_functions = ["test_*"]
markers = [
    "all: marks all tests",
    "asyncio: marks tests as async (deselect with '-m \"not asyncio\"')",
    "default: marks tests that are basic or foundational",
    "stress: marks tests as stress tests (long-running, resource-intensive)",
    "long_soak: marks tests as very long-running soak tests for memory leak detection",

    # Core Components
    # Markers for the main components of the Solace Agent Mesh.
    "agent: marks tests related to the agent component",
    "common: marks tests related to the common component",
    "core_a2a: marks tests related to the core_a2a component",
    "gateway: marks tests related to the gateway component",

    # Common Components
    # Markers for sub-components within the 'common' directory.
    "middleware: marks tests related to the middleware component",
    "server: marks tests related to the server component",
    "services: marks tests related to the services",

    # Features
    # Markers for specific features.
    "callbacks: marks tests related to agent callbacks",
    "datapart: marks tests related to A2A DataPart objects",
    "delegation: marks tests related to agent delegation",
    "embeds: marks tests related to the embeds",
    "mcp: marks tests related to mcp",
    "notification: marks tests related to notifications",
    "task_cancellation: marks tests related to task cancellation",
    "proxy: marks tests related to the A2A proxy functionality",
    "streaming: marks tests related to streaming messages",
    "artifacts: marks tests related to artifact handling and services",
    "api: marks tests related to the API",
    "tasks: marks tests related to task management",
<<<<<<< HEAD
    "projects: marks tests related to project management",
    "default_agent: marks tests related to default agent functionality",
    "crud: marks tests related to CRUD operations",
    "templates: marks tests related to template operations",
    "pagination: marks tests related to pagination functionality",
    "security: marks tests related to security and authorization",
    "error: marks tests related to error handling scenarios",
    "validation: marks tests related to input validation",
=======
    "builtin_artifact_embeds: marks tests related to the builtin_artifact_embeds",
>>>>>>> 54a39db8

    # Agent Tools
    # Markers for the built-in agent tools.
    "tools: marks tests related to the agent tools",
    "audio_tools: marks tests related to the audio_tools",
    "peer_tool: marks tests for calling peer agents",
    "builtin_artifact_tools: marks tests related to the builtin_artifact_tools",
    "builtin_data_analysis_tools: marks tests related to the builtin_data_analysis_tools",
    "general_agent_tools: marks tests related to the general_agent_tools",
    "image_tools: marks tests related to the image_tools",
    "peer_agent_tool: marks tests related to the peer_agent_tool",
    "web_tools: marks tests related to the web_tools",
    "dynamic_tools: marks tests related to the dynamic_tools",
    "auth: marks tests associated with authentication and authorization",
    "oauth: OAuth specific tests",
    "error_handling: Tests related to error handling and recovery",
    "cancellation: Tests related to task cancellation",
]

[tool.hatch.metadata]
allow-direct-references = true

[tool.hatch.build.targets.wheel]
packages = ["src/solace_agent_mesh"]

[tool.hatch.build.targets.wheel.force-include]
"templates" = "solace_agent_mesh/templates"
"cli" = "solace_agent_mesh/cli"
"evaluation" = "solace_agent_mesh/evaluation"
"config_portal/frontend/static" = "solace_agent_mesh/config_portal/frontend/static"
"config_portal/backend" = "solace_agent_mesh/config_portal/backend"
"config_portal/__init__.py" = "solace_agent_mesh/config_portal/__init__.py"
"client/webui/frontend/static" = "solace_agent_mesh/client/webui/frontend/static"
"docs/build" = "solace_agent_mesh/assets/docs"

[tool.hatch.build.targets.sdist.force-include]
"config_portal/frontend/static" = "/assets/config_portal"
"client/webui/frontend/static" = "/assets/client/webui"
"docs/build" = "/assets/docs"

[tool.hatch.build.targets.sdist.hooks.custom]
path = ".github/helper_scripts/build_frontend.py"

[tool.hatch.build.targets.wheel.hooks.custom]
path = ".github/helper_scripts/build_frontend.py"

[tool.hatch.version]
path = "cli/__init__.py"<|MERGE_RESOLUTION|>--- conflicted
+++ resolved
@@ -164,7 +164,7 @@
     "artifacts: marks tests related to artifact handling and services",
     "api: marks tests related to the API",
     "tasks: marks tests related to task management",
-<<<<<<< HEAD
+    "builtin_artifact_embeds: marks tests related to the builtin_artifact_embeds",
     "projects: marks tests related to project management",
     "default_agent: marks tests related to default agent functionality",
     "crud: marks tests related to CRUD operations",
@@ -173,9 +173,6 @@
     "security: marks tests related to security and authorization",
     "error: marks tests related to error handling scenarios",
     "validation: marks tests related to input validation",
-=======
-    "builtin_artifact_embeds: marks tests related to the builtin_artifact_embeds",
->>>>>>> 54a39db8
 
     # Agent Tools
     # Markers for the built-in agent tools.

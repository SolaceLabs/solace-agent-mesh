[build-system]
requires = ["hatchling"]
build-backend = "hatchling.build"

[project]
name = "solace-agent-mesh"
dynamic = ["version"]
description = "Solace Agent Mesh is an open-source framework for building event-driven, multi-agent AI systems where specialized agents collaborate on complex tasks."
readme = "README.md"
requires-python = ">=3.10.16"
license = { file = "LICENSE" }
authors = [
  { name="SolaceLabs", email="solacelabs@solace.com" },
]
classifiers = [
    "Programming Language :: Python :: 3",
    "Programming Language :: Python :: 3.11",
    "Programming Language :: Python :: 3.13",
    "License :: OSI Approved :: Apache Software License",
    "Operating System :: OS Independent",
    "Topic :: Software Development :: Libraries :: Application Frameworks",
]
dependencies = [
    "google-adk==1.7.0",
    "a2a-sdk[http-server]==0.3.7",
    "pydantic==2.11.9",
    "click==8.1.8",
    "python-dotenv==1.1.1",
    "google-genai==1.39.0",
    "httpx==0.28.1",
    "jwcrypto==1.5.6",
    "python-jwt==4.1.0",
    "asteval==1.0.6",
    "pystache==0.6.8",
    "python-liquid==2.1.0",
    "pandas==2.3.2",
    "numpy==2.2.6",
    "plotly==6.3.0",
    "kaleido==0.2.1",
    "PyYAML==6.0.2",
    "python-multipart==0.0.20",
    "markitdown[all]==0.1.1",
    "jmespath==1.0.1",
    "mermaid_cli==0.1.2",
    "playwright==1.55.0",
    "litellm==1.76.3",
    "markdownify==1.2.0",
    "beautifulsoup4==4.13.5",
    "jsonpath-ng==1.7.0",
    "pydub==0.25.1",
    "toml==0.10.2",
    "GitPython==3.1.45",
    "Flask==3.0.3",
    "flask-cors==6.0.1",
    "fastapi==0.120.1",
    "starlette==0.49.1",
    "uvicorn[standard]==0.37.0",
    "sse-starlette==3.0.2",
    "itsdangerous==2.2.0",
    "solace_ai_connector==3.0.1",
    "holidays==0.81.0",
    "rouge==1.0.1",
    "SQLAlchemy==2.0.40",
    "alembic==1.16.5",
    "openai==1.99.9",
<<<<<<< HEAD
    "rich==13.9.4",
    "prompt_toolkit==3.0.48"
=======
    "boto3==1.40.37",
    "psycopg2-binary==2.9.10",
    "azure-cognitiveservices-speech==1.41.1"
>>>>>>> 8527c063
]

[project.optional-dependencies]
gcs = ["google-cloud-storage==2.19.0"]
vertex = ["google-cloud-aiplatform==1.120.0"]
employee_tools = ["holidays==0.81.0"]

[tool.hatch.envs.hatch-test]
parallel = false
installer = "uv"
dependencies = [
    "solace-agent-mesh[gcs,vertex,employee_tools]",
    "pytest-asyncio",
    "pytest>=8.0.0",
    "pytest-mock>=3.0.0",
    "pytest-cov>=4.0.0",
    "pytest-xdist>=3.5.0",
    "pytest-httpx>=0.35.0",
    "fastmcp",
    "httpx>=0.25",
    "respx",
    "ruff",
    "testcontainers",
    "aiosqlite",
    "psycopg2-binary",
    "asyncpg",
    "sam-test-infrastructure @ {root:uri}/tests/sam-test-infrastructure"
]
post-install-commands = [
  "playwright install"
]

[[tool.hatch.envs.hatch-test.matrix]]
python = ["3.10", "3.13"]

[tool.hatch.envs.hatch-test.scripts]
run = "pytest {args}"
run-cov = "coverage run -m pytest --cov=cli --cov=src {args}"
cov-combine = "coverage combine"
cov-report = "coverage report"


[project.urls]
Homepage = "https://github.com/SolaceLabs/solace-agent-mesh"
Repository = "https://github.com/SolaceLabs/solace-agent-mesh"

[project.scripts]
solace-agent-mesh = "solace_agent_mesh.cli.main:cli"
sam = "solace_agent_mesh.cli.main:cli"

[tool.ruff]
line-length = 88
select = ["E", "W", "F", "I", "UP", "B", "C4", "SIM"]
ignore = ["E501", "B008"]

[tool.ruff.format]
quote-style = "double"

[tool.pytest.ini_options]
asyncio_mode = "auto"
asyncio_default_fixture_loop_scope = "function"
addopts = "--tb=short --strict-markers --disable-warnings -p pytest_asyncio --ignore=tests/system"
testpaths = ["tests"]
pythonpath = [".", "src", "tests/sam-test-infrastructure/src"]
python_files = ["test_*.py", "*_test.py", "tests.py"]
python_classes = ["Test*"]
python_functions = ["test_*"]
markers = [
    "all: marks all tests",
    "asyncio: marks tests as async (deselect with '-m \"not asyncio\"')",
    "default: marks tests that are basic or foundational",
    "stress: marks tests as stress tests (long-running, resource-intensive)",
    "long_soak: marks tests as very long-running soak tests for memory leak detection",

    # Core Components
    # Markers for the main components of the Solace Agent Mesh.
    "agent: marks tests related to the agent component",
    "common: marks tests related to the common component",
    "core_a2a: marks tests related to the core_a2a component",
    "gateway: marks tests related to the gateway component",

    # Common Components
    # Markers for sub-components within the 'common' directory.
    "middleware: marks tests related to the middleware component",
    "server: marks tests related to the server component",
    "services: marks tests related to the services",

    # Features
    # Markers for specific features.
    "callbacks: marks tests related to agent callbacks",
    "datapart: marks tests related to A2A DataPart objects",
    "delegation: marks tests related to agent delegation",
    "embeds: marks tests related to the embeds",
    "mcp: marks tests related to mcp",
    "notification: marks tests related to notifications",
    "task_cancellation: marks tests related to task cancellation",
    "proxy: marks tests related to the A2A proxy functionality",
    "streaming: marks tests related to streaming messages",
    "artifacts: marks tests related to artifact handling and services",
    "api: marks tests related to the API",
    "tasks: marks tests related to task management",
    "builtin_artifact_embeds: marks tests related to the builtin_artifact_embeds",
    "projects: marks tests related to project management",
    "default_agent: marks tests related to default agent functionality",
    "crud: marks tests related to CRUD operations",
    "templates: marks tests related to template operations",
    "pagination: marks tests related to pagination functionality",
    "security: marks tests related to security and authorization",
    "error: marks tests related to error handling scenarios",
    "validation: marks tests related to input validation",
    "prompts: marks tests related to the prompts library feature",
    "versioning: marks tests related to version management",
    "search: marks tests related to search and filtering functionality",

    # Agent Tools
    # Markers for the built-in agent tools.
    "tools: marks tests related to the agent tools",
    "audio_tools: marks tests related to the audio_tools",
    "peer_tool: marks tests for calling peer agents",
    "builtin_artifact_tools: marks tests related to the builtin_artifact_tools",
    "builtin_data_analysis_tools: marks tests related to the builtin_data_analysis_tools",
    "general_agent_tools: marks tests related to the general_agent_tools",
    "image_tools: marks tests related to the image_tools",
    "peer_agent_tool: marks tests related to the peer_agent_tool",
    "web_tools: marks tests related to the web_tools",
    "dynamic_tools: marks tests related to the dynamic_tools",
    "auth: marks tests associated with authentication and authorization",
    "oauth: OAuth specific tests",
    "error_handling: Tests related to error handling and recovery",
    "cancellation: Tests related to task cancellation",
    "headers: marks tests related to HTTP header handling",
    "agent_card: marks tests related to agent card fetching and discovery",
    "url: marks tests related to URL handling and routing",
    "task: marks tests related to task invocation",
]

[tool.hatch.metadata]
allow-direct-references = true

[tool.hatch.build.targets.wheel]
packages = ["src/solace_agent_mesh"]

[tool.hatch.build.targets.wheel.force-include]
"templates" = "solace_agent_mesh/templates"
"cli" = "solace_agent_mesh/cli"
"evaluation" = "solace_agent_mesh/evaluation"
"config_portal/frontend/static" = "solace_agent_mesh/config_portal/frontend/static"
"config_portal/backend" = "solace_agent_mesh/config_portal/backend"
"config_portal/__init__.py" = "solace_agent_mesh/config_portal/__init__.py"
"client/webui/frontend/static" = "solace_agent_mesh/client/webui/frontend/static"
"docs/build" = "solace_agent_mesh/assets/docs"

[tool.hatch.build.targets.sdist.force-include]
"config_portal/frontend/static" = "/assets/config_portal"
"client/webui/frontend/static" = "/assets/client/webui"
"docs/build" = "/assets/docs"

[tool.hatch.build.targets.sdist.hooks.custom]
path = ".github/helper_scripts/build_frontend.py"

[tool.hatch.build.targets.wheel.hooks.custom]
path = ".github/helper_scripts/build_frontend.py"

[tool.hatch.version]
path = "cli/__init__.py"<|MERGE_RESOLUTION|>--- conflicted
+++ resolved
@@ -63,14 +63,11 @@
     "SQLAlchemy==2.0.40",
     "alembic==1.16.5",
     "openai==1.99.9",
-<<<<<<< HEAD
     "rich==13.9.4",
-    "prompt_toolkit==3.0.48"
-=======
+    "prompt_toolkit==3.0.48",
     "boto3==1.40.37",
     "psycopg2-binary==2.9.10",
     "azure-cognitiveservices-speech==1.41.1"
->>>>>>> 8527c063
 ]
 
 [project.optional-dependencies]

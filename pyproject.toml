--- conflicted
+++ resolved
@@ -64,33 +64,11 @@
 ]
 
 [project.optional-dependencies]
-<<<<<<< HEAD
-gcs = ["google-cloud-storage>=2.0"]
-s3 = ["boto3>=1.35.0,<2.0"]
-vertex = ["google-cloud-aiplatform>=1.38"]
-employee_tools = ["holidays>=0.24"]
-cli = [
-    "click>=8.0",
-    "prompt-toolkit>=3.0",
-    "rich>=13.0",
-]
-
-[tool.hatch.envs.default]
-installer = "pip"
-dependencies = [
-    "pytest>=7.0",
-    "pytest-asyncio>=0.20",
-    "ruff",
-    "solace-agent-mesh[database,cli,gcs,vertex,employee_tools,postgresql,s3]",
-    "sam-test-infrastructure @ {root:uri}/tests/sam-test-infrastructure"
-]
-=======
 gcs = ["google-cloud-storage==2.19.0"]
 s3 = ["boto3==1.40.37"]
 vertex = ["google-cloud-aiplatform==1.120.0"]
 employee_tools = ["holidays==0.81.0"]
 postgresql = ["psycopg2-binary==2.9.10"]
->>>>>>> 91ae58a4
 
 [tool.hatch.envs.hatch-test]
 parallel = false

{
    // Use IntelliSense to learn about possible attributes.
    // Hover to view descriptions of existing attributes.
    // For more information, visit: https://go.microsoft.com/fwlink/?linkid=830387
    "version": "0.2.0",
    "configurations": [
        {
            "name": "SAM",
            "type": "debugpy",
            "request": "launch",
            "module": "solace_ai_connector.main",
            "console": "integratedTerminal",
            "args": "--envfile .env examples/a2a_orchestrator.yaml examples/a2a_agents.yaml examples/webui_backend.yaml",
            "justMyCode": false,
        },
        {
            "name": "SAM (test)",
            "type": "debugpy",
            "request": "launch",
            "module": "solace_ai_connector.main",
            "console": "integratedTerminal",
            "args": "--envfile .env examples/a2a_orchestrator.yaml examples/a2a_agents.yaml examples/webui_backend.yaml examples/test_agent.yaml examples/a2a_multimodal.yaml",
            "justMyCode": false,
        },
        {
            "name": "SAM (simple)",
            "type": "debugpy",
            "request": "launch",
            "module": "solace_ai_connector.main",
            "console": "integratedTerminal",
            "args": "--envfile .env examples/a2a_orchestrator.yaml examples/webui_backend.yaml examples/test_agent.yaml",
            "justMyCode": false,
        },
        {
            "name": "SAM (with REST)",
            "type": "debugpy",
            "request": "launch",
            "module": "solace_ai_connector.main",
            "console": "integratedTerminal",
            "args": "--envfile .env examples/a2a_orchestrator.yaml examples/a2a_agents.yaml examples/webui_backend.yaml examples/rest_gateway_example.yaml examples/test_agent.yaml examples/a2a_multimodal.yaml",
            "justMyCode": false,
        },
        {
            "name": "Employee",
            "type": "debugpy",
            "request": "launch",
            "module": "solace_ai_connector.main",
            "console": "integratedTerminal",
            "args": "--envfile .env examples/employee.yaml examples/webui_backend.yaml ",
            "justMyCode": false,
        },
        {
            "name": "Multimodal Agent (With UI)",
            "type": "debugpy",
            "request": "launch",
            "module": "solace_ai_connector.main",
            "console": "integratedTerminal",
            "args": "--envfile .env examples/a2a_multimodal.yaml examples/webui_backend.yaml ",
            "justMyCode": false,
        },
        {
            "name": "Orchestrator",
            "type": "debugpy",
            "request": "launch",
            "module": "solace_ai_connector.main",
            "console": "integratedTerminal",
            "args": "--envfile .env examples/a2a_orchestrator.yaml",
            "justMyCode": false,
        },
        {
            "name": "Agents",
            "type": "debugpy",
            "request": "launch",
            "module": "solace_ai_connector.main",
            "console": "integratedTerminal",
            "args": "--envfile .env examples/a2a_agents.yaml",
            "justMyCode": false,
        },
        {
            "name": "MCP examples",
            "type": "debugpy",
            "request": "launch",
            "module": "solace_ai_connector.main",
            "console": "integratedTerminal",
            "args": "--envfile .env examples/a2a_mcp_example.yaml",
            "justMyCode": false,
        },
        {
            "name": "Slack",
            "type": "debugpy",
            "request": "launch",
            "module": "solace_ai_connector.main",
            "console": "integratedTerminal",
            "args": "--envfile .env examples/slack_gateway_example.yaml",
            "justMyCode": false,
        },
        {
            "name": "Webhook Gateway",
            "type": "debugpy",
            "request": "launch",
            "module": "solace_ai_connector.main",
            "console": "integratedTerminal",
            "args": "--envfile .env examples/webhook_gateway_example.yaml",
            "justMyCode": false,
        },
        {
            "name": "WebUI",
            "type": "debugpy",
            "request": "launch",
            "module": "solace_ai_connector.main",
            "console": "integratedTerminal",
            "args": "--envfile .env examples/webui_backend.yaml",
            "justMyCode": false,
        },
        {
            "name": "Full",
            "type": "debugpy",
            "request": "launch",
            "module": "solace_ai_connector.main",
            "console": "integratedTerminal",
            "args": "--envfile .env examples/a2a_orchestrator.yaml examples/a2a_agents.yaml examples/webui_backend.yaml",
            "justMyCode": false,
        },
        {
            "name": "Minimal",
            "type": "debugpy",
            "request": "launch",
            "module": "solace_ai_connector.main",
            "console": "integratedTerminal",
            "args": "--envfile .env examples/a2a_host_example.yaml examples/webui_backend.yaml",
            "justMyCode": false,
        },
        {
            "name": "Playwrite",
            "type": "debugpy",
            "request": "launch",
            "module": "solace_ai_connector.main",
            "console": "integratedTerminal",
            "args": "--envfile .env examples/a2a_mcp_example.yaml examples/webui_backend.yaml",
            "justMyCode": false,
        },
        {
            "name": "EM Gateway",
            "type": "debugpy",
            "request": "launch",
            "module": "solace_ai_connector.main",
            "console": "integratedTerminal",
            "args": "--envfile .env examples/sam_em_gateway.yaml examples/a2a_multimodal.yaml examples/a2a_orchestrator.yaml examples/webui_backend.yaml",
            "justMyCode": false,
        },
        {
            "name": "CLI",
            "type": "debugpy",
            "request": "launch",
            "module": "src.tools.a2a_cli_client.main",
            "console": "integratedTerminal",
            "args": "--env-file .env",
            "justMyCode": false,
        },
        {
            "name": "Python: Debug Tests",
            "type": "debugpy",
            "request": "launch",
            "program": "${file}",
            "purpose": [
                "debug-test"
            ],
            "console": "integratedTerminal",
<<<<<<< HEAD
            "justMyCode": false
=======
            "env": {
                "PYTHONPATH": "${workspaceFolder}"
            },
            "subProcess": true
        },
        {
            "name": "Python: Pytest (specific test)",
            "type": "debugpy",
            "request": "launch",
            "module": "pytest",
            "args": [
                "tests/integration/scenarios_declarative/test_declarative_runner.py::test_declarative_scenario[embeds/late/test_ac_template_missing_template_file]"
            ],
            "justMyCode": false,
            "console": "integratedTerminal",
            "env": {
                "PYTHONPATH": "${workspaceFolder}"
            }
        },
        {
            "name": "Debug Declarative Test",
            "type": "debugpy",
            "request": "launch",
            "module": "pytest",
            "args": [
                "tests/integration/scenarios_declarative/test_declarative_runner.py::test_declarative_scenario[${input:declarativeTestPath}]",
                "-vv"
            ],
            "console": "integratedTerminal",
            "justMyCode": false
        },
        {
            "name": "Debug Programmatic Test",
            "type": "debugpy",
            "request": "launch",
            "module": "pytest",
            "args": [
                "tests/integration/scenarios_programmatic/${input:programmaticTestPath}",
                "-vv"
            ],
            "console": "integratedTerminal",
            "justMyCode": false
        }
    ],
    "inputs": [
        {
            "id": "declarativeTestPath",
            "description": "Enter the test case path (e.g., builtin_artifact_tools/list_artifacts/test_list_artifacts_empty)",
            "default": "builtin_artifact_tools/list_artifacts/test_list_artifacts_empty",
            "type": "promptString"
        },
        {
            "id": "programmaticTestPath",
            "description": "Enter the test path name (e.g., test_basic_flows.py)",
            "default": "test_basic_flows.py",
            "type": "promptString"
>>>>>>> 8d161c9b
        }
    ]
}<|MERGE_RESOLUTION|>--- conflicted
+++ resolved
@@ -166,13 +166,7 @@
                 "debug-test"
             ],
             "console": "integratedTerminal",
-<<<<<<< HEAD
             "justMyCode": false
-=======
-            "env": {
-                "PYTHONPATH": "${workspaceFolder}"
-            },
-            "subProcess": true
         },
         {
             "name": "Python: Pytest (specific test)",
@@ -225,7 +219,6 @@
             "description": "Enter the test path name (e.g., test_basic_flows.py)",
             "default": "test_basic_flows.py",
             "type": "promptString"
->>>>>>> 8d161c9b
         }
     ]
 }
--- conflicted
+++ resolved
@@ -11,11 +11,7 @@
             "module": "solace_agent_mesh.cli.main",
             "python": "${workspaceFolder}/.venv/bin/python",
             "console": "integratedTerminal",
-<<<<<<< HEAD
-            "args": "run examples/agents/orchestrator_example.yaml examples/agents/a2a_agents_example.yaml examples/gateways/webui_gateway_example.yaml",
-=======
-            "args": "--envfile .env examples/agents/orchestrator_example.yaml examples/agents/a2a_agents_example.yaml examples/gateways/webui_gateway_example.yaml examples/services/platform_service_example.yaml",
->>>>>>> 9be6b57e
+            "args": "run examples/agents/orchestrator_example.yaml examples/agents/a2a_agents_example.yaml examples/gateways/webui_gateway_example.yaml examples/services/platform_service_example.yaml",
             "justMyCode": false,
             "env": {
                 "LOGGING_CONFIG_PATH": "${workspaceFolder}/preset/logging_config.yaml"
@@ -84,11 +80,7 @@
             "request": "launch",
             "module": "solace_agent_mesh.cli.main",
             "console": "integratedTerminal",
-<<<<<<< HEAD
-            "args": "run examples/agents/orchestrator_example.yaml examples/gateways/webui_gateway_example.yaml examples/agents/test_agent_example.yaml",
-=======
-            "args": "--envfile .env examples/agents/orchestrator_example.yaml examples/gateways/webui_gateway_example.yaml examples/agents/test_agent_example.yaml examples/services/platform_service_example.yaml",
->>>>>>> 9be6b57e
+            "args": "run examples/agents/orchestrator_example.yaml examples/gateways/webui_gateway_example.yaml examples/agents/test_agent_example.yaml examples/services/platform_service_example.yaml",
             "justMyCode": false,
             "env": {
                 "LOGGING_CONFIG_PATH": "${workspaceFolder}/preset/logging_config.yaml"

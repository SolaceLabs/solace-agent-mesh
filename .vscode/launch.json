{
    // Use IntelliSense to learn about possible attributes.
    // Hover to view descriptions of existing attributes.
    // For more information, visit: https://go.microsoft.com/fwlink/?linkid=830387
    "version": "0.2.0",
    "configurations": [
        {
            "name": "SAM",
            "type": "debugpy",
            "request": "launch",
            "module": "solace_ai_connector.main",
            "console": "integratedTerminal",
            "args": "--envfile .env examples/agents/orchestrator_example.yaml examples/agents/a2a_agents_example.yaml examples/gateways/webui_example.yaml",
            "justMyCode": false,
            "env": {
                "LOGGING_CONFIG_PATH": "${workspaceFolder}/preset/logging_config.ini"
            }
        },
        {
            "name": "SAM (test)",
            "type": "debugpy",
            "request": "launch",
            "module": "solace_ai_connector.main",
            "console": "integratedTerminal",
            "args": "--envfile .env examples/agents/orchestrator_example.yaml examples/agents/a2a_agents_example.yaml examples/gateways/webui_example.yaml examples/agents/test_agent.yaml examples/agents/a2a_multimodal_example.yaml",
            "justMyCode": false,
            "env": {
                "LOGGING_CONFIG_PATH": "${workspaceFolder}/preset/logging_config.ini"
            }
        },
        {
<<<<<<< HEAD
            "name": "SAM (a2a-proxy)",
=======
            "name": "SAM (preset)",
>>>>>>> ebc5515a
            "type": "debugpy",
            "request": "launch",
            "module": "solace_ai_connector.main",
            "console": "integratedTerminal",
<<<<<<< HEAD
            "args": "--envfile .env examples/agents/orchestrator_example.yaml examples/gateways/webui_example.yaml examples/agents/test_agent.yaml examples/a2a_proxy.yaml",
=======
            "args": "--envfile .env preset/agents/basic/main_orchestrator.yaml preset/agents/basic/webui.yaml preset/agents/markitdown_agents.yaml preset/agents/mermaid_agents.yaml preset/agents/web_agents.yaml",
>>>>>>> ebc5515a
            "justMyCode": false,
            "env": {
                "LOGGING_CONFIG_PATH": "${workspaceFolder}/preset/logging_config.ini"
            }
        },
        {
            "name": "SAM (test with event-mesh-gateway)",
            "type": "debugpy",
            "request": "launch",
            "module": "solace_ai_connector.main",
            "console": "integratedTerminal",
            "args": "--envfile .env examples/slack.yaml examples/event-mesh-gateway.yaml examples/a2a_orchestrator.yaml examples/a2a_agents.yaml examples/webui_backend.yaml examples/test_agent.yaml examples/a2a_multimodal.yaml",
            "justMyCode": false,
        },
        {
            "name": "SAM (simple)",
            "type": "debugpy",
            "request": "launch",
            "module": "solace_ai_connector.main",
            "console": "integratedTerminal",
            "args": "--envfile .env examples/agents/orchestrator_example.yaml examples/gateways/webui_example.yaml examples/agents/test_agent.yaml",
            "justMyCode": false,
            "env": {
                "LOGGING_CONFIG_PATH": "${workspaceFolder}/preset/logging_config.ini"
            }
        },
        {
            "name": "SAM (with REST)",
            "type": "debugpy",
            "request": "launch",
            "module": "solace_ai_connector.main",
            "console": "integratedTerminal",
            "args": "--envfile .env examples/agents/orchestrator_example.yaml examples/agents/a2a_agents_example.yaml examples/gateways/webui_example.yaml examples/gateways/rest_gateway_example.yaml examples/agents/test_agent.yaml examples/agents/a2a_multimodal_example.yaml",
            "justMyCode": false,
            "env": {
                "LOGGING_CONFIG_PATH": "${workspaceFolder}/preset/logging_config.ini"
            }
        },
        {
            "name": "Multimodal Agent (With UI)",
            "type": "debugpy",
            "request": "launch",
            "module": "solace_ai_connector.main",
            "console": "integratedTerminal",
            "args": "--envfile .env examples/agents/a2a_multimodal_example.yaml examples/gateways/webui_example.yaml ",
            "justMyCode": false,
            "env": {
                "LOGGING_CONFIG_PATH": "${workspaceFolder}/preset/logging_config.ini"
            }
        },
        {
            "name": "Orchestrator",
            "type": "debugpy",
            "request": "launch",
            "module": "solace_ai_connector.main",
            "console": "integratedTerminal",
            "args": "--envfile .env examples/agents/orchestrator_example.yaml",
            "justMyCode": false,
            "env": {
                "LOGGING_CONFIG_PATH": "${workspaceFolder}/preset/logging_config.ini"
            }
        },
        {
            "name": "Agents",
            "type": "debugpy",
            "request": "launch",
            "module": "solace_ai_connector.main",
            "console": "integratedTerminal",
            "args": "--envfile .env examples/agents/a2a_agents_example.yaml",
            "justMyCode": false,
            "env": {
                "LOGGING_CONFIG_PATH": "${workspaceFolder}/preset/logging_config.ini"
            }
        },
        {
            "name": "MCP examples",
            "type": "debugpy",
            "request": "launch",
            "module": "solace_ai_connector.main",
            "console": "integratedTerminal",
            "args": "--envfile .env examples/agents/a2a_mcp_example.yaml",
            "justMyCode": false,
            "env": {
                "LOGGING_CONFIG_PATH": "${workspaceFolder}/preset/logging_config.ini"
            }
        },
        {
            "name": "Slack",
            "type": "debugpy",
            "request": "launch",
            "module": "solace_ai_connector.main",
            "console": "integratedTerminal",
            "args": "--envfile .env examples/gateways/slack_gateway_example.yaml",
            "justMyCode": false,
            "env": {
                "LOGGING_CONFIG_PATH": "${workspaceFolder}/preset/logging_config.ini"
            }
        },
        {
            "name": "Webhook Gateway",
            "type": "debugpy",
            "request": "launch",
            "module": "solace_ai_connector.main",
            "console": "integratedTerminal",
            "args": "--envfile .env examples/gateways/webhook_gateway_example.yaml",
            "justMyCode": false,
            "env": {
                "LOGGING_CONFIG_PATH": "${workspaceFolder}/preset/logging_config.ini"
            }
        },
        {
            "name": "WebUI",
            "type": "debugpy",
            "request": "launch",
            "module": "solace_ai_connector.main",
            "console": "integratedTerminal",
            "args": "--envfile .env examples/gateways/webui_example.yaml",
            "justMyCode": false,
            "env": {
                "LOGGING_CONFIG_PATH": "${workspaceFolder}/preset/logging_config.ini"
            }
        },
        {
            "name": "Full",
            "type": "debugpy",
            "request": "launch",
            "module": "solace_ai_connector.main",
            "console": "integratedTerminal",
            "args": "--envfile .env examples/agents/orchestrator_example.yaml examples/agents/a2a_agents_example.yaml examples/gateways/webui_example.yaml",
            "justMyCode": false,
            "env": {
                "LOGGING_CONFIG_PATH": "${workspaceFolder}/preset/logging_config.ini"
            }
        },
        {
            "name": "Minimal",
            "type": "debugpy",
            "request": "launch",
            "module": "solace_ai_connector.main",
            "console": "integratedTerminal",
            "args": "--envfile .env examples/agents/a2a_host_example.yaml examples/gateways/webui_example.yaml",
            "justMyCode": false,
            "env": {
                "LOGGING_CONFIG_PATH": "${workspaceFolder}/preset/logging_config.ini"
            }
        },
        {
            "name": "Playwrite",
            "type": "debugpy",
            "request": "launch",
            "module": "solace_ai_connector.main",
            "console": "integratedTerminal",
            "args": "--envfile .env examples/agents/a2a_mcp_example.yaml examples/gateways/webui_example.yaml",
            "justMyCode": false,
            "env": {
                "LOGGING_CONFIG_PATH": "${workspaceFolder}/preset/logging_config.ini"
            }
        },
        {
            "name": "EM Gateway",
            "type": "debugpy",
            "request": "launch",
            "module": "solace_ai_connector.main",
            "console": "integratedTerminal",
            "args": "--envfile .env examples/gateways/sam_em_gateway.yaml examples/agents/a2a_multimodal_example.yaml examples/agents/orchestrator_example.yaml examples/gateways/webui_example.yaml",
            "justMyCode": false,
            "env": {
                "LOGGING_CONFIG_PATH": "${workspaceFolder}/preset/logging_config.ini"
            }
        },
        {
            "name": "CLI",
            "type": "debugpy",
            "request": "launch",
            "module": "src.tools.a2a_cli_client.main",
            "console": "integratedTerminal",
            "args": "--env-file .env",
            "justMyCode": false,
            "env": {
                "LOGGING_CONFIG_PATH": "${workspaceFolder}/preset/logging_config.ini"
            }
        },
        {
            "name": "Python: Debug Tests",
            "type": "debugpy",
            "request": "launch",
            "program": "${file}",
            "purpose": [
                "debug-test"
            ],
            "console": "integratedTerminal",
            "justMyCode": false
        },
        {
            "name": "Python: Pytest (specific test)",
            "type": "debugpy",
            "request": "launch",
            "module": "pytest",
            "args": [
                "tests/integration/scenarios_declarative/test_declarative_runner.py::test_declarative_scenario[embeds/late/test_ac_template_missing_template_file]"
            ],
            "justMyCode": false,
            "console": "integratedTerminal",
            "env": {
                "PYTHONPATH": "${workspaceFolder}"
            }
        },
        {
            "name": "Debug Declarative Test",
            "type": "debugpy",
            "request": "launch",
            "module": "pytest",
            "args": [
                "tests/integration/scenarios_declarative/test_declarative_runner.py::test_declarative_scenario[${input:declarativeTestPath}]",
                "-vv"
            ],
            "console": "integratedTerminal",
            "justMyCode": false
        },
        {
            "name": "Debug Programmatic Test",
            "type": "debugpy",
            "request": "launch",
            "module": "pytest",
            "args": [
                "tests/integration/scenarios_programmatic/${input:programmaticTestPath}",
                "-vv"
            ],
            "console": "integratedTerminal",
            "justMyCode": false
        }
    ],
    "inputs": [
        {
            "id": "declarativeTestPath",
            "description": "Enter the test case path (e.g., builtin_artifact_tools/list_artifacts/test_list_artifacts_empty)",
            "default": "builtin_artifact_tools/list_artifacts/test_list_artifacts_empty",
            "type": "promptString"
        },
        {
            "id": "programmaticTestPath",
            "description": "Enter the test path name (e.g., test_basic_flows.py)",
            "default": "test_basic_flows.py",
            "type": "promptString"
        }
    ]
}<|MERGE_RESOLUTION|>--- conflicted
+++ resolved
@@ -29,20 +29,24 @@
             }
         },
         {
-<<<<<<< HEAD
+            "name": "SAM (preset)",
+            "type": "debugpy",
+            "request": "launch",
+            "module": "solace_ai_connector.main",
+            "console": "integratedTerminal",
+            "args": "--envfile .env preset/agents/basic/main_orchestrator.yaml preset/agents/basic/webui.yaml preset/agents/markitdown_agents.yaml preset/agents/mermaid_agents.yaml preset/agents/web_agents.yaml",
+            "justMyCode": false,
+            "env": {
+                "LOGGING_CONFIG_PATH": "${workspaceFolder}/preset/logging_config.ini"
+            }
+        },
+        {
             "name": "SAM (a2a-proxy)",
-=======
-            "name": "SAM (preset)",
->>>>>>> ebc5515a
-            "type": "debugpy",
-            "request": "launch",
-            "module": "solace_ai_connector.main",
-            "console": "integratedTerminal",
-<<<<<<< HEAD
+            "type": "debugpy",
+            "request": "launch",
+            "module": "solace_ai_connector.main",
+            "console": "integratedTerminal",
             "args": "--envfile .env examples/agents/orchestrator_example.yaml examples/gateways/webui_example.yaml examples/agents/test_agent.yaml examples/a2a_proxy.yaml",
-=======
-            "args": "--envfile .env preset/agents/basic/main_orchestrator.yaml preset/agents/basic/webui.yaml preset/agents/markitdown_agents.yaml preset/agents/mermaid_agents.yaml preset/agents/web_agents.yaml",
->>>>>>> ebc5515a
             "justMyCode": false,
             "env": {
                 "LOGGING_CONFIG_PATH": "${workspaceFolder}/preset/logging_config.ini"

# Byte-compiled / optimized / DLL files
__pycache__/
*.py[cod]
*$py.class
.aider
.aider*
*.aider
*.a2a*
*.jsonl


# C extensions
*.so

# Distribution / packaging
.Python
build/
develop-eggs/
dist/
downloads/
eggs/
.eggs/
src/lib/
lib64/
parts/
sdist/
var/
wheels/
share/python-wheels/
*.egg-info/
.installed.cfg
*.egg
MANIFEST
.DS_Store

*.manifest
*.spec

# Installer logs
pip-log.txt
pip-delete-this-directory.txt

# Unit test / coverage reports
htmlcov/
.tox/
.nox/
.coverage
.coverage.*
.cache
nosetests.xml
coverage.xml
*.cover
*.py,cover
.hypothesis/
.pytest_cache/
cover/

# Translations
*.mo
*.pot
*.db

# Django stuff:
*.log
local_settings.py
db.sqlite3
db.sqlite3-journal

# Flask stuff:
instance/
.webassets-cache

# Scrapy stuff:
.scrapy

# Sphinx documentation
docs/_build/

# PyBuilder
.pybuilder/
target/

# Jupyter Notebook
.ipynb_checkpoints

# IPython
profile_default/
ipython_config.py

.pdm.toml
.pdm-python
.pdm-build/

__pypackages__/

# Celery stuff
celerybeat-schedule
celerybeat.pid

# SageMath parsed files
*.sage.py

# Environments
.env*
.venv*
env/
venv/
ENV/
env.bak/
venv.bak/
.vscode/settings.json

# Spyder project settings
.spyderproject
.spyproject

# Rope project settings
.ropeproject

# mkdocs documentation
/site

# mypy
.mypy_cache/
.dmypy.json
dmypy.json

# Pyre type checker
.pyre/

# pytype static type analyzer
.pytype/

# Cython debug symbols
cython_debug/

# Ruff stuff:
.ruff_cache/

# PyPI configuration file
.pypirc
tmp
.sam 

# VS Code
.history
evaluation/results/
tests/integration/reports/
<<<<<<< HEAD

# Node
node_modules/
my-dev-project
.roo
=======

# Node
node_modules/
my-dev-project
.roo

# workaround requirements.txt not working in ci
requirements.txt
>>>>>>> 8a76ccbc
<|MERGE_RESOLUTION|>--- conflicted
+++ resolved
@@ -146,13 +146,6 @@
 .history
 evaluation/results/
 tests/integration/reports/
-<<<<<<< HEAD
-
-# Node
-node_modules/
-my-dev-project
-.roo
-=======
 
 # Node
 node_modules/
@@ -160,5 +153,4 @@
 .roo
 
 # workaround requirements.txt not working in ci
-requirements.txt
->>>>>>> 8a76ccbc
+requirements.txt
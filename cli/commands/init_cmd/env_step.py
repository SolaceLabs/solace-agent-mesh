import click
from pathlib import Path
from ...utils import ask_if_not_provided

ENV_DEFAULTS = {
    "LLM_SERVICE_ENDPOINT": "YOUR_LLM_SERVICE_ENDPOINT_HERE",
    "LLM_SERVICE_API_KEY": "YOUR_LLM_SERVICE_API_KEY_HERE",
    "LLM_SERVICE_PLANNING_MODEL_NAME": "YOUR_LLM_SERVICE_PLANNING_MODEL_NAME_HERE",
    "LLM_SERVICE_GENERAL_MODEL_NAME": "YOUR_LLM_SERVICE_GENERAL_MODEL_NAME_HERE",
    "NAMESPACE": "my_project_namespace/",
    "SOLACE_BROKER_URL": "ws://localhost:8008",
    "SOLACE_BROKER_VPN": "default",
    "SOLACE_BROKER_USERNAME": "default",
    "SOLACE_BROKER_PASSWORD": "default",
    "SOLACE_DEV_MODE": "false",
    "SESSION_SECRET_KEY": "please_change_me_in",
    "FASTAPI_HOST": "127.0.0.1",
    "FASTAPI_PORT": "8000",
    "FASTAPI_HTTPS_PORT": "8443",
    "ENABLE_EMBED_RESOLUTION": "true",
    "SSL_KEYFILE": "",
    "SSL_CERTFILE": "",
    "SSL_KEYFILE_PASSWORD": "",
    "LOGGING_CONFIG_PATH": "configs/logging_config.yaml",
    "S3_BUCKET_NAME": "",
    "S3_ENDPOINT_URL": "",
    "S3_REGION": "us-east-1",
    "FRONTEND_SERVER_URL": "",
    "PLATFORM_SERVICE_URL": "",
    "LLM_SERVICE_OAUTH_TOKEN_URL": "YOUR_LLM_SERVICE_OAUTH_TOKEN_URL_HERE",
    "LLM_SERVICE_OAUTH_CLIENT_ID": "YOUR_LLM_SERVICE_OAUTH_CLIENT_ID_HERE",
    "LLM_SERVICE_OAUTH_CLIENT_SECRET": "YOUR_LLM_SERVICE_OAUTH_CLIENT_SECRET_HERE",
    "LLM_SERVICE_OAUTH_SCOPE": "",
    "LLM_SERVICE_OAUTH_CA_CERT_PATH": "",
    "LLM_SERVICE_OAUTH_TOKEN_REFRESH_BUFFER_SECONDS": "300",
    "LLM_SERVICE_OAUTH_PLANNING_MODEL_NAME": "YOUR_LLM_SERVICE_OAUTH_PLANNING_MODEL_NAME_HERE",
    "LLM_SERVICE_OAUTH_GENERAL_MODEL_NAME": "YOUR_LLM_SERVICE_OAUTH_GENERAL_MODEL_NAME_HERE",
    "LLM_SERVICE_OAUTH_ENDPOINT": "YOUR_LLM_SERVICE_OAUTH_ENDPOINT_HERE",
    "PLATFORM_API_HOST": "127.0.0.1",
    "PLATFORM_API_PORT": "8001",
    "PLATFORM_DATABASE_URL": "sqlite:///platform.db",
    "EXTERNAL_AUTH_SERVICE_URL": "",
    "EXTERNAL_AUTH_PROVIDER": "azure",
    "USE_AUTHORIZATION": "false",
}


def create_env_file(project_root: Path, options: dict, skip_interactive: bool) -> bool:
    """
    Creates the .env file, using ask_if_not_provided to get values.
    The 'options' dict contains values from CLI args or web_init.
    Returns True on success, False on failure.
    """
    env_path = project_root / ".env"
    click.echo("Configuring .env file...")

    env_params_config = [
        (
            "llm_service_endpoint",
            "LLM_SERVICE_ENDPOINT",
            "Enter LLM Service Endpoint URL",
            False,
            "LLM_SERVICE_ENDPOINT",
        ),
        (
            "llm_service_api_key",
            "LLM_SERVICE_API_KEY",
            "Enter LLM Service API Key",
            True,
            "LLM_SERVICE_API_KEY",
        ),
        (
            "llm_service_planning_model_name",
            "LLM_SERVICE_PLANNING_MODEL_NAME",
            "Enter LLM Planning Model Name (e.g., openai/gpt-4o)",
            False,
            "LLM_SERVICE_PLANNING_MODEL_NAME",
        ),
        (
            "llm_service_general_model_name",
            "LLM_SERVICE_GENERAL_MODEL_NAME",
            "Enter LLM General Model Name (e.g., openai/gpt-3.5-turbo)",
            False,
            "LLM_SERVICE_GENERAL_MODEL_NAME",
        ),
        (
            "namespace",
            "NAMESPACE",
            "Enter Namespace for the project (e.g., my_project)",
            False,
            "NAMESPACE",
        ),
        (
            "broker_url",
            "SOLACE_BROKER_URL",
            "Solace Broker URL",
            False,
            "SOLACE_BROKER_URL",
        ),
        (
            "broker_vpn",
            "SOLACE_BROKER_VPN",
            "Solace Broker VPN",
            False,
            "SOLACE_BROKER_VPN",
        ),
        (
            "broker_username",
            "SOLACE_BROKER_USERNAME",
            "Solace Broker Username",
            False,
            "SOLACE_BROKER_USERNAME",
        ),
        (
            "broker_password",
            "SOLACE_BROKER_PASSWORD",
            "Solace Broker Password",
            True,
            "SOLACE_BROKER_PASSWORD",
        ),
        (
            "dev_mode",
            "SOLACE_DEV_MODE",
            "Enable Solace Dev Mode (true/false)",
            False,
            "SOLACE_DEV_MODE",
        ),
        (
            "webui_session_secret_key",
            "SESSION_SECRET_KEY",
            "Enter Web UI Session Secret Key",
            True,
            "SESSION_SECRET_KEY",
        ),
        (
            "webui_fastapi_host",
            "FASTAPI_HOST",
            "Enter Web UI FastAPI Host",
            False,
            "FASTAPI_HOST",
        ),
        (
            "webui_fastapi_port",
            "FASTAPI_PORT",
            "Enter Web UI FastAPI Port",
            False,
            "FASTAPI_PORT",
        ),
        (
            "webui_fastapi_https_port",
            "FASTAPI_HTTPS_PORT",
            "Enter Web UI FastAPI HTTPS Port",
            False,
            "FASTAPI_HTTPS_PORT",
        ),
        (
            "webui_ssl_keyfile",
            "SSL_KEYFILE",
            "Enter SSL Key File Path",
            False,
            "SSL_KEYFILE",
        ),
        (
            "webui_ssl_certfile",
            "SSL_CERTFILE",
            "Enter SSL Certificate File Path",
            False,
            "SSL_CERTFILE",
        ),
        (
            "webui_ssl_keyfile_password",
            "SSL_KEYFILE_PASSWORD",
            "Enter SSL Key File Passphrase",
            True,
            "SSL_KEYFILE_PASSWORD",
        ),
        (
            "webui_enable_embed_resolution",
            "ENABLE_EMBED_RESOLUTION",
            "Enable Embed Resolution for Web UI? (true/false)",
            False,
            "ENABLE_EMBED_RESOLUTION",
        ),
        (
            "logging_config_path",
            "LOGGING_CONFIG_PATH",
            "Enter Logging Config Path",
            False,
            "LOGGING_CONFIG_PATH",
        ),
        (
            "s3_bucket_name",
            "S3_BUCKET_NAME",
            "Enter S3 Bucket Name (for S3 artifact service)",
            False,
            "S3_BUCKET_NAME",
        ),
        (
            "s3_endpoint_url",
            "S3_ENDPOINT_URL",
            "Enter S3 Endpoint URL (for S3-compatible services, leave empty for AWS S3)",
            False,
            "S3_ENDPOINT_URL",
        ),
        (
            "s3_region",
            "S3_REGION",
            "Enter S3 Region (for S3 artifact service)",
            False,
            "S3_REGION",
        ),
        (
<<<<<<< HEAD
            "platform_api_host",
            "PLATFORM_API_HOST",
            "Enter Platform API Host",
            False,
            "PLATFORM_API_HOST",
        ),
        (
            "platform_api_port",
            "PLATFORM_API_PORT",
            "Enter Platform API Port",
            False,
            "PLATFORM_API_PORT",
        ),
        (
            "platform_database_url",
            "PLATFORM_DATABASE_URL",
            "Enter Platform Database URL",
            False,
            "PLATFORM_DATABASE_URL",
        ),
        (
            "external_auth_service_url",
            "EXTERNAL_AUTH_SERVICE_URL",
            "Enter External Auth Service URL (for OAuth2)",
            False,
            "EXTERNAL_AUTH_SERVICE_URL",
        ),
        (
            "external_auth_provider",
            "EXTERNAL_AUTH_PROVIDER",
            "Enter External Auth Provider (generic, azure, okta)",
            False,
            "EXTERNAL_AUTH_PROVIDER",
        ),
        (
            "use_authorization",
            "USE_AUTHORIZATION",
            "Enable Authorization? (true/false)",
            False,
            "USE_AUTHORIZATION",
=======
            "frontend_server_url",
            "FRONTEND_SERVER_URL",
            "Enter Frontend Server URL (leave empty for same-origin)",
            False,
            "FRONTEND_SERVER_URL",
        ),
        (
            "platform_service_url",
            "PLATFORM_SERVICE_URL",
            "Enter Platform Service URL (leave empty if not using platform service)",
            False,
            "PLATFORM_SERVICE_URL",
>>>>>>> 97f7a24e
        ),
    ]

    env_vars_to_write = {}

    for opt_key, env_name, prompt, is_secret, default_key in env_params_config:
        ask_if_not_provided(
            options,
            opt_key,
            prompt,
            default=ENV_DEFAULTS.get(default_key),
            none_interactive=skip_interactive,
            hide_input=is_secret,
        )
        env_vars_to_write[env_name] = options.get(opt_key)

    if (
        env_vars_to_write.get("NAMESPACE")
        and env_vars_to_write["NAMESPACE"] != ENV_DEFAULTS.get("NAMESPACE")
        and not str(env_vars_to_write["NAMESPACE"]).endswith("/")
    ):
        env_vars_to_write["NAMESPACE"] = str(env_vars_to_write["NAMESPACE"]) + "/"

    final_env_vars = {k: v for k, v in env_vars_to_write.items() if v is not None}
    env_content_lines = [f'{key}="{value}"' for key, value in final_env_vars.items()]

    try:
        with open(env_path, "w", encoding="utf-8") as f:
            f.write("\n".join(env_content_lines) + "\n")
        click.echo(f"  Created: {env_path.relative_to(project_root)}")
        return True
    except IOError as e:
        click.echo(
            click.style(f"Error creating file {env_path}: {e}", fg="red"), err=True
        )
        return False<|MERGE_RESOLUTION|>--- conflicted
+++ resolved
@@ -210,7 +210,20 @@
             "S3_REGION",
         ),
         (
-<<<<<<< HEAD
+            "frontend_server_url",
+            "FRONTEND_SERVER_URL",
+            "Enter Frontend Server URL (leave empty for same-origin)",
+            False,
+            "FRONTEND_SERVER_URL",
+        ),
+        (
+            "platform_service_url",
+            "PLATFORM_SERVICE_URL",
+            "Enter Platform Service URL (leave empty if not using platform service)",
+            False,
+            "PLATFORM_SERVICE_URL",
+        ),
+        (
             "platform_api_host",
             "PLATFORM_API_HOST",
             "Enter Platform API Host",
@@ -251,20 +264,6 @@
             "Enable Authorization? (true/false)",
             False,
             "USE_AUTHORIZATION",
-=======
-            "frontend_server_url",
-            "FRONTEND_SERVER_URL",
-            "Enter Frontend Server URL (leave empty for same-origin)",
-            False,
-            "FRONTEND_SERVER_URL",
-        ),
-        (
-            "platform_service_url",
-            "PLATFORM_SERVICE_URL",
-            "Enter Platform Service URL (leave empty if not using platform service)",
-            False,
-            "PLATFORM_SERVICE_URL",
->>>>>>> 97f7a24e
         ),
     ]
 

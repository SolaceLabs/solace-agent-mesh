---
title: MCP Integration
sidebar_position: 10
---

# MCP Integration

This tutorial walks you through the process of integrating a Model Context Protocol (MCP) Server into Solace Agent Mesh.

:::info[Learn about agents]
You should have an understanding of agents in the Solace Agent Mesh. For more information, see [Agents](../concepts/agents.md).
:::

Solace Agent Mesh now provides **native MCP support** through the framework itself. No additional plugins are required - you can connect to MCP servers directly by configuring your agent YAML file with MCP tools.

MCP integration allows your agents to connect to external MCP servers and use their tools, resources, and prompts seamlessly within the A2A protocol ecosystem.

## Setting Up the Environment

You must [install Solace Agent Mesh and SAM CLI](../getting-started/installation.md), and then [create a new Solace Agent Mesh project](../getting-started/quick-start.md).

For this tutorial using the filesystem MCP server, you also need Node.js and NPM installed.

## Adding MCP Tools to an Agent

MCP integration is accomplished by adding MCP tools directly to your agent configuration. There are three main connection types supported:

### 1. Stdio Connection (Local MCP Servers)

This is the most common method for connecting to MCP servers that run as local processes:

```yaml
tools:
  - tool_type: mcp
    connection_params:
      type: stdio
      command: "npx"
      args:
        - "-y"
        - "@modelcontextprotocol/server-filesystem"
        - "/tmp/samv2"
```

### 2. SSE Connection (Remote MCP Servers)

For connecting to remote MCP servers using Server-Sent Events:

```yaml
tools:
  - tool_type: mcp
    connection_params:
      type: sse
      url: "https://mcp.example.com/v1/sse"
      headers:
        Authorization: "Bearer ${MCP_AUTH_TOKEN}"
```

### 3. Docker Connection (Containerized MCP Servers)

For running MCP servers in Docker containers:

```yaml
tools:
  - tool_type: mcp
    connection_params:
      type: stdio
      command: "docker"
      args:
        - "run"
        - "-i"
        - "--rm"
        - "-e"
        - "API_KEY"
        - "mcp-server-image:latest"
    environment_variables:
      API_KEY: ${MY_API_KEY}
```

## Complete Example: Filesystem MCP Agent

Here is a complete example of an agent that uses the filesystem MCP server:

```yaml
# configs/agents/filesystem_agent.yaml
log:
  stdout_log_level: INFO
  log_file_level: DEBUG
  log_file: filesystem_agent.log

!include ../shared_config.yaml

apps:
  - name: filesystem_mcp_agent_app
    app_base_path: .
    app_module: solace_agent_mesh.agent.sac.app
    broker:
      <<: *broker_connection

    app_config:
      namespace: ${NAMESPACE}
      supports_streaming: true
      agent_name: "FileSystemAgent"
      display_name: "File System"
      model: *general_model
      
      instruction: |
        You can interact with the local filesystem using MCP tools.
        Use the available tools to read, write, and manage files as requested.

      tools:
        - tool_type: mcp
          connection_params:
            type: stdio
            command: "npx"
            args:
              - "-y"
              - "@modelcontextprotocol/server-filesystem"
              - "/tmp/samv2"
        - tool_type: builtin-group
          group_name: "artifact_management"

      session_service: *default_session_service
      artifact_service: *default_artifact_service

      # Agent discovery and communication
      agent_card:
        description: "An agent that interacts with the local filesystem via MCP."
        defaultInputModes: ["text"]
        defaultOutputModes: ["text", "file"]
        skills: []

      agent_card_publishing: { interval_seconds: 10 }
      agent_discovery: { enabled: true }
      inter_agent_communication:
        allow_list: ["*"]
        request_timeout_seconds: 30
```

## Configuration Options

### Tool-Specific Configuration

You can limit which tools from an MCP server are available by specifying a specific tool name:

```yaml
tools:
  - tool_type: mcp
    tool_name: "read_file"  # Only expose the read_file tool
    connection_params:
      type: stdio
      command: "npx"
<<<<<<< HEAD
      args: ["-y", "@modelcontextprotocol/server-filesystem", "/tmp"]
=======
      args: ["-y", "@modelcontextprotocol/server-filesystem", "/tmp/samv2"]
>>>>>>> 8a76ccbc
```

### Environment Variables

Pass environment variables to MCP servers using the `environment_variables` block:

```yaml
tools:
  - tool_type: mcp
    connection_params:
      type: stdio
      command: "my-mcp-server"
    environment_variables:
      API_KEY: ${MY_API_KEY}
      DEBUG_MODE: "true"
      CONFIG_PATH: "/etc/myconfig"
```

## Running Your MCP-Enabled Agent

1. **Create the working directory** (for filesystem example):
   ```sh
   mkdir -p /tmp/samv2
   echo "Hello MCP!" > /tmp/samv2/test.txt
   ```

2. **Set required environment variables**:
   ```sh
   export NAMESPACE="myorg/dev"
   export SOLACE_BROKER_URL="ws://localhost:8080"
   # ... other Solace broker settings
   ```

3. **Run the agent**:
   ```sh
   sam run configs/agents/filesystem_agent.yaml
   ```

## How MCP Integration Works

When your agent starts:

1. **Connection**: The framework establishes a connection to the MCP server using the specified connection parameters
2. **Discovery**: It queries the MCP server for available tools, resources, and prompts
3. **Registration**: Available capabilities are registered as agent tools.
4. **Communication**: The agent can use these tools through the standard A2A protocol, with the framework handling MCP protocol translation


## Testing Your MCP Integration

Once your MCP-enabled agent is running, you can test it through any gateway in your project (such as the Web UI gateway):

1. **Access your gateway** (for example, Web UI at `http://localhost:8000`)
2. **Send a request** to test the MCP functionality:
   - "List the files in the directory"
   - "Create a simple text file with some content"
   - "Read the contents of test.txt"

The agent uses the MCP tools to interact with the filesystem and provide responses through the A2A protocol.<|MERGE_RESOLUTION|>--- conflicted
+++ resolved
@@ -149,11 +149,7 @@
     connection_params:
       type: stdio
       command: "npx"
-<<<<<<< HEAD
-      args: ["-y", "@modelcontextprotocol/server-filesystem", "/tmp"]
-=======
       args: ["-y", "@modelcontextprotocol/server-filesystem", "/tmp/samv2"]
->>>>>>> 8a76ccbc
 ```
 
 ### Environment Variables

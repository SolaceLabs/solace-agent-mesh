---
title: MCP Integration
sidebar_position: 10
---

# MCP Integration

This tutorial walks you through the process of integrating a Model Context Protocol (MCP) Server into Agent Mesh.

:::info[Learn about agents]
You should have an understanding of agents in Agent Mesh. For more information, see [Agents](../../components/agents.md).
:::

Agent Mesh now provides **native MCP support** through the framework itself. No additional plugins are required - you can connect to MCP servers directly by configuring your agent YAML file with MCP tools.

MCP integration allows your agents to connect to external MCP servers and use their tools, resources, and prompts seamlessly within the A2A protocol ecosystem.

## Setting Up the Environment

You must [install Agent Mesh and the CLI](../../installing-and-configuring/installation.md), and then [create a new Agent Mesh project](../../installing-and-configuring/run-project.md).

For this tutorial using the filesystem MCP server, you also need Node.js and NPM installed.

## MCP Tool Configuration Reference

All MCP tools are configured in your agent's YAML file under the `tools` list with `tool_type: mcp`. The following configuration fields are available:

### Common Configuration Fields

| Field | Type | Required | Description |
|-------|------|----------|-------------|
| `tool_type` | string | Yes | Must be `mcp` |
| `tool_name` | string | No | Optional filter for specific MCP tool (if omitted, all tools from the server are available) |
| `connection_params` | object | Yes | Connection parameters (see connection types below) |
| `environment_variables` | object | No | Environment variables for the MCP process |
| `tool_config` | object | No | MCP-specific configuration |
| `required_scopes` | array[string] | No | Required security scopes for RBAC |

## Connection Types

MCP integration supports multiple connection types for different deployment scenarios:

### 1. Stdio Connection (Local MCP Servers)

This is the most common method for connecting to MCP servers that run as local processes.

**Configuration Fields:**

| Field | Type | Required | Description |
|-------|------|----------|-------------|
| `connection_params.type` | string | Yes | Must be `stdio` |
| `connection_params.command` | string | Yes | Executable command to start the MCP server |
| `connection_params.args` | array[string] | No | Command-line arguments |
| `connection_params.timeout` | integer | No | Connection timeout in seconds (default: 30) |

**Example:**
```yaml
tools:
  - tool_type: mcp
    connection_params:
      type: stdio
      command: "npx"
      args:
        - "-y"
        - "@modelcontextprotocol/server-filesystem"
        - "/tmp/samv2"
      timeout: 300
    environment_variables:
      DEBUG_MODE: "true"
      CONFIG_PATH: "/etc/config"
```

### 2. SSE Connection (Remote MCP Servers)

For connecting to remote MCP servers using Server-Sent Events over HTTP/HTTPS.

**Configuration Fields:**

| Field | Type | Required | Description |
|-------|------|----------|-------------|
| `connection_params.type` | string | Yes | Must be `sse` |
| `connection_params.url` | string | Yes | MCP server URL |
| `connection_params.headers` | object | No | HTTP headers for requests |
| `auth.type` | string | No | Authentication type (e.g., `oauth2`) |
| `manifest` | array[object] | No | Tool manifest for remote MCP |

**Example:**
```yaml
tools:
  - tool_type: mcp
    connection_params:
      type: sse
      url: "https://mcp.example.com/v1/sse"
      headers:
        Authorization: "Bearer ${MCP_AUTH_TOKEN}"
    tool_config:
      custom_setting: "value"
```

### 3. StreamableHTTP Connection (Remote MCP Servers)

For connecting to remote MCP servers using streamable HTTP connections.

**Configuration Fields:**

| Field | Type | Required | Description |
|-------|------|----------|-------------|
| `connection_params.type` | string | Yes | Must be `streamable-http` |
| `connection_params.url` | string | Yes | MCP server URL with port |
| `connection_params.headers` | object | No | HTTP headers for requests |

**Example:**
```yaml
tools:
  - tool_type: mcp
    connection_params:
      type: streamable-http
      url: "https://mcp.example.com:<port>/mcp/message"
      headers:
        Authorization: "Bearer ${MCP_AUTH_TOKEN}"
```

### 4. Docker Connection (Containerized MCP Servers)

For running MCP servers in Docker containers. This uses the stdio connection type with Docker as the command.

**Example:**
```yaml
tools:
  - tool_type: mcp
    connection_params:
      type: stdio
      command: "docker"
      args:
        - "run"
        - "-i"
        - "--rm"
        - "-e"
        - "API_KEY"
        - "mcp-server-image:latest"
    environment_variables:
      API_KEY: ${MY_API_KEY}
```

## Complete Example: Filesystem MCP Agent

Here is a complete example of an agent that uses the filesystem MCP server:

```yaml
# configs/agents/filesystem_agent.yaml
log:
  stdout_log_level: INFO
  log_file_level: DEBUG
  log_file: filesystem_agent.log

!include ../shared_config.yaml

apps:
  - name: filesystem_mcp_agent_app
    app_base_path: .
    app_module: solace_agent_mesh.agent.sac.app
    broker:
      <<: *broker_connection

    app_config:
      namespace: ${NAMESPACE}
      supports_streaming: true
      agent_name: "FileSystemAgent"
      display_name: "File System"
      model: *general_model
      
      instruction: |
        You can interact with the local filesystem using MCP tools.
        Use the available tools to read, write, and manage files as requested.

      tools:
        - tool_type: mcp
          connection_params:
            type: stdio
            command: "npx"
            args:
              - "-y"
              - "@modelcontextprotocol/server-filesystem"
              - "/tmp/samv2"
        - tool_type: builtin-group
          group_name: "artifact_management"

      session_service: *default_session_service
      artifact_service: *default_artifact_service

      # Agent discovery and communication
      agent_card:
        description: "An agent that interacts with the local filesystem via MCP."
        defaultInputModes: ["text"]
        defaultOutputModes: ["text", "file"]
        skills: []

      agent_card_publishing: { interval_seconds: 10 }
      agent_discovery: { enabled: true }
      inter_agent_communication:
        allow_list: ["*"]
        request_timeout_seconds: 30
```

## Advanced Configuration Options

<<<<<<< HEAD
### Filtering Specific Tools

You can limit which tools from an MCP server are available by specifying a specific tool name. This is useful when you only need a subset of the server's capabilities:
=======
### Tool Filtering

You can control which tools from an MCP server are available to your agent using three mutually exclusive filtering options.

:::info[Install node package]
The examples below use the filesystem MCP server. You must install node package @modelcontextprotocol/server-filesystem securely in your local system and set the `command` parameter to your local path that points to the `mcp-server-filesystem` binary executable.
:::
>>>>>>> 9be6b57e

#### Single Tool (tool_name)

Use `tool_name` to expose only a single specific tool:

```yaml
tools:
  - tool_type: mcp
    tool_name: "read_file"  # Only expose the read_file tool
    connection_params:
      type: stdio
<<<<<<< HEAD
      command: "npx"
      args: ["-y", "@modelcontextprotocol/server-filesystem", "/tmp/samv2"]
=======
      command: "./node_modules/.bin/mcp-server-filesystem"
      args:
        - "/tmp/samv2"
```

#### Allow List

Use `allow_list` to expose multiple specific tools:

```yaml
tools:
  - tool_type: mcp
    allow_list:  # Only expose these tools
      - read_file
      - write_file
      - list_directory
    connection_params:
      type: stdio
      command: "./node_modules/.bin/mcp-server-filesystem"
      args:
        - "/tmp/samv2"
```

#### Deny List

Use `deny_list` to expose all tools except specific ones:

```yaml
tools:
  - tool_type: mcp
    deny_list:  # Expose all tools EXCEPT these
      - delete_file
      - move_file
    connection_params:
      type: stdio
      command: "./node_modules/.bin/mcp-server-filesystem"
      args:
        - "/tmp/samv2"
>>>>>>> 9be6b57e
```

:::warning[Mutual Exclusivity]
The `tool_name`, `allow_list`, and `deny_list` options are mutually exclusive. You can only use one of these filtering options per MCP tool configuration.
:::

### Environment Variables

Pass environment variables to MCP servers using the `environment_variables` block. This is particularly useful for:
- API keys and authentication tokens
- Configuration paths
- Debug flags
- Custom server settings

```yaml
tools:
  - tool_type: mcp
    connection_params:
      type: stdio
      command: "my-mcp-server"
    environment_variables:
      API_KEY: ${MY_API_KEY}
      DEBUG_MODE: "true"
      CONFIG_PATH: "/etc/myconfig"
      MAX_RETRIES: "3"
```

### Connection Timeouts

For stdio connections, you can specify a timeout to prevent hanging connections:

```yaml
tools:
  - tool_type: mcp
    connection_params:
      type: stdio
      command: "slow-mcp-server"
      timeout: 600  # 10 minutes
```

### Security Scopes (RBAC)

Restrict MCP tool access using role-based access control:

```yaml
tools:
  - tool_type: mcp
    connection_params:
      type: stdio
      command: "npx"
      args: ["-y", "@modelcontextprotocol/server-filesystem", "/secure/data"]
    required_scopes: ["filesystem_access", "admin"]
```

## Running Your MCP-Enabled Agent

1. **Create the working directory** (for filesystem example):
   ```sh
   mkdir -p /tmp/samv2
   echo "Hello MCP!" > /tmp/samv2/test.txt
   ```

2. **Set required environment variables**:
   ```sh
   export NAMESPACE="myorg/dev"
   export SOLACE_BROKER_URL="ws://localhost:8008"
   # ... other Solace broker settings
   ```

3. **Run the agent**:
   ```sh
   sam run configs/agents/filesystem_agent.yaml
   ```

## How MCP Integration Works

When your agent starts:

1. **Connection**: The framework establishes a connection to the MCP server using the specified connection parameters
2. **Discovery**: It queries the MCP server for available tools, resources, and prompts
3. **Registration**: Available capabilities are registered as agent tools.
4. **Communication**: The agent can use these tools through the standard A2A protocol, with the framework handling MCP protocol translation


## Testing Your MCP Integration

Once your MCP-enabled agent is running, you can test it through any gateway in your project (such as the Web UI gateway):

1. **Access your gateway** (for example, Web UI at `http://localhost:8000`)
2. **Send a request** to test the MCP functionality:
   - "List the files in the directory"
   - "Create a simple text file with some content"
   - "Read the contents of test.txt"

The agent uses the MCP tools to interact with the filesystem and provide responses through the A2A protocol.<|MERGE_RESOLUTION|>--- conflicted
+++ resolved
@@ -204,11 +204,6 @@
 
 ## Advanced Configuration Options
 
-<<<<<<< HEAD
-### Filtering Specific Tools
-
-You can limit which tools from an MCP server are available by specifying a specific tool name. This is useful when you only need a subset of the server's capabilities:
-=======
 ### Tool Filtering
 
 You can control which tools from an MCP server are available to your agent using three mutually exclusive filtering options.
@@ -216,7 +211,6 @@
 :::info[Install node package]
 The examples below use the filesystem MCP server. You must install node package @modelcontextprotocol/server-filesystem securely in your local system and set the `command` parameter to your local path that points to the `mcp-server-filesystem` binary executable.
 :::
->>>>>>> 9be6b57e
 
 #### Single Tool (tool_name)
 
@@ -228,10 +222,6 @@
     tool_name: "read_file"  # Only expose the read_file tool
     connection_params:
       type: stdio
-<<<<<<< HEAD
-      command: "npx"
-      args: ["-y", "@modelcontextprotocol/server-filesystem", "/tmp/samv2"]
-=======
       command: "./node_modules/.bin/mcp-server-filesystem"
       args:
         - "/tmp/samv2"
@@ -270,7 +260,6 @@
       command: "./node_modules/.bin/mcp-server-filesystem"
       args:
         - "/tmp/samv2"
->>>>>>> 9be6b57e
 ```
 
 :::warning[Mutual Exclusivity]

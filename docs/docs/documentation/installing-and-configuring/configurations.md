--- conflicted
+++ resolved
@@ -166,86 +166,16 @@
 
 ### Session Service
 
-<<<<<<< HEAD
-The session service manages conversation history and context persistence across agent interactions. When you configure this service, you determine whether your agents remember previous conversations and how long that memory persists. This persistence allows agents to maintain context across multiple interactions and remember previous tasks, which enables more coherent and contextual conversations with users.
-
-The session service supports two storage backends. You can use in-memory storage for temporary sessions that exist only during the application runtime, or you can use SQL database storage for persistent sessions that survive application restarts. The preset configurations default to SQL with SQLite databases, which provides persistence while remaining simple to set up for local development and testing.
-=======
-The session service manages conversation history and context persistence across agent interactions. This service determines whether agents remember previous conversations and how long that memory persists. For detailed information about session storage backends, architecture, and configuration examples, see [Session Storage](./session-storage.md).
->>>>>>> 1fd38a95
+The session service manages conversation history and context persistence across agent interactions. This service determines whether your agents remember previous conversations and how long that memory persists. The preset agent configurations default to SQL with SQLite for persistent sessions. For detailed information about session storage backends, architecture, and configuration examples, see [Session Storage](./session-storage.md).
 
 | Parameter | Options | Description | Default |
 | :--- | :--- | :--- | :--- |
-| `type` | `memory`, `sql` | The storage backend for session data. The `memory` option stores sessions in application memory and loses all data when the application restarts. The `sql` option stores sessions in a database and preserves data across restarts. | `sql` |
-| `database_url` | Database URL string | The connection string for your database. You must provide this parameter when you set `type` to `sql`. The URL format supports both SQLite (`sqlite:///path/to/db.db`) for local file-based storage and PostgreSQL (`postgresql://user:pass@host:port/dbname`) for external database servers. | (none) |
-| `default_behavior` | `PERSISTENT`, `RUN_BASED` | The retention policy for session history. The `PERSISTENT` option keeps session history indefinitely, while `RUN_BASED` clears history between distinct task runs. | `PERSISTENT` |
-
-#### Choosing a Storage Backend
-
-The storage backend you choose depends on your deployment environment and persistence requirements. For local development and testing, SQLite provides database persistence without requiring you to set up an external database server. The database files are created automatically in your working directory, making it easy to inspect and manage session data during development.
-
-For production deployments on Kubernetes or other container orchestration platforms, PostgreSQL offers better scalability and reliability. You can configure multiple agent instances to share a single PostgreSQL database, which enables load balancing and ensures that session data remains available even if individual agent instances restart or fail. This shared database approach also simplifies backup and disaster recovery procedures because all session data resides in a single external system.
-
-#### Configuration Examples
-
-The following examples demonstrate the three main configuration patterns for different deployment scenarios.
-
-For local development and Docker deployments, SQLite provides file-based persistence:
-
-```yaml
-session_service:
-  type: "sql"
-  database_url: "${ORCHESTRATOR_DATABASE_URL, sqlite:///orchestrator-agent.db}"
-  default_behavior: "PERSISTENT"
-```
-
-For production Kubernetes deployments, PostgreSQL offers scalable shared storage:
-
-```yaml
-session_service:
-  type: "sql"
-  database_url: "${ORCHESTRATOR_DATABASE_URL, postgresql://user:password@postgres-host:5432/sam_db}"
-  default_behavior: "PERSISTENT"
-```
-
-For testing scenarios where you need to verify behavior without persistence overhead, in-memory storage provides the fastest option:
-
-```yaml
-session_service:
-  type: "memory"
-  default_behavior: "PERSISTENT"
-```
-
-#### Configuring Database URLs with Environment Variables
-
-Each component in the preset configurations uses a dedicated environment variable for its database URL. This design allows you to configure all components to use different databases if needed, although most deployments use a single shared database. You can override these environment variables to switch from the default SQLite configuration to PostgreSQL or any other supported database.
-
-The following table lists the environment variables for each preset component:
-
-| Component | Environment Variable | Default SQLite Path |
-| :--- | :--- | :--- |
-| Web UI Gateway | `WEB_UI_GATEWAY_DATABASE_URL` | `sqlite:///webui-gateway.db` |
-| Orchestrator Agent | `ORCHESTRATOR_DATABASE_URL` | `sqlite:///orchestrator-agent.db` |
-| Web Agent | `AGENT_WEB_DATABASE_URL` | `sqlite:///web-agent.db` |
-| Markitdown Agent | `AGENT_MARKITDOWN_DATABASE_URL` | `sqlite:///markitdown-agent.db` |
-| Mermaid Agent | `AGENT_MERMAID_DATABASE_URL` | `sqlite:///mermaid-agent.db` |
-
-To configure all components to use PostgreSQL, you set each environment variable to point to your PostgreSQL server:
-
-```bash
-export WEB_UI_GATEWAY_DATABASE_URL="postgresql://user:password@postgres-host:5432/sam_db"
-export ORCHESTRATOR_DATABASE_URL="postgresql://user:password@postgres-host:5432/sam_db"
-export AGENT_WEB_DATABASE_URL="postgresql://user:password@postgres-host:5432/sam_db"
-export AGENT_MARKITDOWN_DATABASE_URL="postgresql://user:password@postgres-host:5432/sam_db"
-export AGENT_MERMAID_DATABASE_URL="postgresql://user:password@postgres-host:5432/sam_db"
-```
+| `type` | `memory`, `sql` | The storage backend for session data. The `memory` option stores sessions in application memory. The `sql` option stores sessions in a database. | `sql` |
+| `database_url` | Database URL string | The connection string for your database. Required when `type` is `sql`. Supports SQLite (`sqlite:///path/to/db.db`) and PostgreSQL (`postgresql://user:pass@host:port/dbname`). | (none) |
+| `default_behavior` | `PERSISTENT`, `RUN_BASED` | The retention policy for session history. The `PERSISTENT` option keeps session history indefinitely, while `RUN_BASED` clears history between runs. | `PERSISTENT` |
 
 :::tip
-When you deploy to Kubernetes using Helm, you set these environment variables in your Helm values file to point all components to your PostgreSQL service. This approach eliminates the need to manage persistent volumes for SQLite files because the session data lives in your external database.
-:::
-
-:::info
-SQLite creates database files using relative paths in your application's working directory. For Docker containers, this directory is typically `/app`. If you mount a volume at this location, your SQLite data persists across container restarts. However, for production deployments with multiple replicas or complex orchestration requirements, PostgreSQL provides a more robust solution because it supports concurrent access from multiple agent instances.
+The preset agent configurations default to SQL with SQLite databases. You can configure PostgreSQL by setting database URL environment variables as described in the [Session Storage](./session-storage.md) guide.
 :::
 
 ### Artifact Service

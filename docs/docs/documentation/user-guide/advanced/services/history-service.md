--- conflicted
+++ resolved
@@ -128,10 +128,6 @@
 
 Solace Agent Mesh provides the following built-in history providers:
 
-<<<<<<< HEAD
-- **Memory History Provider**: Stores history in memory.
-- **Redis History Provider**: Stores history in a Redis database.
-=======
 - **Memory History Provider** (`memory`): Stores history in memory.  
 - **Redis History Provider** (`redis`): Stores history in a Redis database.  
 - **File History Provider** (`file`): Stores history in files on the local filesystem.  
@@ -182,7 +178,6 @@
 ```bash
 pip install pymongo
 ```
->>>>>>> 973b2611
 
 ### Custom History Provider
 

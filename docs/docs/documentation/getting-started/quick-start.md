--- conflicted
+++ resolved
@@ -60,35 +60,6 @@
 
 <details>
   <summary>Configurations</summary>
-<<<<<<< HEAD
-
-:::info[Model name format]
-<details>
-  <summary>Browser-based Configurations</summary>
-
-You need to select the LLM Provider first and supported models are populated under LLM Model Name.
-
-If you're using a non-openai model but hosting it on a custom API that follows the OpenAI standards, like Ollama or LiteLLM, you can select the `OpenAI Compatible Provider`.
-
-</details>
-
-<details >
-  <summary>CLI-based Configurations</summary>
-
-You need to explicitly specify the model in the format provider/name. For example, `openai/gpt-4o`.
-
-If you're using a non-openai model but hosting it on a custom API that follows the OpenAI standards, like Ollama or LiteLLM, you can still use the `openai` provider.
-
-For example: `openai/llama-3.3-7b`
-
-</details>
-
-This is the case for all the model names, such as LLMs, image generators, embedding models, etc.
-:::
-
-</details>
-
-=======
 
 :::info[Model name format]
 <details>
@@ -123,7 +94,6 @@
 
 </details>
 
->>>>>>> 8a76ccbc
 ## Running the Project
 
 To run the project, you can use the `run` command to execute all the components in a single, multi-threaded application. It's possible to split the components into separate processes. See the [deployment](../deployment/deploy.md) page for more information.
@@ -147,22 +117,6 @@
 docker run --rm -it -v "$(pwd):/app" -p 8000:8000 solace/solace-agent-mesh:latest run
 ```
 
-<<<<<<< HEAD
-:::warning
-If you are using third-party Python packages or Solace Agent Mesh plugins, you need to build a custom Docker image off the official image and install the required packages there, and then run that custom image instead.
-
-```Dockerfile
-FROM solace/solace-agent-mesh:latest
-# Option 1: Install a specific package
-RUN python3.11 -m pip install --no-cache-dir <your-package>
-# Option 2: use a requirements.txt file
-COPY requirements.txt .
-RUN python3.11 -m pip install --no-cache-dir -r requirements.txt
-
-ENTRYPOINT ["solace-agent-mesh"]
-```
-
-=======
 If your host system architecture is not `linux/amd64`, add the `--platform linux/amd64` flag when you run the container.
 
 :::warning
@@ -179,7 +133,6 @@
 ENTRYPOINT ["solace-agent-mesh"]
 ```
 
->>>>>>> 8a76ccbc
 Then build and run your custom image:
 
 ```sh
@@ -193,11 +146,7 @@
 
 You can use different gateway interfaces to communicate with the system such as REST, Web UI, Slack, MS Teams, and so on. To keep it simple for this demo, we use the browser UI.
 
-<<<<<<< HEAD
-To connect to the browser UI, open a browser and navigate to `http://localhost:8000`. If you chose another port during the `init` step, use that port instead.
-=======
 To access the browser UI, navigate to `http://localhost:8000` in your web browser. If you specified a different port during the init step, use that port instead. For Docker deployments with custom port mappings (using the `-p` flag), use the host port specified in your port mapping configuration.
->>>>>>> 8a76ccbc
 
 Try some commands like `Suggest some good outdoor activities in London given the season and current weather conditions.` or `Generate a mermaid diagram of the OAuth login flow`.
 

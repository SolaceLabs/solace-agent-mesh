--- conflicted
+++ resolved
@@ -1,11 +1,7 @@
 {
     "name": "@SolaceLabs/solace-agent-mesh-ui",
-<<<<<<< HEAD
-    "version": "0.7.3",
+    "version": "0.9.0",
     "type": "module",
-=======
-    "version": "0.9.0",
->>>>>>> 7d44be03
     "description": "Solace Agent Mesh UI components - React library for building agent communication interfaces",
     "author": "SolaceLabs <solacelabs@solace.com>",
     "license": "Apache-2.0",
@@ -14,89 +10,6 @@
         "url": "https://github.com/SolaceLabs/solace-agent-mesh",
         "directory": "client/webui/frontend"
     },
-<<<<<<< HEAD
-    "./dist/solace-agent-mesh-ui.css": "./dist/solace-agent-mesh-ui.css",
-  "files": [
-    "dist",
-    "README.md"
-  ],
-  "engines": {
-    "node": ">=20.8.10"
-  },
-  "scripts": {
-    "dev": "vite",
-    "build": "tsc -b && vite build",
-    "build-lib": "vite build --config vite.lib.config.ts",
-    "build-types": "tsc --emitDeclarationOnly --outDir dist --project tsconfig.lib.json",
-    "build-package": "npm run build-lib && npm run build-types",
-    "lint": "eslint .",
-    "precommit": "eslint . && tsc -b",
-    "preview": "vite preview"
-  },
-  "dependencies": {
-    "@hookform/resolvers": "^5.2.1",
-    "@radix-ui/react-accordion": "^1.2.11",
-    "@radix-ui/react-alert-dialog": "^1.1.15",
-    "@radix-ui/react-avatar": "^1.1.10",
-    "@radix-ui/react-dialog": "^1.1.14",
-    "@radix-ui/react-label": "^2.1.7",
-    "@radix-ui/react-popover": "^1.1.14",
-    "@radix-ui/react-scroll-area": "^1.2.10",
-    "@radix-ui/react-select": "^2.2.6",
-    "@radix-ui/react-separator": "^1.1.7",
-    "@radix-ui/react-slot": "^1.2.3",
-    "@radix-ui/react-tabs": "^1.1.12",
-    "@radix-ui/react-tooltip": "^1.2.7",
-    "@tailwindcss/vite": "^4.1.10",
-    "@tanstack/react-table": "^8.21.3",
-    "@xyflow/react": "^12.6.4",
-    "class-variance-authority": "^0.7.1",
-    "clsx": "^2.1.1",
-    "dompurify": "^3.2.6",
-    "html-react-parser": "^5.2.5",
-    "js-yaml": "^4.1.0",
-    "json-edit-react": "^1.27.2",
-    "lucide-react": "^0.511.0",
-    "marked": "^15.0.12",
-    "radix-ui": "^1.4.2",
-    "react": ">=19.0.0",
-    "react-dom": ">=19.0.0",
-    "react-json-view-lite": "^2.4.1",
-    "react-resizable-panels": "^3.0.3",
-    "recharts": "^2.15.3",
-    "tailwind-merge": "^3.3.0",
-    "tailwind-scrollbar-hide": "^4.0.0",
-    "tailwindcss": "^4.1.10",
-    "zod": "^4.0.17"
-  },
-  "peerDependencies": {
-    "react": ">=19.0.0",
-    "react-dom": ">=19.0.0"
-  },
-  "devDependencies": {
-    "@a2a-js/sdk": "^0.3.2",
-    "@eslint/js": "^9.25.0",
-    "@tailwindcss/typography": "^0.5.16",
-    "@types/js-yaml": "^4.0.9",
-    "@types/node": "^22.15.29",
-    "@types/react": "^19.1.2",
-    "@types/react-dom": "^19.1.2",
-    "@vitejs/plugin-react": "^4.4.1",
-    "eslint": "^9.25.0",
-    "eslint-plugin-react-hooks": "^5.2.0",
-    "eslint-plugin-react-refresh": "^0.4.19",
-    "globals": "^16.0.0",
-    "prettier-plugin-tailwindcss": "^0.6.13",
-    "tw-animate-css": "^1.3.3",
-    "typescript": "~5.8.3",
-    "typescript-eslint": "^8.30.1",
-    "vite": "^6.3.5"
-  },
-  "optionalDependencies": {
-    "@rollup/rollup-linux-x64-gnu": "4.44.0",
-    "lightningcss-linux-x64-gnu": "1.30.1"
-  }
-=======
     "homepage": "https://github.com/SolaceLabs/solace-agent-mesh/tree/main/client/webui/frontend",
     "bugs": {
         "url": "https://github.com/SolaceLabs/solace-agent-mesh/issues"
@@ -110,7 +23,6 @@
         "chat",
         "agents"
     ],
-    "type": "module",
     "main": "./dist/index.js",
     "module": "./dist/index.js",
     "types": "./dist/index.d.ts",
@@ -148,11 +60,15 @@
         ]
     },
     "dependencies": {
+        "@hookform/resolvers": "^5.2.1",
         "@radix-ui/react-accordion": "^1.2.11",
+        "@radix-ui/react-alert-dialog": "^1.1.15",
         "@radix-ui/react-avatar": "^1.1.10",
         "@radix-ui/react-dialog": "^1.1.14",
+        "@radix-ui/react-label": "^2.1.7",
         "@radix-ui/react-popover": "^1.1.14",
-        "@radix-ui/react-select": "^2.2.5",
+        "@radix-ui/react-scroll-area": "^1.2.10",
+        "@radix-ui/react-select": "^2.2.6",
         "@radix-ui/react-separator": "^1.1.7",
         "@radix-ui/react-slot": "^1.2.3",
         "@radix-ui/react-tabs": "^1.1.12",
@@ -178,7 +94,8 @@
         "tailwind-merge": "^3.3.0",
         "tailwind-scrollbar-hide": "^4.0.0",
         "tailwindcss": "^4.1.10",
-        "uuid": "^13.0.0"
+        "uuid": "^13.0.0",
+        "zod": "^4.0.17"
     },
     "peerDependencies": {
         "react": ">=19.0.0",
@@ -210,5 +127,4 @@
         "lightningcss-linux-arm64-gnu": "1.30.1",
         "lightningcss-linux-x64-gnu": "1.30.1"
     }
->>>>>>> 7d44be03
 }
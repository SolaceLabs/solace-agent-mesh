--- conflicted
+++ resolved
@@ -1,11 +1,6 @@
 {
     "name": "@SolaceLabs/solace-agent-mesh-ui",
-<<<<<<< HEAD
-    "version": "0.9.0",
-    "type": "module",
-=======
     "version": "0.10.1",
->>>>>>> ebc5515a
     "description": "Solace Agent Mesh UI components - React library for building agent communication interfaces",
     "author": "SolaceLabs <solacelabs@solace.com>",
     "license": "Apache-2.0",

--- conflicted
+++ resolved
@@ -97,14 +97,8 @@
         "react-intersection-observer": "^9.16.0",
         "react-json-view-lite": "^2.4.1",
         "react-resizable-panels": "^3.0.3",
-<<<<<<< HEAD
-        "react-router-dom": "^7.9.6",
-        "react-router-form": "^3.0.0",
+        "react-router-dom": "7.9.3",
         "react-zoom-pan-pinch": "^3.7.0",
-        "recharts": "^2.15.3",
-=======
-        "react-router-dom": "7.9.3",
->>>>>>> 5c43494e
         "tailwind-merge": "^3.3.0",
         "tailwind-scrollbar-hide": "^4.0.0",
         "tailwindcss": "^4.1.10",

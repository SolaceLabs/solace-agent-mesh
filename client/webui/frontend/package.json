--- conflicted
+++ resolved
@@ -134,11 +134,8 @@
         "globals": "^16.0.0",
         "lint-staged": "^16.2.3",
         "mocha-junit-reporter": "^2.2.1",
-<<<<<<< HEAD
-=======
         "msw": "^2.12.3",
         "msw-storybook-addon": "^2.0.6",
->>>>>>> 696688aa
         "playwright": "^1.56.1",
         "prettier": "^3.6.2",
         "prettier-plugin-tailwindcss": "^0.6.13",

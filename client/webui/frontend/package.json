--- conflicted
+++ resolved
@@ -105,16 +105,11 @@
         "zod": "^4.1.12"
     },
     "peerDependencies": {
-<<<<<<< HEAD
-        "react": ">=19.0.0",
-        "react-dom": ">=19.0.0"
-=======
         "@types/react": "19.0.0",
         "@types/react-dom": "19.0.0",
         "react": "19.0.0",
         "react-dom": "19.0.0",
         "react-router-dom": "7.9.3"
->>>>>>> d795f485
     },
     "devDependencies": {
         "@a2a-js/sdk": "^0.3.2",

--- conflicted
+++ resolved
@@ -16,17 +16,6 @@
                 <ConfigProvider>
                     <AuthProvider>
                         <ProjectProvider>
-<<<<<<< HEAD
-                            <BrowserRouter>
-                                <AudioSettingsProvider>
-                                    <TaskProvider>
-                                        <ChatProvider>
-                                            <AppContent />
-                                        </ChatProvider>
-                                    </TaskProvider>
-                                </AudioSettingsProvider>
-                            </BrowserRouter>
-=======
                             <AudioSettingsProvider>
                                 <TaskProvider>
                                     <TextSelectionProvider>
@@ -34,7 +23,6 @@
                                     </TextSelectionProvider>
                                 </TaskProvider>
                             </AudioSettingsProvider>
->>>>>>> 5c43494e
                         </ProjectProvider>
                     </AuthProvider>
                 </ConfigProvider>

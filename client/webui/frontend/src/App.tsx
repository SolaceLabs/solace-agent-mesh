import { RouterProvider } from "react-router-dom";

<<<<<<< HEAD
import { TextSelectionProvider } from "@/lib/components/chat/selection";
import { AuthProvider, ConfigProvider, CsrfProvider, ProjectProvider, TaskProvider, ThemeProvider } from "@/lib/providers";

import { createRouter } from "./router";
=======
import { AgentMeshPage, ChatPage, bottomNavigationItems, getTopNavigationItems, NavigationSidebar, ToastContainer, Button } from "@/lib/components";
import { ProjectsPage } from "@/lib/components/projects";
import { PromptsPage } from "@/lib/components/pages/PromptsPage";
import { TextSelectionProvider, SelectionContextMenu, useTextSelection } from "@/lib/components/chat/selection";
import { AuthProvider, ChatProvider, ConfigProvider, CsrfProvider, ProjectProvider, TaskProvider, ThemeProvider, AudioSettingsProvider } from "@/lib/providers";
import { UnsavedChangesProvider, useUnsavedChangesContext } from "@/lib/contexts";

import { useAuthContext, useBeforeUnload, useConfigContext, useAudioSettings } from "@/lib/hooks";

function AppContentInner() {
    const [activeNavItem, setActiveNavItem] = useState<string>("chat");
    const { isAuthenticated, login, useAuthorization } = useAuthContext();
    const { configFeatureEnablement, projectsEnabled } = useConfigContext();
    const { isMenuOpen, menuPosition, selectedText, clearSelection } = useTextSelection();
    const { checkUnsavedChanges } = useUnsavedChangesContext();
    const { settings } = useAudioSettings();

    // Get navigation items based on feature flags
    const topNavItems = useMemo(
        () => getTopNavigationItems(configFeatureEnablement),
        [configFeatureEnablement]
    );

    // Enable beforeunload warning when chat data is present
    useBeforeUnload();

    // Apply font size to document root
    useEffect(() => {
        const fontSizeMap = {
            small: "14px",
            medium: "16px",
            large: "18px",
            "extra-large": "20px",
        };
        document.documentElement.style.fontSize = fontSizeMap[settings.fontSize];
    }, [settings.fontSize]);

    // Listen for navigate-to-project events
    useEffect(() => {
        const handleNavigateToProject = (event: CustomEvent) => {
            if (projectsEnabled && !event.detail.handled) {
                setActiveNavItem("projects");
                setTimeout(() => {
                    window.dispatchEvent(new CustomEvent("navigate-to-project", {
                        detail: { ...event.detail, handled: true }
                    }));
                }, 100);
            }
        };

        window.addEventListener("navigate-to-project", handleNavigateToProject as EventListener);
        return () => {
            window.removeEventListener("navigate-to-project", handleNavigateToProject as EventListener);
        };
    }, [projectsEnabled]);

    // Listen for create-template-from-session events
    useEffect(() => {
        const handleCreateTemplateFromSession = () => {
            setActiveNavItem("prompts");
        };

        window.addEventListener("create-template-from-session", handleCreateTemplateFromSession);
        return () => {
            window.removeEventListener("create-template-from-session", handleCreateTemplateFromSession as EventListener);
        };
    }, []);

    // Listen for use-prompt-in-chat events
    useEffect(() => {
        const handleUsePromptInChat = () => {
            setActiveNavItem("chat");
        };

        window.addEventListener("use-prompt-in-chat", handleUsePromptInChat);
        return () => {
            window.removeEventListener("use-prompt-in-chat", handleUsePromptInChat as EventListener);
        };
    }, []);

    if (useAuthorization && !isAuthenticated) {
        return (
            <div className="bg-background flex h-screen items-center justify-center">
                <Button onClick={login}>Login</Button>
            </div>
        );
    }

    const handleNavItemChange = (itemId: string) => {
        // Check for unsaved changes before navigating
        checkUnsavedChanges(() => {
            const item = topNavItems.find(item => item.id === itemId) || bottomNavigationItems.find(item => item.id === itemId);

            if (item?.onClick && itemId !== "settings") {
                item.onClick();
            } else if (itemId !== "settings") {
                setActiveNavItem(itemId);
            }
        });
    };

    const handleHeaderClick = () => {
        // Check for unsaved changes before navigating to chat
        checkUnsavedChanges(() => {
            setActiveNavItem("chat");
        });
    };

    const renderMainContent = () => {
        switch (activeNavItem) {
            case "chat":
                return <ChatPage />;
            case "agentMesh":
                return <AgentMeshPage />;
            case "projects":
                // Only render ProjectsPage if projects are enabled
                if (projectsEnabled) {
                    return <ProjectsPage onProjectActivated={() => setActiveNavItem("chat")} />;
                }
                // Fallback to chat if projects are disabled but somehow navigated here
                return <ChatPage />;
            case "prompts":
                return <PromptsPage />;
            default:
                return <ChatPage />;
        }
    };

    return (
        <div className={`relative flex h-screen`}>
            <NavigationSidebar items={topNavItems} bottomItems={bottomNavigationItems} activeItem={activeNavItem} onItemChange={handleNavItemChange} onHeaderClick={handleHeaderClick} />
            <main className="h-full w-full flex-1 overflow-auto">{renderMainContent()}</main>
            <ToastContainer />
            <SelectionContextMenu
                isOpen={isMenuOpen}
                position={menuPosition}
                selectedText={selectedText || ''}
                onClose={clearSelection}
            />
        </div>
    );
}
>>>>>>> 73a592e1

function AppContent() {
    return <RouterProvider router={createRouter()} />;
}

function App() {
    return (
        <ThemeProvider>
            <CsrfProvider>
                <ConfigProvider>
                    <AuthProvider>
                        <ProjectProvider>
<<<<<<< HEAD
                            <TaskProvider>
                                <TextSelectionProvider>
                                    <AppContent />
                                </TextSelectionProvider>
                            </TaskProvider>
=======
                            <BrowserRouter>
                                <AudioSettingsProvider>
                                        <ChatProvider>
                                            <TaskProvider>
                                                <AppContent />
                                            </TaskProvider>
                                        </ChatProvider>
                                </AudioSettingsProvider>
                            </BrowserRouter>
>>>>>>> 73a592e1
                        </ProjectProvider>
                    </AuthProvider>
                </ConfigProvider>
            </CsrfProvider>
        </ThemeProvider>
    );
}

export default App;<|MERGE_RESOLUTION|>--- conflicted
+++ resolved
@@ -1,154 +1,9 @@
 import { RouterProvider } from "react-router-dom";
 
-<<<<<<< HEAD
 import { TextSelectionProvider } from "@/lib/components/chat/selection";
-import { AuthProvider, ConfigProvider, CsrfProvider, ProjectProvider, TaskProvider, ThemeProvider } from "@/lib/providers";
+import { AuthProvider, ConfigProvider, CsrfProvider, ProjectProvider, TaskProvider, ThemeProvider, AudioSettingsProvider } from "@/lib/providers";
 
 import { createRouter } from "./router";
-=======
-import { AgentMeshPage, ChatPage, bottomNavigationItems, getTopNavigationItems, NavigationSidebar, ToastContainer, Button } from "@/lib/components";
-import { ProjectsPage } from "@/lib/components/projects";
-import { PromptsPage } from "@/lib/components/pages/PromptsPage";
-import { TextSelectionProvider, SelectionContextMenu, useTextSelection } from "@/lib/components/chat/selection";
-import { AuthProvider, ChatProvider, ConfigProvider, CsrfProvider, ProjectProvider, TaskProvider, ThemeProvider, AudioSettingsProvider } from "@/lib/providers";
-import { UnsavedChangesProvider, useUnsavedChangesContext } from "@/lib/contexts";
-
-import { useAuthContext, useBeforeUnload, useConfigContext, useAudioSettings } from "@/lib/hooks";
-
-function AppContentInner() {
-    const [activeNavItem, setActiveNavItem] = useState<string>("chat");
-    const { isAuthenticated, login, useAuthorization } = useAuthContext();
-    const { configFeatureEnablement, projectsEnabled } = useConfigContext();
-    const { isMenuOpen, menuPosition, selectedText, clearSelection } = useTextSelection();
-    const { checkUnsavedChanges } = useUnsavedChangesContext();
-    const { settings } = useAudioSettings();
-
-    // Get navigation items based on feature flags
-    const topNavItems = useMemo(
-        () => getTopNavigationItems(configFeatureEnablement),
-        [configFeatureEnablement]
-    );
-
-    // Enable beforeunload warning when chat data is present
-    useBeforeUnload();
-
-    // Apply font size to document root
-    useEffect(() => {
-        const fontSizeMap = {
-            small: "14px",
-            medium: "16px",
-            large: "18px",
-            "extra-large": "20px",
-        };
-        document.documentElement.style.fontSize = fontSizeMap[settings.fontSize];
-    }, [settings.fontSize]);
-
-    // Listen for navigate-to-project events
-    useEffect(() => {
-        const handleNavigateToProject = (event: CustomEvent) => {
-            if (projectsEnabled && !event.detail.handled) {
-                setActiveNavItem("projects");
-                setTimeout(() => {
-                    window.dispatchEvent(new CustomEvent("navigate-to-project", {
-                        detail: { ...event.detail, handled: true }
-                    }));
-                }, 100);
-            }
-        };
-
-        window.addEventListener("navigate-to-project", handleNavigateToProject as EventListener);
-        return () => {
-            window.removeEventListener("navigate-to-project", handleNavigateToProject as EventListener);
-        };
-    }, [projectsEnabled]);
-
-    // Listen for create-template-from-session events
-    useEffect(() => {
-        const handleCreateTemplateFromSession = () => {
-            setActiveNavItem("prompts");
-        };
-
-        window.addEventListener("create-template-from-session", handleCreateTemplateFromSession);
-        return () => {
-            window.removeEventListener("create-template-from-session", handleCreateTemplateFromSession as EventListener);
-        };
-    }, []);
-
-    // Listen for use-prompt-in-chat events
-    useEffect(() => {
-        const handleUsePromptInChat = () => {
-            setActiveNavItem("chat");
-        };
-
-        window.addEventListener("use-prompt-in-chat", handleUsePromptInChat);
-        return () => {
-            window.removeEventListener("use-prompt-in-chat", handleUsePromptInChat as EventListener);
-        };
-    }, []);
-
-    if (useAuthorization && !isAuthenticated) {
-        return (
-            <div className="bg-background flex h-screen items-center justify-center">
-                <Button onClick={login}>Login</Button>
-            </div>
-        );
-    }
-
-    const handleNavItemChange = (itemId: string) => {
-        // Check for unsaved changes before navigating
-        checkUnsavedChanges(() => {
-            const item = topNavItems.find(item => item.id === itemId) || bottomNavigationItems.find(item => item.id === itemId);
-
-            if (item?.onClick && itemId !== "settings") {
-                item.onClick();
-            } else if (itemId !== "settings") {
-                setActiveNavItem(itemId);
-            }
-        });
-    };
-
-    const handleHeaderClick = () => {
-        // Check for unsaved changes before navigating to chat
-        checkUnsavedChanges(() => {
-            setActiveNavItem("chat");
-        });
-    };
-
-    const renderMainContent = () => {
-        switch (activeNavItem) {
-            case "chat":
-                return <ChatPage />;
-            case "agentMesh":
-                return <AgentMeshPage />;
-            case "projects":
-                // Only render ProjectsPage if projects are enabled
-                if (projectsEnabled) {
-                    return <ProjectsPage onProjectActivated={() => setActiveNavItem("chat")} />;
-                }
-                // Fallback to chat if projects are disabled but somehow navigated here
-                return <ChatPage />;
-            case "prompts":
-                return <PromptsPage />;
-            default:
-                return <ChatPage />;
-        }
-    };
-
-    return (
-        <div className={`relative flex h-screen`}>
-            <NavigationSidebar items={topNavItems} bottomItems={bottomNavigationItems} activeItem={activeNavItem} onItemChange={handleNavItemChange} onHeaderClick={handleHeaderClick} />
-            <main className="h-full w-full flex-1 overflow-auto">{renderMainContent()}</main>
-            <ToastContainer />
-            <SelectionContextMenu
-                isOpen={isMenuOpen}
-                position={menuPosition}
-                selectedText={selectedText || ''}
-                onClose={clearSelection}
-            />
-        </div>
-    );
-}
->>>>>>> 73a592e1
 
 function AppContent() {
     return <RouterProvider router={createRouter()} />;
@@ -161,23 +16,13 @@
                 <ConfigProvider>
                     <AuthProvider>
                         <ProjectProvider>
-<<<<<<< HEAD
                             <TaskProvider>
-                                <TextSelectionProvider>
-                                    <AppContent />
-                                </TextSelectionProvider>
+                                <AudioSettingsProvider>
+                                    <TextSelectionProvider>
+                                        <AppContent />
+                                    </TextSelectionProvider>
+                                </AudioSettingsProvider>
                             </TaskProvider>
-=======
-                            <BrowserRouter>
-                                <AudioSettingsProvider>
-                                        <ChatProvider>
-                                            <TaskProvider>
-                                                <AppContent />
-                                            </TaskProvider>
-                                        </ChatProvider>
-                                </AudioSettingsProvider>
-                            </BrowserRouter>
->>>>>>> 73a592e1
                         </ProjectProvider>
                     </AuthProvider>
                 </ConfigProvider>

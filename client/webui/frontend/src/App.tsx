--- conflicted
+++ resolved
@@ -1,34 +1,23 @@
-<<<<<<< HEAD
-import { useState, useMemo } from "react";
-
-import { AgentMeshPage, ChatPage, bottomNavigationItems, getTopNavigationItems, NavigationSidebar, ToastContainer, Button } from "@/lib/components";
-import { PromptsPage } from "@/lib/components/pages/PromptsPage";
-import { AuthProvider, ChatProvider, ConfigProvider, CsrfProvider, TaskProvider, ThemeProvider } from "@/lib/providers";
-=======
 import { useState, useMemo, useEffect } from "react";
 import { BrowserRouter } from "react-router-dom";
 
 import { AgentMeshPage, ChatPage, bottomNavigationItems, getTopNavigationItems, NavigationSidebar, ToastContainer, Button } from "@/lib/components";
 import { ProjectsPage } from "@/lib/components/projects";
+import { PromptsPage } from "@/lib/components/pages/PromptsPage";
 import { AuthProvider, ChatProvider, ConfigProvider, CsrfProvider, ProjectProvider, TaskProvider, ThemeProvider } from "@/lib/providers";
->>>>>>> 29d758c5
 
 import { useAuthContext, useBeforeUnload, useConfigContext } from "@/lib/hooks";
 
 function AppContent() {
     const [activeNavItem, setActiveNavItem] = useState<string>("chat");
     const { isAuthenticated, login, useAuthorization } = useAuthContext();
-<<<<<<< HEAD
-    const { configFeatureEnablement } = useConfigContext();
+    const { configFeatureEnablement, projectsEnabled } = useConfigContext();
 
     // Get navigation items based on feature flags
     const topNavItems = useMemo(
         () => getTopNavigationItems(configFeatureEnablement),
         [configFeatureEnablement]
     );
-=======
-    const { projectsEnabled } = useConfigContext();
->>>>>>> 29d758c5
 
     // Enable beforeunload warning when chat data is present
     useBeforeUnload();
@@ -50,11 +39,6 @@
         return () => {
             window.removeEventListener("navigate-to-project", handleNavigateToProject as EventListener);
         };
-    }, [projectsEnabled]);
-
-    // Get filtered navigation items based on feature flags
-    const topNavigationItems = useMemo(() => {
-        return getTopNavigationItems(projectsEnabled ?? false);
     }, [projectsEnabled]);
 
     if (useAuthorization && !isAuthenticated) {
@@ -85,10 +69,6 @@
                 return <ChatPage />;
             case "agentMesh":
                 return <AgentMeshPage />;
-<<<<<<< HEAD
-            case "prompts":
-                return <PromptsPage />;
-=======
             case "projects":
                 // Only render ProjectsPage if projects are enabled
                 if (projectsEnabled) {
@@ -96,7 +76,10 @@
                 }
                 // Fallback to chat if projects are disabled but somehow navigated here
                 return <ChatPage />;
->>>>>>> 29d758c5
+            case "prompts":
+                return <PromptsPage />;
+            default:
+                return <ChatPage />;
         }
     };
 

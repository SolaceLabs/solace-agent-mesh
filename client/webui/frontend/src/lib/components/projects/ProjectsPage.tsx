import React, { useState, useCallback, useEffect } from "react";
import { RefreshCcw, Upload } from "lucide-react";
import { useLoaderData, useNavigate } from "react-router-dom";

import { CreateProjectDialog } from "./CreateProjectDialog";
import { DeleteProjectDialog } from "./DeleteProjectDialog";
import { ProjectImportDialog } from "./ProjectImportDialog";
import { ProjectCards } from "./ProjectCards";
import { ProjectDetailView } from "./ProjectDetailView";
import { useProjectContext } from "@/lib/providers";
import type { Project } from "@/lib/types/projects";
<<<<<<< HEAD
import { Header } from "@/lib/components/header";
import { Button } from "@/lib/components/ui";
import { api } from "@/lib/api";
import { getErrorMessage } from "@/lib/utils/api";
import { downloadBlob } from "@/lib/utils/download";
=======
import { Button, Header } from "@/lib/components";
import { api } from "@/lib/api";
import { downloadBlob, getErrorMessage } from "@/lib/utils";
>>>>>>> 8c2807c9
import { useChatContext } from "@/lib/hooks";

export const ProjectsPage: React.FC = () => {
    const navigate = useNavigate();
    const loaderData = useLoaderData<{ projectId?: string }>();

    // hooks
    const { projects, isLoading, createProject, activeProject, setActiveProject, refetch, searchQuery, setSearchQuery, filteredProjects, deleteProject } = useProjectContext();
    const { handleNewSession, handleSwitchSession, addNotification, displayError } = useChatContext();
    // state
    const [showCreateDialog, setShowCreateDialog] = useState(false);
    const [isCreating, setIsCreating] = useState(false);
    const [isDeleteDialogOpen, setIsDeleteDialogOpen] = useState(false);
    const [projectToDelete, setProjectToDelete] = useState<Project | null>(null);
    const [isDeleting, setIsDeleting] = useState(false);
    const [showImportDialog, setShowImportDialog] = useState(false);
<<<<<<< HEAD

    const { projects, isLoading, createProject, setActiveProject, refetch, searchQuery, setSearchQuery, filteredProjects, deleteProject } = useProjectContext();
    const { handleNewSession, handleSwitchSession, addNotification, displayError } = useChatContext();
    // Migrated to api client
    const selectedProject = useMemo(() => projects.find(p => p.id === loaderData?.projectId) || null, [projects, loaderData?.projectId]);
=======
    const [selectedProject, setSelectedProject] = useState<Project | null>(null);

    useEffect(() => {
        if (loaderData?.projectId) {
            const project = projects.find(p => p.id === loaderData.projectId) || null;
            setSelectedProject(project);
        } else if (activeProject) {
            // redirect to active project if no projectId in URL
            navigate(`/projects/${activeProject.id}`, { replace: true });
        } else {
            setSelectedProject(null);
            setActiveProject(null);
        }
    }, [loaderData?.projectId, activeProject, projects, navigate, setActiveProject]);
>>>>>>> 8c2807c9

    const handleCreateProject = async (data: { name: string; description: string }) => {
        setIsCreating(true);
        try {
            const formData = new FormData();
            formData.append("name", data.name);
            if (data.description) {
                formData.append("description", data.description);
            }

            const newProject = await createProject(formData);
            setShowCreateDialog(false);

            // Refetch projects to get artifact counts
            await refetch();

            navigate(`/projects/${newProject.id}`);
        } finally {
            setIsCreating(false);
        }
    };

    const handleProjectSelect = (project: Project) => {
        navigate(`/projects/${project.id}`);
    };

    const handleBackToList = () => {
        setActiveProject(null);
        navigate("/projects");
    };

    const handleChatClick = async (sessionId: string) => {
        if (selectedProject) {
            setActiveProject(selectedProject);
        }
        await handleSwitchSession(sessionId);
        navigate("chat");
    };

    const handleCreateNew = () => {
        setShowCreateDialog(true);
    };

    const handleDeleteClick = (project: Project) => {
        setProjectToDelete(project);
        setIsDeleteDialogOpen(true);
    };

    const handleDeleteConfirm = async () => {
        if (!projectToDelete) return;

        setIsDeleting(true);
        try {
            await deleteProject(projectToDelete.id);
            setIsDeleteDialogOpen(false);
            setProjectToDelete(null);
        } catch (error) {
            console.error("Failed to delete project:", error);
        } finally {
            setIsDeleting(false);
        }
    };

    const handleStartNewChat = useCallback(async () => {
        if (selectedProject) {
            setActiveProject(selectedProject);
            // Start a new session while preserving the active project context
            await handleNewSession(true);
            navigate("chat");
        }
    }, [selectedProject, setActiveProject, handleNewSession, navigate]);

    const handleExport = async (project: Project) => {
        try {
<<<<<<< HEAD
            const response = await api.webui.get(`/api/v1/projects/${project.id}/export`, { raw: true });
=======
            const response = await api.webui.get(`/api/v1/projects/${project.id}/export`, { fullResponse: true });
            if (!response.ok) {
                throw new Error(`Failed to export project: ${response.statusText}`);
            }
>>>>>>> 8c2807c9
            const blob = await response.blob();
            const filename = `project-${project.name.replace(/[^a-z0-9]/gi, "-").toLowerCase()}-${Date.now()}.zip`;
            downloadBlob(blob, filename);

            addNotification("Project exported", "success");
        } catch (error) {
            console.error("Failed to export project:", error);
            displayError({ title: "Failed to Export Project", error: getErrorMessage(error, "An unknown error occurred while exporting the project.") });
        }
    };

    const handleImport = async (file: File, options: { preserveName: boolean; customName?: string }) => {
        try {
            const formData = new FormData();
            formData.append("file", file);
            formData.append("options", JSON.stringify(options));

<<<<<<< HEAD
            const result = await api.webui.post(`/api/v1/projects/import`, undefined, {
                body: formData,
            });
=======
            const result = await api.webui.post("/api/v1/projects/import", formData);
>>>>>>> 8c2807c9

            // Show warnings if any (combine into single notification for better UX)
            if (result.warnings && result.warnings.length > 0) {
                const warningMessage = result.warnings.length === 1 ? result.warnings[0] : `Import completed with ${result.warnings.length} warnings:\n${result.warnings.join("\n")}`;
                addNotification(warningMessage, "info");
            }

            // Refresh projects and navigate to the newly imported one
            await refetch();
            navigate(`/projects/${result.projectId}`);
            addNotification(`Project imported with ${result.artifactsImported} artifacts`, "success");
        } catch (error) {
            console.error("Failed to import project:", error);
            throw error; // Re-throw to let dialog handle it
        }
    };

    // Determine if we should show list or detail view
    const showDetailView = selectedProject !== null;

    return (
        <div className="flex h-full w-full flex-col">
            {!showDetailView && (
                <Header
                    title="Projects"
                    buttons={[
                        <Button key="importProject" variant="ghost" title="Import Project" onClick={() => setShowImportDialog(true)}>
                            <Upload className="size-4" />
                            Import Project
                        </Button>,
                        <Button key="refreshProjects" data-testid="refreshProjects" disabled={isLoading} variant="ghost" title="Refresh Projects" onClick={() => refetch()}>
                            <RefreshCcw className="size-4" />
                            Refresh Projects
                        </Button>,
                    ]}
                />
            )}

            <div className="min-h-0 flex-1">
                {showDetailView ? (
                    <ProjectDetailView project={selectedProject} onBack={handleBackToList} onStartNewChat={handleStartNewChat} onChatClick={handleChatClick} />
                ) : (
                    <ProjectCards
                        projects={filteredProjects}
                        searchQuery={searchQuery}
                        onSearchChange={setSearchQuery}
                        onProjectClick={handleProjectSelect}
                        onCreateNew={handleCreateNew}
                        onDelete={handleDeleteClick}
                        onExport={handleExport}
                        isLoading={isLoading}
                    />
                )}
            </div>

            {/* Create Project Dialog */}
            <CreateProjectDialog isOpen={showCreateDialog} onClose={() => setShowCreateDialog(false)} onSubmit={handleCreateProject} isSubmitting={isCreating} />

            {/* Delete Project Dialog */}
            <DeleteProjectDialog
                isOpen={isDeleteDialogOpen}
                onClose={() => {
                    setIsDeleteDialogOpen(false);
                    setProjectToDelete(null);
                }}
                onConfirm={handleDeleteConfirm}
                project={projectToDelete}
                isDeleting={isDeleting}
            />

            {/* Import Project Dialog */}
            <ProjectImportDialog open={showImportDialog} onOpenChange={setShowImportDialog} onImport={handleImport} />
        </div>
    );
};<|MERGE_RESOLUTION|>--- conflicted
+++ resolved
@@ -9,17 +9,9 @@
 import { ProjectDetailView } from "./ProjectDetailView";
 import { useProjectContext } from "@/lib/providers";
 import type { Project } from "@/lib/types/projects";
-<<<<<<< HEAD
-import { Header } from "@/lib/components/header";
-import { Button } from "@/lib/components/ui";
-import { api } from "@/lib/api";
-import { getErrorMessage } from "@/lib/utils/api";
-import { downloadBlob } from "@/lib/utils/download";
-=======
 import { Button, Header } from "@/lib/components";
 import { api } from "@/lib/api";
 import { downloadBlob, getErrorMessage } from "@/lib/utils";
->>>>>>> 8c2807c9
 import { useChatContext } from "@/lib/hooks";
 
 export const ProjectsPage: React.FC = () => {
@@ -36,13 +28,6 @@
     const [projectToDelete, setProjectToDelete] = useState<Project | null>(null);
     const [isDeleting, setIsDeleting] = useState(false);
     const [showImportDialog, setShowImportDialog] = useState(false);
-<<<<<<< HEAD
-
-    const { projects, isLoading, createProject, setActiveProject, refetch, searchQuery, setSearchQuery, filteredProjects, deleteProject } = useProjectContext();
-    const { handleNewSession, handleSwitchSession, addNotification, displayError } = useChatContext();
-    // Migrated to api client
-    const selectedProject = useMemo(() => projects.find(p => p.id === loaderData?.projectId) || null, [projects, loaderData?.projectId]);
-=======
     const [selectedProject, setSelectedProject] = useState<Project | null>(null);
 
     useEffect(() => {
@@ -57,7 +42,6 @@
             setActiveProject(null);
         }
     }, [loaderData?.projectId, activeProject, projects, navigate, setActiveProject]);
->>>>>>> 8c2807c9
 
     const handleCreateProject = async (data: { name: string; description: string }) => {
         setIsCreating(true);
@@ -132,14 +116,10 @@
 
     const handleExport = async (project: Project) => {
         try {
-<<<<<<< HEAD
-            const response = await api.webui.get(`/api/v1/projects/${project.id}/export`, { raw: true });
-=======
             const response = await api.webui.get(`/api/v1/projects/${project.id}/export`, { fullResponse: true });
             if (!response.ok) {
                 throw new Error(`Failed to export project: ${response.statusText}`);
             }
->>>>>>> 8c2807c9
             const blob = await response.blob();
             const filename = `project-${project.name.replace(/[^a-z0-9]/gi, "-").toLowerCase()}-${Date.now()}.zip`;
             downloadBlob(blob, filename);
@@ -157,13 +137,7 @@
             formData.append("file", file);
             formData.append("options", JSON.stringify(options));
 
-<<<<<<< HEAD
-            const result = await api.webui.post(`/api/v1/projects/import`, undefined, {
-                body: formData,
-            });
-=======
             const result = await api.webui.post("/api/v1/projects/import", formData);
->>>>>>> 8c2807c9
 
             // Show warnings if any (combine into single notification for better UX)
             if (result.warnings && result.warnings.length > 0) {

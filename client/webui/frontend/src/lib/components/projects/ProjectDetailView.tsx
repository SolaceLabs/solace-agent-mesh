--- conflicted
+++ resolved
@@ -1,9 +1,5 @@
 import React, { useState } from "react";
-<<<<<<< HEAD
-import { Pencil, Check, X, Trash2 } from "lucide-react";
-=======
 import { Pencil, MoreVertical, Trash2 } from "lucide-react";
->>>>>>> 5462afff
 
 import {
     Button,
@@ -145,105 +141,13 @@
 
     return (
         <div className="flex h-full flex-col">
-<<<<<<< HEAD
-            {/* Header with breadcrumbs */}
-            <Header
-                title={
-                    isEditing ? (
-                        <div className="flex items-center gap-2 w-full">
-                            <Input
-                                value={editedName}
-                                onChange={(e) => setEditedName(e.target.value)}
-                                className="text-xl font-bold"
-                                disabled={isSaving}
-                                placeholder="Project name"
-                                maxLength={255}
-                            />
-                        </div>
-                    ) : (
-                        <div className="flex flex-col">
-                            <span>{project.name}</span>
-                            {project.description && (
-                                <span className="text-sm font-normal text-muted-foreground">{project.description}</span>
-                            )}
-                        </div>
-                    )
-                }
-=======
             {/* Header with breadcrumbs and actions */}
             <Header
                 title={project.name}
->>>>>>> 5462afff
                 breadcrumbs={[
                     { label: "Projects", onClick: onBack },
                     { label: project.name }
                 ]}
-<<<<<<< HEAD
-                buttons={
-                    isEditing ? [
-                        <Button
-                            key="cancel"
-                            variant="outline"
-                            size="sm"
-                            onClick={handleCancelEdit}
-                            disabled={isSaving}
-                            className="gap-1"
-                        >
-                            <X className="h-4 w-4" />
-                            Cancel
-                        </Button>,
-                        <Button
-                            key="save"
-                            variant="default"
-                            size="sm"
-                            onClick={handleSave}
-                            disabled={isSaving}
-                            className="gap-1"
-                        >
-                            <Check className="h-4 w-4" />
-                            Save
-                        </Button>
-                    ] : [
-                        <Button
-                            key="edit"
-                            variant="ghost"
-                            size="sm"
-                            onClick={() => {
-                                setIsEditing(true);
-                                setEditedName(project.name);
-                                setEditedDescription(project.description || "");
-                            }}
-                            title="Edit project"
-                        >
-                            <Pencil className="h-4 w-4" />
-                        </Button>,
-                        <Button
-                            key="delete"
-                            variant="ghost"
-                            size="sm"
-                            onClick={handleDeleteClick}
-                            className="text-destructive hover:text-destructive hover:bg-destructive/10"
-                            title="Delete project"
-                        >
-                            <Trash2 className="h-4 w-4" />
-                        </Button>
-                    ]
-                }
-            />
-
-            {/* Edit mode description and errors */}
-            {isEditing && (
-                <div className="border-b px-8 py-4 space-y-3">
-                    <div>
-                        <Textarea
-                            value={editedDescription}
-                            onChange={(e) => setEditedDescription(e.target.value)}
-                            className="text-sm resize-none"
-                            placeholder="Project description (optional)"
-                            rows={3}
-                            disabled={isSaving}
-                            maxLength={1000}
-=======
                 buttons={[
                     <Button
                         key="edit"
@@ -288,43 +192,12 @@
                             project={project}
                             onChatClick={onChatClick}
                             onStartNewChat={onStartNewChat}
->>>>>>> 5462afff
                         />
-                        <div className="mt-1 text-xs text-muted-foreground text-right">
-                            {editedDescription.length}/1000 characters
-                        </div>
-                    </div>
-                    {nameError && (
-                        <MessageBanner variant="error" message={nameError} />
                     )}
                 </div>
-<<<<<<< HEAD
-            )}
-
-            {/* Content area with left and right panels */}
-            <div className="flex flex-1 min-h-0">
-                {/* Left Panel - Project Chats */}
-                <div className="w-[60%] overflow-y-auto border-r">
-
-                    {/* Project Chats in main area */}
-                    <div className="p-6">
-                        {onChatClick && (
-                            <ProjectChatsSection
-                                project={project}
-                                onChatClick={onChatClick}
-                                onStartNewChat={onStartNewChat}
-                            />
-                        )}
-                    </div>
-                </div>
-
-                {/* Right Panel - Metadata Sidebar */}
-                <div className="w-[40%] overflow-y-auto bg-muted/30 pt-6">
-=======
 
                 {/* Right Panel - Metadata Sidebar */}
                 <div className="w-[40%] overflow-y-auto bg-muted/30">
->>>>>>> 5462afff
                     <SystemPromptSection
                         project={project}
                         onSave={handleSaveSystemPrompt}
@@ -342,8 +215,6 @@
                 </div>
             </div>
 
-<<<<<<< HEAD
-=======
             {/* Edit Project Dialog */}
             <Dialog open={isEditing} onOpenChange={setIsEditing}>
                 <DialogContent onOpenAutoFocus={(e) => e.preventDefault()}>
@@ -402,7 +273,6 @@
             </Dialog>
 
             {/* Delete Project Dialog */}
->>>>>>> 5462afff
             <DeleteProjectDialog
                 isOpen={isDeleteDialogOpen}
                 onClose={() => setIsDeleteDialogOpen(false)}

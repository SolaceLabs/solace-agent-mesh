--- conflicted
+++ resolved
@@ -61,20 +61,12 @@
                                 return stillExists;
                             } else {
                                 // If the selected version was deleted, fall back to production
-<<<<<<< HEAD
-                                return data.find((v: Prompt) => v.id === group.production_prompt_id) || data[0];
-=======
                                 return data.find((v: Prompt) => v.id === group.productionPromptId) || data[0];
->>>>>>> b263a9c0
                             }
                         } else if (data.length > 0 && !hasInitializedRef.current) {
                             // Only set default selection on initial load
                             hasInitializedRef.current = true;
-<<<<<<< HEAD
-                            return data.find((v: Prompt) => v.id === group.production_prompt_id) || data[0];
-=======
                             return data.find((v: Prompt) => v.id === group.productionPromptId) || data[0];
->>>>>>> b263a9c0
                         }
                         return currentSelected;
                     });
@@ -85,11 +77,7 @@
                 setIsLoading(false);
             }
         },
-<<<<<<< HEAD
-        [group.id, group.production_prompt_id, group._selectedVersionId]
-=======
         [group.id, group.productionPromptId, group._selectedVersionId]
->>>>>>> b263a9c0
     );
 
     const fetchGroupData = useCallback(async () => {
@@ -117,19 +105,6 @@
         // This allows editing any version, not just the active one
         const groupWithSelectedVersion: PromptGroup = {
             ...currentGroup,
-<<<<<<< HEAD
-            production_prompt: selectedVersion
-                ? {
-                      id: selectedVersion.id,
-                      prompt_text: selectedVersion.prompt_text,
-                      group_id: selectedVersion.group_id,
-                      user_id: selectedVersion.user_id,
-                      version: selectedVersion.version,
-                      created_at: selectedVersion.created_at,
-                      updated_at: selectedVersion.updated_at,
-                  }
-                : currentGroup.production_prompt,
-=======
             productionPrompt: selectedVersion
                 ? {
                       id: selectedVersion.id,
@@ -141,7 +116,6 @@
                       updatedAt: selectedVersion.updatedAt,
                   }
                 : currentGroup.productionPrompt,
->>>>>>> b263a9c0
             // Store the actual production_prompt_id separately so we know if we're editing the active version
             _editingPromptId: selectedVersion?.id,
             _isEditingActiveVersion: selectedVersion?.id === currentGroup.productionPromptId,
@@ -234,11 +208,7 @@
                         ) : (
                             <div className="space-y-2">
                                 {versions.map(version => {
-<<<<<<< HEAD
-                                    const isActive = version.id === currentGroup.production_prompt_id;
-=======
                                     const isActive = version.id === currentGroup.productionPromptId;
->>>>>>> b263a9c0
                                     const isSelected = selectedVersion?.id === version.id;
 
                                     return (
@@ -247,11 +217,7 @@
                                                 <span className="text-sm font-medium">Version {version.version}</span>
                                                 {isActive && <span className="rounded-full bg-[var(--color-success-w20)] px-2 py-0.5 text-xs text-[var(--color-success-wMain)]">Active</span>}
                                             </div>
-<<<<<<< HEAD
-                                            <span className="text-muted-foreground text-xs">{formatPromptDate(version.created_at)}</span>
-=======
                                             <span className="text-muted-foreground text-xs">{formatPromptDate(version.createdAt)}</span>
->>>>>>> b263a9c0
                                         </button>
                                     );
                                 })}
@@ -331,11 +297,7 @@
                                     <div className="space-y-2">
                                         <Label className="text-[var(--color-secondaryText-wMain)]">Content</Label>
                                         <div className="rounded p-3 font-mono text-sm break-words whitespace-pre-wrap">
-<<<<<<< HEAD
-                                            {selectedVersion.prompt_text.split(/(\{\{[^}]+\}\})/g).map((part, index) => {
-=======
                                             {selectedVersion.promptText.split(/(\{\{[^}]+\}\})/g).map((part, index) => {
->>>>>>> b263a9c0
                                                 if (part.match(/\{\{[^}]+\}\}/)) {
                                                     return (
                                                         <span key={index} className="bg-primary/20 text-primary rounded px-1 font-medium">
@@ -350,11 +312,7 @@
 
                                     {/* Metadata */}
                                     <div className="border-t pt-4">
-<<<<<<< HEAD
-                                        <div className="text-muted-foreground text-xs">Created: {formatPromptDate(selectedVersion.created_at)}</div>
-=======
                                         <div className="text-muted-foreground text-xs">Created: {formatPromptDate(selectedVersion.createdAt)}</div>
->>>>>>> b263a9c0
                                     </div>
                                 </div>
                             </div>

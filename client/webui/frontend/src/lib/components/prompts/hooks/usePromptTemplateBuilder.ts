--- conflicted
+++ resolved
@@ -15,7 +15,6 @@
 
 export function usePromptTemplateBuilder(editingGroup?: PromptGroup | null) {
     const { addNotification } = useChatContext();
-    // Migrated to api client
     const [config, setConfig] = useState<TemplateConfig>(() => {
         if (editingGroup) {
             return {
@@ -122,11 +121,7 @@
             };
 
             // Call API to create prompt group
-<<<<<<< HEAD
-            const createdGroup = await api.webui.post(`/api/v1/prompts/groups`, templateData);
-=======
             const createdGroup = await api.webui.post("/api/v1/prompts/groups", templateData);
->>>>>>> 8c2807c9
 
             setSaveStatus("success");
             addNotification("Template saved", "success");

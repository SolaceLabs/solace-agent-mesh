--- conflicted
+++ resolved
@@ -344,18 +344,6 @@
                             </div>
                         </div>
                     )}
-<<<<<<< HEAD
-                </div>
-
-                <DialogFooter>
-                    <Button variant="outline" onClick={handleClose} disabled={isImporting}>
-                        Cancel
-                    </Button>
-                    <Button data-testid="importPromptButton" onClick={handleImport} disabled={isImporting}>
-                        {isImporting ? "Importing..." : "Import"}
-                    </Button>
-                </DialogFooter>
-=======
 
                     <DialogFooter>
                         <Button type="button" variant="outline" onClick={handleClose} disabled={isImporting}>
@@ -366,7 +354,6 @@
                         </Button>
                     </DialogFooter>
                 </form>
->>>>>>> e05900b6
             </DialogContent>
         </Dialog>
     );

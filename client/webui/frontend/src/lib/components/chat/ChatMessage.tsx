import React, { useState, useMemo } from "react";
import type { ReactNode } from "react";

import { AlertCircle, ThumbsDown, ThumbsUp } from "lucide-react";

import { ChatBubble, ChatBubbleMessage, MarkdownHTMLConverter, MessageBanner } from "@/lib/components";
import { Button } from "@/lib/components/ui";
import { ViewWorkflowButton } from "@/lib/components/ui/ViewWorkflowButton";
import { useChatContext } from "@/lib/hooks";
import type { ArtifactPart, DataPart, FileAttachment, FilePart, MessageFE, TextPart } from "@/lib/types";
import type { ChatContextValue } from "@/lib/contexts";
import { InlineResearchProgress, type ResearchProgressData } from "@/lib/components/research/InlineResearchProgress";
import { Sources } from "@/lib/components/web/Sources";
import { TextWithCitations } from "./Citation";
import { parseCitations } from "@/lib/utils/citations";

import { ArtifactMessage, FileMessage } from "./file";
import { FeedbackModal } from "./FeedbackModal";
import { ContentRenderer } from "./preview/ContentRenderer";
import { extractEmbeddedContent } from "./preview/contentUtils";
import { decodeBase64Content } from "./preview/previewUtils";
import { downloadFile } from "@/lib/utils/download";
import type { ExtractedContent } from "./preview/contentUtils";
import { AuthenticationMessage } from "./authentication/AuthenticationMessage";
import { SelectableMessageContent } from "./selection";
import { MessageHoverButtons } from "./MessageHoverButtons";

const RENDER_TYPES_WITH_RAW_CONTENT = ["image", "audio"];

const MessageActions: React.FC<{
    message: MessageFE;
    showWorkflowButton: boolean;
    showFeedbackActions: boolean;
    handleViewWorkflowClick: () => void;
    sourcesElement?: React.ReactNode;
}> = ({ message, showWorkflowButton, showFeedbackActions, handleViewWorkflowClick, sourcesElement }) => {
    const { configCollectFeedback, submittedFeedback, handleFeedbackSubmit, addNotification } = useChatContext();
    const [isFeedbackModalOpen, setIsFeedbackModalOpen] = useState(false);
    const [feedbackType, setFeedbackType] = useState<"up" | "down" | null>(null);

    const taskId = message.taskId;
    const submittedFeedbackType = taskId ? submittedFeedback[taskId]?.type : undefined;

    const handleThumbClick = (type: "up" | "down") => {
        setFeedbackType(type);
        setIsFeedbackModalOpen(true);
    };

    const handleModalClose = () => {
        setIsFeedbackModalOpen(false);
        setFeedbackType(null);
    };

    const handleModalSubmit = async (feedbackText: string) => {
        if (!feedbackType || !taskId) return;

        try {
            await handleFeedbackSubmit(taskId, feedbackType, feedbackText);
            addNotification("Feedback submitted successfully", "success");
        } catch (error) {
            addNotification("Failed to submit feedback. Please try again.", "error");
            throw error; // Re-throw to prevent modal from closing
        }
    };

    const shouldShowFeedback = showFeedbackActions && configCollectFeedback;

    if (!showWorkflowButton && !shouldShowFeedback && !sourcesElement) {
        return null;
    }

    return (
        <>
            <div className="mt-3 space-y-2">
                <div className="flex items-center justify-start gap-1">
                    {showWorkflowButton && <ViewWorkflowButton onClick={handleViewWorkflowClick} />}
                    {shouldShowFeedback && (
                        <div className="flex items-center gap-1">
                            <Button variant="ghost" size="icon" className={`h-6 w-6 ${submittedFeedbackType ? "!opacity-100" : ""}`} onClick={() => handleThumbClick("up")} disabled={!!submittedFeedbackType}>
                                <ThumbsUp className={`h-4 w-4 ${submittedFeedbackType === "up" ? "fill-[var(--color-brand-wMain)] text-[var(--color-brand-wMain)] !opacity-100" : ""}`} />
                            </Button>
                            <Button variant="ghost" size="icon" className={`h-6 w-6 ${submittedFeedbackType ? "!opacity-100" : ""}`} onClick={() => handleThumbClick("down")} disabled={!!submittedFeedbackType}>
                                <ThumbsDown className={`h-4 w-4 ${submittedFeedbackType === "down" ? "fill-[var(--color-brand-wMain)] text-[var(--color-brand-wMain)] opacity-100" : ""}`} />
                            </Button>
                        </div>
                    )}
                    <MessageHoverButtons message={message} />
                    {sourcesElement && <div className="ml-2">{sourcesElement}</div>}
                </div>
            </div>
            {feedbackType && <FeedbackModal isOpen={isFeedbackModalOpen} onClose={handleModalClose} feedbackType={feedbackType} onSubmit={handleModalSubmit} />}
        </>
    );
};

const MessageContent = React.memo<{ message: MessageFE }>(({ message }) => {
    const [renderError, setRenderError] = useState<string | null>(null);
    const { sessionId, ragData, openSidePanelTab, setTaskIdInSidePanel } = useChatContext();

    // Extract text content from message parts
    const textContent =
        message.parts
            ?.filter(p => p.kind === "text")
            .map(p => (p as TextPart).text)
            .join("") || "";

    // Trim text for user messages to prevent trailing whitespace issues
    const displayText = message.isUser ? textContent.trim() : textContent;

    // Parse citations from text and match to RAG sources
    const taskRagData = useMemo(() => {
        if (!message.taskId || !ragData) return undefined;
        return ragData.find(r => r.task_id === message.taskId);
    }, [message.taskId, ragData]);

    const citations = useMemo(() => {
        if (message.isUser) return [];
        return parseCitations(displayText, taskRagData);
    }, [displayText, taskRagData, message.isUser]);

    const handleCitationClick = () => {
        // Open RAG panel when citation is clicked
        if (message.taskId) {
            setTaskIdInSidePanel(message.taskId);
            openSidePanelTab("rag");
        }
    };

    // Extract embedded content and compute modified text at component level
    const embeddedContent = useMemo(() => extractEmbeddedContent(displayText), [displayText]);

    const { modifiedText, contentElements } = useMemo(() => {
        if (embeddedContent.length === 0) {
            return { modifiedText: displayText, contentElements: [] };
        }

        let modText = displayText;
        const elements: ReactNode[] = [];
        embeddedContent.forEach((item: ExtractedContent, index: number) => {
            modText = modText.replace(item.originalMatch, "");

            if (item.type === "file") {
                const fileAttachment: FileAttachment = {
                    name: item.filename || "downloaded_file",
                    content: item.content,
                    mime_type: item.mimeType,
                };
                elements.push(
                    <div key={`embedded-file-${index}`} className="my-2">
                        <FileMessage filename={fileAttachment.name} mimeType={fileAttachment.mime_type} onDownload={() => downloadFile(fileAttachment, sessionId)} isEmbedded={true} />
                    </div>
                );
            } else if (!RENDER_TYPES_WITH_RAW_CONTENT.includes(item.type)) {
                const finalContent = decodeBase64Content(item.content);
                if (finalContent) {
                    elements.push(
                        <div key={`embedded-${index}`} className="my-2 h-auto w-md max-w-md">
                            <ContentRenderer content={finalContent} rendererType={item.type} mime_type={item.mimeType} setRenderError={setRenderError} />
                        </div>
                    );
                }
            }
        });

        return { modifiedText: modText, contentElements: elements };
    }, [embeddedContent, displayText, sessionId, setRenderError]);

    // Parse citations from modified text
    const modifiedCitations = useMemo(() => {
        if (message.isUser) return [];
        return parseCitations(modifiedText, taskRagData);
<<<<<<< HEAD
    }, [modifiedText]);
=======
    }, [modifiedText, taskRagData, message.isUser]);
>>>>>>> dc84ee96

    const renderContent = () => {
        if (message.isError) {
            return (
                <div className="flex items-center">
                    <AlertCircle className="mr-2 self-start text-[var(--color-error-wMain)]" />
                    <MarkdownHTMLConverter>{displayText}</MarkdownHTMLConverter>
                </div>
            );
        }

        if (embeddedContent.length === 0) {
            // Render text with citations if any exist
            if (citations.length > 0) {
                return <TextWithCitations text={displayText} citations={citations} onCitationClick={handleCitationClick} />;
            }
            return <MarkdownHTMLConverter>{displayText}</MarkdownHTMLConverter>;
        }

        return (
            <div>
                {renderError && <MessageBanner variant="error" message="Error rendering preview" />}
                {modifiedCitations.length > 0 ? <TextWithCitations text={modifiedText} citations={modifiedCitations} onCitationClick={handleCitationClick} /> : <MarkdownHTMLConverter>{modifiedText}</MarkdownHTMLConverter>}
                {contentElements}
            </div>
        );
    };

    // Wrap AI messages with SelectableMessageContent for text selection
    if (!message.isUser) {
        return (
            <SelectableMessageContent messageId={message.metadata?.messageId || ""} isAIMessage={true}>
                {renderContent()}
            </SelectableMessageContent>
        );
    }

    return renderContent();
});

const MessageWrapper = React.memo<{ message: MessageFE; children: ReactNode; className?: string }>(({ message, children, className }) => {
    return <div className={`mt-1 space-y-1 ${message.isUser ? "ml-auto" : "mr-auto"} ${className}`}>{children}</div>;
});

const getUploadedFiles = (message: MessageFE) => {
    if (message.uploadedFiles && message.uploadedFiles.length > 0) {
        return (
            <MessageWrapper message={message} className="flex flex-wrap justify-end gap-2">
                {message.uploadedFiles.map((file, fileIdx) => (
                    <FileMessage key={`uploaded-${message.metadata?.messageId}-${fileIdx}`} filename={file.name} mimeType={file.type} />
                ))}
            </MessageWrapper>
        );
    }
    return null;
};

<<<<<<< HEAD
const getChatBubble = (message: MessageFE, chatContext: ChatContextValue, isLastWithTaskId?: boolean) => {
=======
const getChatBubble = (message: MessageFE, chatContext: ChatContextValue, isLastWithTaskId?: boolean, sourcesElement?: React.ReactNode): React.ReactNode => {
>>>>>>> dc84ee96
    const { openSidePanelTab, setTaskIdInSidePanel, ragData } = chatContext;

    if (message.isStatusBubble) {
        return null;
    }

    if (message.authenticationLink) {
        return <AuthenticationMessage message={message} />;
    }

    // Check for deep research progress data
    const progressPart = message.parts?.find(p => p.kind === "data") as DataPart | undefined;
<<<<<<< HEAD
    if (progressPart && progressPart.data) {
        const data = progressPart.data as unknown as ResearchProgressData;
        if (data.type === "deep_research_progress") {
            // Only render progress-only if this message has ONLY progress data
            // If it has other content (text, artifacts, files), render normally below
            const hasOtherContent = message.parts?.some(p => (p.kind === "text" && (p as TextPart).text.trim()) || p.kind === "artifact" || p.kind === "file");

            if (!hasOtherContent) {
                // Progress-only message - render just the progress component
                const handleProgressClick = () => {
                    // Check if there's RAG data for this task
                    const taskRagData = ragData?.filter(r => r.task_id === message.taskId);
                    if (taskRagData && taskRagData.length > 0) {
                        if (message.taskId) {
                            setTaskIdInSidePanel(message.taskId);
                            openSidePanelTab("rag");
                        }
                    }
                };

                // Get RAG data for this task to pass to timeline
                const taskRagData = ragData?.filter(r => r.task_id === message.taskId);

                return (
                    <div className="my-2">
                        <InlineResearchProgress progress={data} isComplete={message.isComplete} onClick={handleProgressClick} ragData={taskRagData} />
                    </div>
                );
            }
            // If there's other content, fall through to render everything normally
        }
=======
    const hasDeepResearchProgress = progressPart?.data && (progressPart.data as { type?: string }).type === "deep_research_progress";

    // Show progress block at the top if we have progress data and research is not complete
    if (hasDeepResearchProgress && !message.isComplete) {
        const data = progressPart!.data as unknown as ResearchProgressData;
        const taskRagData = ragData?.filter(r => r.task_id === message.taskId);
        const hasOtherContent = message.parts?.some(p => (p.kind === "text" && (p as TextPart).text.trim()) || p.kind === "artifact" || p.kind === "file");

        // Always show progress block for active research (before completion)
        const progressBlock = (
            <div className="my-2">
                <InlineResearchProgress progress={data} isComplete={false} ragData={taskRagData} />
            </div>
        );

        // If this is progress-only (no other content), just return the progress block
        if (!hasOtherContent) {
            return progressBlock;
        }

        // If there's other content, show progress block first, then the rest
        // Create a new message without the progress data part to avoid infinite recursion
        const messageWithoutProgress = {
            ...message,
            parts: message.parts?.filter(p => p.kind !== "data"),
        };

        return (
            <>
                {progressBlock}
                {getChatBubble(messageWithoutProgress, chatContext, isLastWithTaskId)}
            </>
        );
>>>>>>> dc84ee96
    }

    // Group contiguous parts to handle interleaving of text and files
    const groupedParts: (TextPart | FilePart | ArtifactPart)[] = [];
    let currentTextGroup = "";

    message.parts?.forEach(part => {
        if (part.kind === "text") {
            currentTextGroup += (part as TextPart).text;
        } else if (part.kind === "file" || part.kind === "artifact") {
            if (currentTextGroup) {
                groupedParts.push({ kind: "text", text: currentTextGroup });
                currentTextGroup = "";
            }
            groupedParts.push(part);
        }
    });
    if (currentTextGroup) {
        groupedParts.push({ kind: "text", text: currentTextGroup });
    }

    const hasContent = groupedParts.some(p => (p.kind === "text" && p.text.trim()) || p.kind === "file" || p.kind === "artifact");
    if (!hasContent) {
        return null;
    }

    const variant = message.isUser ? "sent" : "received";
    const showWorkflowButton = !message.isUser && message.isComplete && !!message.taskId && !!isLastWithTaskId;
    const showFeedbackActions = !message.isUser && message.isComplete && !!message.taskId && !!isLastWithTaskId;

    const handleViewWorkflowClick = () => {
        if (message.taskId) {
            setTaskIdInSidePanel(message.taskId);
            openSidePanelTab("workflow");
        }
    };

    // Helper function to render artifact/file parts
    const renderArtifactOrFilePart = (part: ArtifactPart | FilePart, index: number) => {
        // Create unique key for expansion state using taskId (or messageId) + filename
        const uniqueKey = message.taskId
            ? `${message.taskId}-${part.kind === "file" ? (part as FilePart).file.name : (part as ArtifactPart).name}`
            : message.metadata?.messageId
              ? `${message.metadata.messageId}-${part.kind === "file" ? (part as FilePart).file.name : (part as ArtifactPart).name}`
              : undefined;

        if (part.kind === "file") {
            const filePart = part as FilePart;
            const fileInfo = filePart.file;
            const attachment: FileAttachment = {
                name: fileInfo.name || "untitled_file",
                mime_type: fileInfo.mimeType,
            };
            if ("bytes" in fileInfo && fileInfo.bytes) {
                attachment.content = fileInfo.bytes;
            } else if ("uri" in fileInfo && fileInfo.uri) {
                attachment.uri = fileInfo.uri;
            }
            return <ArtifactMessage key={`part-file-${index}`} status="completed" name={attachment.name} fileAttachment={attachment} uniqueKey={uniqueKey} />;
        }
        if (part.kind === "artifact") {
            const artifactPart = part as ArtifactPart;
            switch (artifactPart.status) {
                case "completed":
                    return <ArtifactMessage key={`part-artifact-${index}`} status="completed" name={artifactPart.name} fileAttachment={artifactPart.file!} uniqueKey={uniqueKey} />;
                case "in-progress":
                    return <ArtifactMessage key={`part-artifact-${index}`} status="in-progress" name={artifactPart.name} bytesTransferred={artifactPart.bytesTransferred!} uniqueKey={uniqueKey} />;
                case "failed":
                    return <ArtifactMessage key={`part-artifact-${index}`} status="failed" name={artifactPart.name} error={artifactPart.error} uniqueKey={uniqueKey} />;
                default:
                    return null;
            }
        }
        return null;
    };

    // Find the index of the last part with content
    const lastPartIndex = groupedParts.length - 1;
    const lastPartKind = groupedParts[lastPartIndex]?.kind;

    return (
        <div key={message.metadata?.messageId} className="space-y-2">
            {/* Render parts in their original order to preserve interleaving */}
            {groupedParts.map((part, index) => {
                const isLastPart = index === lastPartIndex;

                if (part.kind === "text") {
                    return (
                        <ChatBubble key={`part-${index}`} variant={variant}>
                            <ChatBubbleMessage variant={variant}>
                                <MessageContent message={{ ...message, parts: [{ kind: "text", text: (part as TextPart).text }] }} />
                                {/* Show actions on the last part if it's text */}
                                {isLastPart && (
                                    <MessageActions message={message} showWorkflowButton={!!showWorkflowButton} showFeedbackActions={!!showFeedbackActions} handleViewWorkflowClick={handleViewWorkflowClick} sourcesElement={sourcesElement} />
                                )}
                            </ChatBubbleMessage>
                        </ChatBubble>
                    );
                } else if (part.kind === "artifact" || part.kind === "file") {
                    return renderArtifactOrFilePart(part, index);
                }
                return null;
            })}

            {/* Show actions after artifacts if the last part is an artifact */}
            {lastPartKind === "artifact" || lastPartKind === "file" ? (
                <div className={`flex ${message.isUser ? "justify-end pr-4" : "justify-start pl-4"}`}>
                    <MessageActions message={message} showWorkflowButton={!!showWorkflowButton} showFeedbackActions={!!showFeedbackActions} handleViewWorkflowClick={handleViewWorkflowClick} sourcesElement={sourcesElement} />
                </div>
            ) : null}

            {/* Show hover buttons below bubble for user messages */}
            {message.isUser && (
                <div className="flex justify-end">
                    <MessageHoverButtons message={message} />
                </div>
            )}
        </div>
    );
};
export const ChatMessage: React.FC<{ message: MessageFE; isLastWithTaskId?: boolean }> = ({ message, isLastWithTaskId }) => {
    const chatContext = useChatContext();
    const { ragData, openSidePanelTab, setTaskIdInSidePanel } = chatContext;

    if (!message) {
        return null;
    }

    // Check if this is a completed deep research message
    // Check both for progress data part (during session) and ragData search_type (after refresh)
    const hasProgressPart = message.parts?.some(p => {
        if (p.kind === "data") {
            const data = (p as DataPart).data as unknown as ResearchProgressData;
            return data?.type === "deep_research_progress";
        }
        return false;
    });

    // Get RAG metadata for this task
    const taskRagData = ragData?.filter(r => r.task_id === message.taskId);

    console.log("[ChatMessage] Task RAG data:", {
        taskId: message.taskId,
        taskRagDataCount: taskRagData?.length,
        taskRagData: taskRagData,
        hasProgressPart,
        isComplete: message.isComplete,
    });

    const hasRagSources = taskRagData && taskRagData.length > 0 && taskRagData.some(r => r.sources && r.sources.length > 0);

    // Check if ragData indicates deep research (works after page refresh)
    const hasDeepResearchRagData = taskRagData?.some(r => r.search_type === "deep_research");

    const isDeepResearchComplete = message.isComplete && (hasProgressPart || hasDeepResearchRagData) && hasRagSources;

    console.log("[ChatMessage] Deep research detection:", {
        isDeepResearchComplete,
        hasProgressPart,
        hasDeepResearchRagData,
        hasRagSources,
    });

    // Check if this is a completed web search message (has web_search sources but not deep research)
    // Only show for the last message with this taskId to avoid duplicates
    const isWebSearchComplete = message.isComplete && !isDeepResearchComplete && hasRagSources && taskRagData.some(r => r.search_type === "web_search") && isLastWithTaskId;

    // Handler for deep research sources click
    const handleDeepResearchClick = () => {
        if (message.taskId) {
            setTaskIdInSidePanel(message.taskId);
            openSidePanelTab("rag");
        }
    };

    return (
        <>
            {/* Show progress block at the top for completed deep research */}
            {isDeepResearchComplete &&
                hasRagSources &&
                (() => {
                    // Filter to only show fetched sources (not snippets)
                    const allSources = taskRagData.flatMap(r => r.sources);
                    const fetchedSources = allSources.filter(source => {
                        const wasFetched = source.metadata?.fetched === true || source.metadata?.fetch_status === "success" || (source.content_preview && source.content_preview.includes("[Full Content Fetched]"));
                        return wasFetched;
                    });

                    return (
                        <div className="mb-4">
                            <InlineResearchProgress
                                progress={{
                                    type: "deep_research_progress",
                                    phase: "writing",
                                    status_text: "Research complete",
                                    progress_percentage: 100,
                                    current_iteration: 0,
                                    total_iterations: 0,
                                    sources_found: fetchedSources.length,
                                    current_query: "",
                                    fetching_urls: [],
                                    elapsed_seconds: 0,
                                    max_runtime_seconds: 0,
                                }}
                                isComplete={true}
                                ragData={taskRagData}
                            />
                        </div>
                    );
                })()}
            {getChatBubble(
                message,
                chatContext,
                isLastWithTaskId,
                isDeepResearchComplete && hasRagSources
                    ? (() => {
                          // Filter to only show fetched sources (not snippets)
                          const allSources = taskRagData.flatMap(r => r.sources);
                          const fetchedSources = allSources.filter(source => {
                              const wasFetched = source.metadata?.fetched === true || source.metadata?.fetch_status === "success" || (source.content_preview && source.content_preview.includes("[Full Content Fetched]"));
                              return wasFetched;
                          });

                          return <Sources ragMetadata={{ sources: fetchedSources }} isDeepResearch={isDeepResearchComplete} onDeepResearchClick={handleDeepResearchClick} />;
                      })()
                    : undefined
            )}
            {getUploadedFiles(message)}
<<<<<<< HEAD
            {/* Render sources and timeline after completed deep research */}
            {isDeepResearchComplete &&
                hasRagSources &&
                (() => {
                    // Filter to only show fetched sources (not snippets)
                    const allSources = taskRagData.flatMap(r => r.sources);
                    const fetchedSources = allSources.filter(source => {
                        const wasFetched = source.metadata?.fetched === true || source.metadata?.fetch_status === "success" || (source.content_preview && source.content_preview.includes("[Full Content Fetched]"));
                        return wasFetched;
                    });

                    console.log("[ChatMessage] Source filtering:", {
                        totalSources: allSources.length,
                        fetchedSources: fetchedSources.length,
                        allSourcesSample: allSources.slice(0, 2).map(s => ({
                            url: s.url,
                            title: s.title,
                            fetched: s.metadata?.fetched,
                            fetch_status: s.metadata?.fetch_status,
                            hasFullContentMarker: s.content_preview?.includes("[Full Content Fetched]"),
                        })),
                    });

                    return (
                        <>
                            <Sources ragMetadata={{ sources: fetchedSources }} isDeepResearch={isDeepResearchComplete} onDeepResearchClick={handleDeepResearchClick} />
                            {/* Show timeline accordion for completed deep research */}
                            <div className="mb-4">
                                <InlineResearchProgress
                                    progress={{
                                        type: "deep_research_progress",
                                        phase: "writing",
                                        status_text: "Research complete",
                                        progress_percentage: 100,
                                        current_iteration: 0,
                                        total_iterations: 0,
                                        sources_found: fetchedSources.length,
                                        current_query: "",
                                        fetching_urls: [],
                                        elapsed_seconds: 0,
                                        max_runtime_seconds: 0,
                                    }}
                                    isComplete={true}
                                    onClick={handleDeepResearchClick}
                                    ragData={taskRagData}
                                />
                            </div>
                        </>
                    );
                })()}
=======
>>>>>>> dc84ee96
            {/* Render sources after completed web search */}
            {isWebSearchComplete && hasRagSources && (
                <div className="my-4">
                    <Sources ragMetadata={{ sources: taskRagData.flatMap(r => r.sources) }} isDeepResearch={false} onDeepResearchClick={handleDeepResearchClick} />
                </div>
            )}
        </>
    );
};<|MERGE_RESOLUTION|>--- conflicted
+++ resolved
@@ -169,11 +169,7 @@
     const modifiedCitations = useMemo(() => {
         if (message.isUser) return [];
         return parseCitations(modifiedText, taskRagData);
-<<<<<<< HEAD
-    }, [modifiedText]);
-=======
     }, [modifiedText, taskRagData, message.isUser]);
->>>>>>> dc84ee96
 
     const renderContent = () => {
         if (message.isError) {
@@ -231,11 +227,7 @@
     return null;
 };
 
-<<<<<<< HEAD
-const getChatBubble = (message: MessageFE, chatContext: ChatContextValue, isLastWithTaskId?: boolean) => {
-=======
 const getChatBubble = (message: MessageFE, chatContext: ChatContextValue, isLastWithTaskId?: boolean, sourcesElement?: React.ReactNode): React.ReactNode => {
->>>>>>> dc84ee96
     const { openSidePanelTab, setTaskIdInSidePanel, ragData } = chatContext;
 
     if (message.isStatusBubble) {
@@ -248,39 +240,6 @@
 
     // Check for deep research progress data
     const progressPart = message.parts?.find(p => p.kind === "data") as DataPart | undefined;
-<<<<<<< HEAD
-    if (progressPart && progressPart.data) {
-        const data = progressPart.data as unknown as ResearchProgressData;
-        if (data.type === "deep_research_progress") {
-            // Only render progress-only if this message has ONLY progress data
-            // If it has other content (text, artifacts, files), render normally below
-            const hasOtherContent = message.parts?.some(p => (p.kind === "text" && (p as TextPart).text.trim()) || p.kind === "artifact" || p.kind === "file");
-
-            if (!hasOtherContent) {
-                // Progress-only message - render just the progress component
-                const handleProgressClick = () => {
-                    // Check if there's RAG data for this task
-                    const taskRagData = ragData?.filter(r => r.task_id === message.taskId);
-                    if (taskRagData && taskRagData.length > 0) {
-                        if (message.taskId) {
-                            setTaskIdInSidePanel(message.taskId);
-                            openSidePanelTab("rag");
-                        }
-                    }
-                };
-
-                // Get RAG data for this task to pass to timeline
-                const taskRagData = ragData?.filter(r => r.task_id === message.taskId);
-
-                return (
-                    <div className="my-2">
-                        <InlineResearchProgress progress={data} isComplete={message.isComplete} onClick={handleProgressClick} ragData={taskRagData} />
-                    </div>
-                );
-            }
-            // If there's other content, fall through to render everything normally
-        }
-=======
     const hasDeepResearchProgress = progressPart?.data && (progressPart.data as { type?: string }).type === "deep_research_progress";
 
     // Show progress block at the top if we have progress data and research is not complete
@@ -314,7 +273,6 @@
                 {getChatBubble(messageWithoutProgress, chatContext, isLastWithTaskId)}
             </>
         );
->>>>>>> dc84ee96
     }
 
     // Group contiguous parts to handle interleaving of text and files
@@ -543,59 +501,6 @@
                     : undefined
             )}
             {getUploadedFiles(message)}
-<<<<<<< HEAD
-            {/* Render sources and timeline after completed deep research */}
-            {isDeepResearchComplete &&
-                hasRagSources &&
-                (() => {
-                    // Filter to only show fetched sources (not snippets)
-                    const allSources = taskRagData.flatMap(r => r.sources);
-                    const fetchedSources = allSources.filter(source => {
-                        const wasFetched = source.metadata?.fetched === true || source.metadata?.fetch_status === "success" || (source.content_preview && source.content_preview.includes("[Full Content Fetched]"));
-                        return wasFetched;
-                    });
-
-                    console.log("[ChatMessage] Source filtering:", {
-                        totalSources: allSources.length,
-                        fetchedSources: fetchedSources.length,
-                        allSourcesSample: allSources.slice(0, 2).map(s => ({
-                            url: s.url,
-                            title: s.title,
-                            fetched: s.metadata?.fetched,
-                            fetch_status: s.metadata?.fetch_status,
-                            hasFullContentMarker: s.content_preview?.includes("[Full Content Fetched]"),
-                        })),
-                    });
-
-                    return (
-                        <>
-                            <Sources ragMetadata={{ sources: fetchedSources }} isDeepResearch={isDeepResearchComplete} onDeepResearchClick={handleDeepResearchClick} />
-                            {/* Show timeline accordion for completed deep research */}
-                            <div className="mb-4">
-                                <InlineResearchProgress
-                                    progress={{
-                                        type: "deep_research_progress",
-                                        phase: "writing",
-                                        status_text: "Research complete",
-                                        progress_percentage: 100,
-                                        current_iteration: 0,
-                                        total_iterations: 0,
-                                        sources_found: fetchedSources.length,
-                                        current_query: "",
-                                        fetching_urls: [],
-                                        elapsed_seconds: 0,
-                                        max_runtime_seconds: 0,
-                                    }}
-                                    isComplete={true}
-                                    onClick={handleDeepResearchClick}
-                                    ragData={taskRagData}
-                                />
-                            </div>
-                        </>
-                    );
-                })()}
-=======
->>>>>>> dc84ee96
             {/* Render sources after completed web search */}
             {isWebSearchComplete && hasRagSources && (
                 <div className="my-4">

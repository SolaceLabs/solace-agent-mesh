import React, { useState } from "react";
import type { ReactNode } from "react";

import { AlertCircle } from "lucide-react";

import { ChatBubble, ChatBubbleMessage, MarkdownHTMLConverter, MessageBanner } from "@/lib/components";
import { ViewWorkflowButton } from "@/lib/components/ui/ViewWorkflowButton";
import { useChatContext } from "@/lib/hooks";
import type { ArtifactPart, FileAttachment, FilePart, MessageFE, TextPart } from "@/lib/types";
import type { ChatContextValue } from "@/lib/contexts";

import { ArtifactMessage, FileMessage } from "./file";
import { ContentRenderer } from "./preview/ContentRenderer";
import { extractEmbeddedContent } from "./preview/contentUtils";
import { decodeBase64Content } from "./preview/previewUtils";
import { downloadFile } from "@/lib/utils/download";
import type { ExtractedContent } from "./preview/contentUtils";

const RENDER_TYPES_WITH_RAW_CONTENT = ["image", "audio"];

const MessageContent: React.FC<{ message: MessageFE; textContent: string }> = ({ message, textContent }) => {
    const [renderError, setRenderError] = useState<string | null>(null);

    if (message.isError) {
        return (
            <div className="flex items-center">
                <AlertCircle className="mr-2 self-start text-[var(--color-error-wMain)]" />
                <MarkdownHTMLConverter>{textContent}</MarkdownHTMLConverter>
            </div>
        );
    }

    const embeddedContent = extractEmbeddedContent(textContent);
    if (embeddedContent.length === 0) {
        return <MarkdownHTMLConverter>{textContent}</MarkdownHTMLConverter>;
    }

    let modifiedText = textContent;
    const contentElements: ReactNode[] = [];
    embeddedContent.forEach((item: ExtractedContent, index: number) => {
        modifiedText = modifiedText.replace(item.originalMatch, "");

        if (item.type === "file") {
            const fileAttachment: FileAttachment = {
                name: item.filename || "downloaded_file",
                content: item.content,
                mime_type: item.mimeType,
            };
            contentElements.push(
                <div key={`embedded-file-${index}`} className="my-2">
                    <FileMessage filename={fileAttachment.name} mimeType={fileAttachment.mime_type} onDownload={() => downloadFile(fileAttachment)} isEmbedded={true} />
                </div>
            );
        } else if (!RENDER_TYPES_WITH_RAW_CONTENT.includes(item.type)) {
            const finalContent = decodeBase64Content(item.content);
            if (finalContent) {
                contentElements.push(
                    <div key={`embedded-${index}`} className="my-2 h-auto w-md max-w-md">
                        <ContentRenderer content={finalContent} rendererType={item.type} mime_type={item.mimeType} setRenderError={setRenderError} />
                    </div>
                );
            }
        }
    });

    return (
        <div>
            {renderError && <MessageBanner variant="error" message="Error rendering preview" />}
            <MarkdownHTMLConverter>{modifiedText}</MarkdownHTMLConverter>
            {contentElements}
        </div>
    );
};

const MessageWrapper: React.FC<{ message: MessageFE; children: ReactNode; className?: string }> = ({ message, children, className }) => {
    return <div className={`mt-1 space-y-1 ${message.isUser ? "ml-auto" : "mr-auto"} ${className}`}>{children}</div>;
};

const getUploadedFiles = (message: MessageFE) => {
    if (message.uploadedFiles && message.uploadedFiles.length > 0) {
        return (
            <MessageWrapper message={message} className="flex flex-wrap justify-end gap-2">
                {message.uploadedFiles.map((file, fileIdx) => (
                    <FileMessage key={`uploaded-${message.metadata?.messageId}-${fileIdx}`} filename={file.name} mimeType={file.type} />
                ))}
            </MessageWrapper>
        );
    }
    return null;
};



const getChatBubble = (message: MessageFE, chatContext: ChatContextValue, isLastWithTaskId?: boolean) => {
    console.log(`[ChatMessage] Rendering bubble for message:`, message);
    const { openSidePanelTab, setTaskIdInSidePanel } = chatContext;

    if (message.isStatusBubble) {
        return null;
    }

    // Group contiguous parts to handle interleaving of text and files
    const groupedParts: (TextPart | FilePart | ArtifactPart)[] = [];
    let currentTextGroup = "";

    message.parts?.forEach(part => {
        if (part.kind === "text") {
            currentTextGroup += (part as TextPart).text;
        } else if (part.kind === "file" || part.kind === "artifact") {
            if (currentTextGroup) {
                groupedParts.push({ kind: "text", text: currentTextGroup });
                currentTextGroup = "";
            }
            groupedParts.push(part);
        }
    });
    if (currentTextGroup) {
        groupedParts.push({ kind: "text", text: currentTextGroup });
    }

    console.log(`[ChatMessage] Grouped parts for message:`, groupedParts);

    const hasContent = groupedParts.some(p => (p.kind === "text" && p.text.trim()) || p.kind === "file" || p.kind === "artifact");
    if (!hasContent) {
        return null;
    }

    const variant = message.isUser ? "sent" : "received";
    const showWorkflowButton = !message.isUser && message.isComplete && !!message.taskId && isLastWithTaskId;
    const handleViewWorkflowClick = () => {
        if (message.taskId) {
            setTaskIdInSidePanel(message.taskId);
            openSidePanelTab("workflow");
        }
    };

    // Helper function to render artifact/file parts
    const renderArtifactOrFilePart = (part: ArtifactPart | FilePart, index: number) => {
        if (part.kind === "file") {
            const filePart = part as FilePart;
            const fileInfo = filePart.file;
            const attachment: FileAttachment = {
                name: fileInfo.name || "untitled_file",
                mime_type: fileInfo.mimeType,
            };
            if ("bytes" in fileInfo && fileInfo.bytes) {
                attachment.content = fileInfo.bytes;
            } else if ("uri" in fileInfo && fileInfo.uri) {
                attachment.uri = fileInfo.uri;
            }
            return (
                <ArtifactMessage key={`part-file-${index}`} status="completed" name={attachment.name} fileAttachment={attachment} />
            );
        }
        if (part.kind === "artifact") {
            const artifactPart = part as ArtifactPart;
            switch (artifactPart.status) {
                case "completed":
                    return (
                        <ArtifactMessage key={`part-artifact-${index}`} status="completed" name={artifactPart.name} fileAttachment={artifactPart.file!} />
                    );
                case "in-progress":
                    return (
                        <ArtifactMessage key={`part-artifact-${index}`} status="in-progress" name={artifactPart.name} bytesTransferred={artifactPart.bytesTransferred!} />
                    );
                case "failed":
                    return (
                        <ArtifactMessage key={`part-artifact-${index}`} status="failed" name={artifactPart.name} error={artifactPart.error} />
                    );
                default:
                        return null;
            }
        }
        return null;
    };

    // Count text and artifact parts for workflow button logic
    const textParts = groupedParts.filter(part => part.kind === "text");
    const artifactParts = groupedParts.filter(part => part.kind === "artifact" || part.kind === "file");
    
    return (
<<<<<<< HEAD
        <div key={message.metadata?.messageId} className="space-y-2">
            {/* Render parts in their original order to preserve interleaving */}
            {groupedParts.map((part, index) => {
                if (part.kind === "text") {
                    const isLastTextPart = index === groupedParts.length - 1 || 
                        !groupedParts.slice(index + 1).some(p => p.kind === "text");
                    
                    return (
                        <ChatBubble key={`part-${index}`} variant={variant}>
                            <ChatBubbleMessage variant={variant}>
                                <MessageContent message={message} textContent={(part as TextPart).text} />
                                {/* Show workflow button on the last text part */}
                                {showWorkflowButton && isLastTextPart && (
                                    <div className="mt-3">
                                        <ViewWorkflowButton onClick={handleViewWorkflowClick} />
                                    </div>
                                )}
                            </ChatBubbleMessage>
                        </ChatBubble>
                    );
                } else if (part.kind === "artifact" || part.kind === "file") {
                    return renderArtifactOrFilePart(part, index);
                }
                return null;
            })}
            
            {/* Show workflow button if no text content but artifacts are present */}
            {textParts.length === 0 && artifactParts.length > 0 && showWorkflowButton && (
                <div className="flex justify-end">
                    <ViewWorkflowButton onClick={handleViewWorkflowClick} />
                </div>
            )}
        </div>
=======
        <ChatBubble key={message.metadata?.messageId} variant={variant}>
            <ChatBubbleMessage variant={variant}>
                {textContent && <MessageContent message={message} />}
                {message.artifactNotification && (
                    <div className="my-1 flex items-center rounded-md bg-blue-100 p-2 dark:bg-blue-900/50">
                        <FileText className="mr-2 text-blue-500 dark:text-blue-400" />
                        <span className="text-sm">
                            Artifact created: <strong>{message.artifactNotification.name}</strong>
                            {message.artifactNotification.version && ` (v${message.artifactNotification.version})`}
                        </span>
                    </div>
                )}
                {showWorkflowButton && (
                    <div className="mt-3">
                        <ViewWorkflowButton onClick={handleViewWorkflowClick} />
                    </div>
                )}
            </ChatBubbleMessage>
        </ChatBubble>
>>>>>>> 4a998ad8
    );
};
export const ChatMessage: React.FC<{ message: MessageFE; isLastWithTaskId?: boolean }> = ({ message, isLastWithTaskId }) => {
    const chatContext = useChatContext();
    if (!message) {
        return null;
    }
    return (
        <>
            {getChatBubble(message, chatContext, isLastWithTaskId)}
            {getUploadedFiles(message)}
        </>
    );
};<|MERGE_RESOLUTION|>--- conflicted
+++ resolved
@@ -168,7 +168,7 @@
                         <ArtifactMessage key={`part-artifact-${index}`} status="failed" name={artifactPart.name} error={artifactPart.error} />
                     );
                 default:
-                        return null;
+                    return null;
             }
         }
         return null;
@@ -177,16 +177,15 @@
     // Count text and artifact parts for workflow button logic
     const textParts = groupedParts.filter(part => part.kind === "text");
     const artifactParts = groupedParts.filter(part => part.kind === "artifact" || part.kind === "file");
-    
+
     return (
-<<<<<<< HEAD
         <div key={message.metadata?.messageId} className="space-y-2">
             {/* Render parts in their original order to preserve interleaving */}
             {groupedParts.map((part, index) => {
                 if (part.kind === "text") {
-                    const isLastTextPart = index === groupedParts.length - 1 || 
+                    const isLastTextPart = index === groupedParts.length - 1 ||
                         !groupedParts.slice(index + 1).some(p => p.kind === "text");
-                    
+
                     return (
                         <ChatBubble key={`part-${index}`} variant={variant}>
                             <ChatBubbleMessage variant={variant}>
@@ -205,7 +204,7 @@
                 }
                 return null;
             })}
-            
+
             {/* Show workflow button if no text content but artifacts are present */}
             {textParts.length === 0 && artifactParts.length > 0 && showWorkflowButton && (
                 <div className="flex justify-end">
@@ -213,27 +212,6 @@
                 </div>
             )}
         </div>
-=======
-        <ChatBubble key={message.metadata?.messageId} variant={variant}>
-            <ChatBubbleMessage variant={variant}>
-                {textContent && <MessageContent message={message} />}
-                {message.artifactNotification && (
-                    <div className="my-1 flex items-center rounded-md bg-blue-100 p-2 dark:bg-blue-900/50">
-                        <FileText className="mr-2 text-blue-500 dark:text-blue-400" />
-                        <span className="text-sm">
-                            Artifact created: <strong>{message.artifactNotification.name}</strong>
-                            {message.artifactNotification.version && ` (v${message.artifactNotification.version})`}
-                        </span>
-                    </div>
-                )}
-                {showWorkflowButton && (
-                    <div className="mt-3">
-                        <ViewWorkflowButton onClick={handleViewWorkflowClick} />
-                    </div>
-                )}
-            </ChatBubbleMessage>
-        </ChatBubble>
->>>>>>> 4a998ad8
     );
 };
 export const ChatMessage: React.FC<{ message: MessageFE; isLastWithTaskId?: boolean }> = ({ message, isLastWithTaskId }) => {

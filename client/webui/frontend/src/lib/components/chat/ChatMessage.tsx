--- conflicted
+++ resolved
@@ -124,6 +124,51 @@
         }
     };
 
+    // Extract embedded content and compute modified text at component level
+    const embeddedContent = useMemo(() => extractEmbeddedContent(displayText), [displayText]);
+
+    const { modifiedText, contentElements } = useMemo(() => {
+        if (embeddedContent.length === 0) {
+            return { modifiedText: displayText, contentElements: [] };
+        }
+
+        let modText = displayText;
+        const elements: ReactNode[] = [];
+        embeddedContent.forEach((item: ExtractedContent, index: number) => {
+            modText = modText.replace(item.originalMatch, "");
+
+            if (item.type === "file") {
+                const fileAttachment: FileAttachment = {
+                    name: item.filename || "downloaded_file",
+                    content: item.content,
+                    mime_type: item.mimeType,
+                };
+                elements.push(
+                    <div key={`embedded-file-${index}`} className="my-2">
+                        <FileMessage filename={fileAttachment.name} mimeType={fileAttachment.mime_type} onDownload={() => downloadFile(fileAttachment, sessionId)} isEmbedded={true} />
+                    </div>
+                );
+            } else if (!RENDER_TYPES_WITH_RAW_CONTENT.includes(item.type)) {
+                const finalContent = decodeBase64Content(item.content);
+                if (finalContent) {
+                    elements.push(
+                        <div key={`embedded-${index}`} className="my-2 h-auto w-md max-w-md">
+                            <ContentRenderer content={finalContent} rendererType={item.type} mime_type={item.mimeType} setRenderError={setRenderError} />
+                        </div>
+                    );
+                }
+            }
+        });
+
+        return { modifiedText: modText, contentElements: elements };
+    }, [embeddedContent, displayText, sessionId, setRenderError]);
+
+    // Parse citations from modified text
+    const modifiedCitations = useMemo(() => {
+        if (message.isUser) return [];
+        return parseCitations(modifiedText, taskRagData);
+    }, [modifiedText]);
+
     const renderContent = () => {
         if (message.isError) {
             return (
@@ -134,67 +179,18 @@
             );
         }
 
-        const embeddedContent = extractEmbeddedContent(displayText);
         if (embeddedContent.length === 0) {
             // Render text with citations if any exist
             if (citations.length > 0) {
-                return (
-                    <TextWithCitations
-                        text={displayText}
-                        citations={citations}
-                        onCitationClick={handleCitationClick}
-                    />
-                );
+                return <TextWithCitations text={displayText} citations={citations} onCitationClick={handleCitationClick} />;
             }
             return <MarkdownHTMLConverter>{displayText}</MarkdownHTMLConverter>;
         }
-
-        let modifiedText = displayText;
-        const contentElements: ReactNode[] = [];
-        embeddedContent.forEach((item: ExtractedContent, index: number) => {
-            modifiedText = modifiedText.replace(item.originalMatch, "");
-
-            if (item.type === "file") {
-                const fileAttachment: FileAttachment = {
-                    name: item.filename || "downloaded_file",
-                    content: item.content,
-                    mime_type: item.mimeType,
-                };
-                contentElements.push(
-                    <div key={`embedded-file-${index}`} className="my-2">
-                        <FileMessage filename={fileAttachment.name} mimeType={fileAttachment.mime_type} onDownload={() => downloadFile(fileAttachment, sessionId)} isEmbedded={true} />
-                    </div>
-                );
-            } else if (!RENDER_TYPES_WITH_RAW_CONTENT.includes(item.type)) {
-                const finalContent = decodeBase64Content(item.content);
-                if (finalContent) {
-                    contentElements.push(
-                        <div key={`embedded-${index}`} className="my-2 h-auto w-md max-w-md">
-                            <ContentRenderer content={finalContent} rendererType={item.type} mime_type={item.mimeType} setRenderError={setRenderError} />
-                        </div>
-                    );
-                }
-            }
-        });
-
-        // Parse citations from modified text
-        const modifiedCitations = useMemo(() => {
-            if (message.isUser) return [];
-            return parseCitations(modifiedText, taskRagData);
-        }, [modifiedText, taskRagData, message.isUser]);
 
         return (
             <div>
                 {renderError && <MessageBanner variant="error" message="Error rendering preview" />}
-                {modifiedCitations.length > 0 ? (
-                    <TextWithCitations
-                        text={modifiedText}
-                        citations={modifiedCitations}
-                        onCitationClick={handleCitationClick}
-                    />
-                ) : (
-                    <MarkdownHTMLConverter>{modifiedText}</MarkdownHTMLConverter>
-                )}
+                {modifiedCitations.length > 0 ? <TextWithCitations text={modifiedText} citations={modifiedCitations} onCitationClick={handleCitationClick} /> : <MarkdownHTMLConverter>{modifiedText}</MarkdownHTMLConverter>}
                 {contentElements}
             </div>
         );
@@ -247,12 +243,8 @@
         if (data.type === "deep_research_progress") {
             // Only render progress-only if this message has ONLY progress data
             // If it has other content (text, artifacts, files), render normally below
-            const hasOtherContent = message.parts?.some(p =>
-                (p.kind === "text" && (p as TextPart).text.trim()) ||
-                p.kind === "artifact" ||
-                p.kind === "file"
-            );
-            
+            const hasOtherContent = message.parts?.some(p => (p.kind === "text" && (p as TextPart).text.trim()) || p.kind === "artifact" || p.kind === "file");
+
             if (!hasOtherContent) {
                 // Progress-only message - render just the progress component
                 const handleProgressClick = () => {
@@ -265,18 +257,13 @@
                         }
                     }
                 };
-                
+
                 // Get RAG data for this task to pass to timeline
                 const taskRagData = ragData?.filter(r => r.task_id === message.taskId);
-                
+
                 return (
                     <div className="my-2">
-                        <InlineResearchProgress
-                            progress={data}
-                            isComplete={message.isComplete}
-                            onClick={handleProgressClick}
-                            ragData={taskRagData}
-                        />
+                        <InlineResearchProgress progress={data} isComplete={message.isComplete} onClick={handleProgressClick} ragData={taskRagData} />
                     </div>
                 );
             }
@@ -402,16 +389,12 @@
 };
 export const ChatMessage: React.FC<{ message: MessageFE; isLastWithTaskId?: boolean }> = ({ message, isLastWithTaskId }) => {
     const chatContext = useChatContext();
-<<<<<<< HEAD
     const { ragData, openSidePanelTab, setTaskIdInSidePanel } = chatContext;
-    
-=======
-
->>>>>>> d795f485
+
     if (!message) {
         return null;
     }
-    
+
     // Check if this is a completed deep research message
     // Check both for progress data part (during session) and ragData search_type (after refresh)
     const hasProgressPart = message.parts?.some(p => {
@@ -421,38 +404,36 @@
         }
         return false;
     });
-    
+
     // Get RAG metadata for this task
     const taskRagData = ragData?.filter(r => r.task_id === message.taskId);
-    
-    console.log('[ChatMessage] Task RAG data:', {
+
+    console.log("[ChatMessage] Task RAG data:", {
         taskId: message.taskId,
         taskRagDataCount: taskRagData?.length,
         taskRagData: taskRagData,
         hasProgressPart,
-        isComplete: message.isComplete
+        isComplete: message.isComplete,
     });
-    
-    const hasRagSources = taskRagData && taskRagData.length > 0 &&
-        taskRagData.some(r => r.sources && r.sources.length > 0);
-    
+
+    const hasRagSources = taskRagData && taskRagData.length > 0 && taskRagData.some(r => r.sources && r.sources.length > 0);
+
     // Check if ragData indicates deep research (works after page refresh)
-    const hasDeepResearchRagData = taskRagData?.some(r => r.search_type === 'deep_research');
-    
+    const hasDeepResearchRagData = taskRagData?.some(r => r.search_type === "deep_research");
+
     const isDeepResearchComplete = message.isComplete && (hasProgressPart || hasDeepResearchRagData) && hasRagSources;
-    
-    console.log('[ChatMessage] Deep research detection:', {
+
+    console.log("[ChatMessage] Deep research detection:", {
         isDeepResearchComplete,
         hasProgressPart,
         hasDeepResearchRagData,
-        hasRagSources
+        hasRagSources,
     });
-    
+
     // Check if this is a completed web search message (has web_search sources but not deep research)
     // Only show for the last message with this taskId to avoid duplicates
-    const isWebSearchComplete = message.isComplete && !isDeepResearchComplete && hasRagSources &&
-        taskRagData.some(r => r.search_type === 'web_search') && isLastWithTaskId;
-    
+    const isWebSearchComplete = message.isComplete && !isDeepResearchComplete && hasRagSources && taskRagData.some(r => r.search_type === "web_search") && isLastWithTaskId;
+
     // Handler for deep research sources click
     const handleDeepResearchClick = () => {
         if (message.taskId) {
@@ -460,73 +441,65 @@
             openSidePanelTab("rag");
         }
     };
-    
+
     return (
         <>
             {getChatBubble(message, chatContext, isLastWithTaskId)}
             {getUploadedFiles(message)}
             {/* Render sources and timeline after completed deep research */}
-            {isDeepResearchComplete && hasRagSources && (() => {
-                // Filter to only show fetched sources (not snippets)
-                const allSources = taskRagData.flatMap(r => r.sources);
-                const fetchedSources = allSources.filter(source => {
-                    const wasFetched = source.metadata?.fetched === true ||
-                                      source.metadata?.fetch_status === 'success' ||
-                                      (source.content_preview && source.content_preview.includes('[Full Content Fetched]'));
-                    return wasFetched;
-                });
-                
-                console.log('[ChatMessage] Source filtering:', {
-                    totalSources: allSources.length,
-                    fetchedSources: fetchedSources.length,
-                    allSourcesSample: allSources.slice(0, 2).map(s => ({
-                        url: s.url,
-                        title: s.title,
-                        fetched: s.metadata?.fetched,
-                        fetch_status: s.metadata?.fetch_status,
-                        hasFullContentMarker: s.content_preview?.includes('[Full Content Fetched]')
-                    }))
-                });
-                
-                return (
-                    <>
-                        <Sources
-                            ragMetadata={{ sources: fetchedSources }}
-                            isDeepResearch={isDeepResearchComplete}
-                            onDeepResearchClick={handleDeepResearchClick}
-                        />
-                        {/* Show timeline accordion for completed deep research */}
-                        <div className="mb-4">
-                            <InlineResearchProgress
-                                progress={{
-                                    type: 'deep_research_progress',
-                                    phase: 'writing',
-                                    status_text: 'Research complete',
-                                    progress_percentage: 100,
-                                    current_iteration: 0,
-                                    total_iterations: 0,
-                                    sources_found: fetchedSources.length,
-                                    current_query: '',
-                                    fetching_urls: [],
-                                    elapsed_seconds: 0,
-                                    max_runtime_seconds: 0
-                                }}
-                                isComplete={true}
-                                onClick={handleDeepResearchClick}
-                                ragData={taskRagData}
-                            />
-                        </div>
-                    </>
-                );
-            })()}
+            {isDeepResearchComplete &&
+                hasRagSources &&
+                (() => {
+                    // Filter to only show fetched sources (not snippets)
+                    const allSources = taskRagData.flatMap(r => r.sources);
+                    const fetchedSources = allSources.filter(source => {
+                        const wasFetched = source.metadata?.fetched === true || source.metadata?.fetch_status === "success" || (source.content_preview && source.content_preview.includes("[Full Content Fetched]"));
+                        return wasFetched;
+                    });
+
+                    console.log("[ChatMessage] Source filtering:", {
+                        totalSources: allSources.length,
+                        fetchedSources: fetchedSources.length,
+                        allSourcesSample: allSources.slice(0, 2).map(s => ({
+                            url: s.url,
+                            title: s.title,
+                            fetched: s.metadata?.fetched,
+                            fetch_status: s.metadata?.fetch_status,
+                            hasFullContentMarker: s.content_preview?.includes("[Full Content Fetched]"),
+                        })),
+                    });
+
+                    return (
+                        <>
+                            <Sources ragMetadata={{ sources: fetchedSources }} isDeepResearch={isDeepResearchComplete} onDeepResearchClick={handleDeepResearchClick} />
+                            {/* Show timeline accordion for completed deep research */}
+                            <div className="mb-4">
+                                <InlineResearchProgress
+                                    progress={{
+                                        type: "deep_research_progress",
+                                        phase: "writing",
+                                        status_text: "Research complete",
+                                        progress_percentage: 100,
+                                        current_iteration: 0,
+                                        total_iterations: 0,
+                                        sources_found: fetchedSources.length,
+                                        current_query: "",
+                                        fetching_urls: [],
+                                        elapsed_seconds: 0,
+                                        max_runtime_seconds: 0,
+                                    }}
+                                    isComplete={true}
+                                    onClick={handleDeepResearchClick}
+                                    ragData={taskRagData}
+                                />
+                            </div>
+                        </>
+                    );
+                })()}
             {/* Render sources after completed web search */}
             {isWebSearchComplete && hasRagSources && (
                 <div className="my-4">
-                    <Sources
-                        ragMetadata={{ sources: taskRagData.flatMap(r => r.sources) }}
-                        isDeepResearch={false}
-                        onDeepResearchClick={handleDeepResearchClick}
-                    />
+                    <Sources ragMetadata={{ sources: taskRagData.flatMap(r => r.sources) }} isDeepResearch={false} onDeepResearchClick={handleDeepResearchClick} />
                 </div>
             )}
         </>

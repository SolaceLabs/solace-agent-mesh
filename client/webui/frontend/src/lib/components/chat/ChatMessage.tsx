import React, { useState } from "react";
import type { ReactNode } from "react";

import { AlertCircle, ThumbsDown, ThumbsUp } from "lucide-react";

import { ChatBubble, ChatBubbleMessage, MarkdownHTMLConverter, MessageBanner } from "@/lib/components";
import { Button } from "@/lib/components/ui";
import { ViewWorkflowButton } from "@/lib/components/ui/ViewWorkflowButton";
import { useChatContext } from "@/lib/hooks";
import type { ArtifactPart, FileAttachment, FilePart, MessageFE, TextPart } from "@/lib/types";
import type { ChatContextValue } from "@/lib/contexts";

import { ArtifactMessage, FileMessage } from "./file";
import { FeedbackModal } from "./FeedbackModal";
import { ContentRenderer } from "./preview/ContentRenderer";
import { extractEmbeddedContent } from "./preview/contentUtils";
import { decodeBase64Content } from "./preview/previewUtils";
import { downloadFile } from "@/lib/utils/download";
import type { ExtractedContent } from "./preview/contentUtils";

const RENDER_TYPES_WITH_RAW_CONTENT = ["image", "audio"];

const MessageActions: React.FC<{
    message: MessageFE;
    showWorkflowButton: boolean;
    showFeedbackActions: boolean;
    handleViewWorkflowClick: () => void;
}> = ({ message, showWorkflowButton, showFeedbackActions, handleViewWorkflowClick }) => {
    const { configCollectFeedback, submittedFeedback, handleFeedbackSubmit, addNotification } = useChatContext();
    const [isFeedbackModalOpen, setIsFeedbackModalOpen] = useState(false);
    const [feedbackType, setFeedbackType] = useState<"up" | "down" | null>(null);

    const taskId = message.taskId;
    const submittedFeedbackType = taskId ? submittedFeedback[taskId]?.type : undefined;

    const handleThumbClick = (type: "up" | "down") => {
        setFeedbackType(type);
        setIsFeedbackModalOpen(true);
    };

    const handleModalClose = () => {
        setIsFeedbackModalOpen(false);
        setFeedbackType(null);
    };

    const handleModalSubmit = async (feedbackText: string) => {
        if (!feedbackType || !taskId) return;

        try {
            await handleFeedbackSubmit(taskId, feedbackType, feedbackText);
            addNotification("Feedback submitted successfully", "success");
        } catch (error) {
            addNotification("Failed to submit feedback. Please try again.", "error");
            throw error; // Re-throw to prevent modal from closing
        }
    };

    const shouldShowFeedback = showFeedbackActions && configCollectFeedback;

    if (!showWorkflowButton && !shouldShowFeedback) {
        return null;
    }

    return (
        <>
            <div className="mt-3 space-y-2">
                <div className="flex items-center justify-start gap-2">
                    {showWorkflowButton && <ViewWorkflowButton onClick={handleViewWorkflowClick} />}
                    {shouldShowFeedback && (
                        <div className="flex items-center gap-1">
                            <Button variant="ghost" size="icon" className={`h-6 w-6 ${submittedFeedbackType ? "!opacity-100" : ""}`} onClick={() => handleThumbClick("up")} disabled={!!submittedFeedbackType}>
                                <ThumbsUp className={`h-4 w-4 ${submittedFeedbackType === "up" ? "fill-[var(--color-brand-wMain)] text-[var(--color-brand-wMain)] !opacity-100" : ""}`} />
                            </Button>
                            <Button variant="ghost" size="icon" className={`h-6 w-6 ${submittedFeedbackType ? "!opacity-100" : ""}`} onClick={() => handleThumbClick("down")} disabled={!!submittedFeedbackType}>
                                <ThumbsDown className={`h-4 w-4 ${submittedFeedbackType === "down" ? "fill-[var(--color-brand-wMain)] text-[var(--color-brand-wMain)] opacity-100" : ""}`} />
                            </Button>
                        </div>
                    )}
                </div>
            </div>
            {feedbackType && <FeedbackModal isOpen={isFeedbackModalOpen} onClose={handleModalClose} feedbackType={feedbackType} onSubmit={handleModalSubmit} />}
        </>
    );
};

<<<<<<< HEAD
const MessageContent: React.FC<{ message: MessageFE; textContent: string }> = ({ message, textContent }) => {
=======
const MessageContent = React.memo<{ message: MessageFE }>(({ message }) => {
>>>>>>> 00409752
    const [renderError, setRenderError] = useState<string | null>(null);
    const { sessionId } = useChatContext();

    if (message.isError) {
        return (
            <div className="flex items-center">
                <AlertCircle className="mr-2 self-start text-[var(--color-error-wMain)]" />
                <MarkdownHTMLConverter>{textContent}</MarkdownHTMLConverter>
            </div>
        );
    }

    const embeddedContent = extractEmbeddedContent(textContent);
    if (embeddedContent.length === 0) {
        return <MarkdownHTMLConverter>{textContent}</MarkdownHTMLConverter>;
    }

    let modifiedText = textContent;
    const contentElements: ReactNode[] = [];
    embeddedContent.forEach((item: ExtractedContent, index: number) => {
        modifiedText = modifiedText.replace(item.originalMatch, "");

        if (item.type === "file") {
            const fileAttachment: FileAttachment = {
                name: item.filename || "downloaded_file",
                content: item.content,
                mime_type: item.mimeType,
            };
            contentElements.push(
                <div key={`embedded-file-${index}`} className="my-2">
                    <FileMessage filename={fileAttachment.name} mimeType={fileAttachment.mime_type} onDownload={() => downloadFile(fileAttachment, sessionId)} isEmbedded={true} />
                </div>
            );
        } else if (!RENDER_TYPES_WITH_RAW_CONTENT.includes(item.type)) {
            const finalContent = decodeBase64Content(item.content);
            if (finalContent) {
                contentElements.push(
                    <div key={`embedded-${index}`} className="my-2 h-auto w-md max-w-md">
                        <ContentRenderer content={finalContent} rendererType={item.type} mime_type={item.mimeType} setRenderError={setRenderError} />
                    </div>
                );
            }
        }
    });

    return (
        <div>
            {renderError && <MessageBanner variant="error" message="Error rendering preview" />}
            <MarkdownHTMLConverter>{modifiedText}</MarkdownHTMLConverter>
            {contentElements}
        </div>
    );
});

const MessageWrapper = React.memo<{ message: MessageFE; children: ReactNode; className?: string }>(({ message, children, className }) => {
    return <div className={`mt-1 space-y-1 ${message.isUser ? "ml-auto" : "mr-auto"} ${className}`}>{children}</div>;
});

const getUploadedFiles = (message: MessageFE) => {
    if (message.uploadedFiles && message.uploadedFiles.length > 0) {
        return (
            <MessageWrapper message={message} className="flex flex-wrap justify-end gap-2">
                {message.uploadedFiles.map((file, fileIdx) => (
                    <FileMessage key={`uploaded-${message.metadata?.messageId}-${fileIdx}`} filename={file.name} mimeType={file.type} />
                ))}
            </MessageWrapper>
        );
    }
    return null;
};

const getChatBubble = (message: MessageFE, chatContext: ChatContextValue, isLastWithTaskId?: boolean) => {
    console.log(`[ChatMessage] Rendering bubble for message:`, message);
    const { openSidePanelTab, setTaskIdInSidePanel } = chatContext;

    if (message.isStatusBubble) {
        return null;
    }

    // Group contiguous parts to handle interleaving of text and files
    const groupedParts: (TextPart | FilePart | ArtifactPart)[] = [];
    let currentTextGroup = "";

    message.parts?.forEach(part => {
        if (part.kind === "text") {
            currentTextGroup += (part as TextPart).text;
        } else if (part.kind === "file" || part.kind === "artifact") {
            if (currentTextGroup) {
                groupedParts.push({ kind: "text", text: currentTextGroup });
                currentTextGroup = "";
            }
            groupedParts.push(part);
        }
    });
    if (currentTextGroup) {
        groupedParts.push({ kind: "text", text: currentTextGroup });
    }

    console.log(`[ChatMessage] Grouped parts for message:`, groupedParts);

    const hasContent = groupedParts.some(p => (p.kind === "text" && p.text.trim()) || p.kind === "file" || p.kind === "artifact");
    if (!hasContent) {
        return null;
    }

    const variant = message.isUser ? "sent" : "received";
    const showWorkflowButton = !message.isUser && message.isComplete && !!message.taskId && !!isLastWithTaskId;
    const showFeedbackActions = !message.isUser && message.isComplete && !!message.taskId && !!isLastWithTaskId;

    const handleViewWorkflowClick = () => {
        if (message.taskId) {
            setTaskIdInSidePanel(message.taskId);
            openSidePanelTab("workflow");
        }
    };

    // Helper function to render artifact/file parts
    const renderArtifactOrFilePart = (part: ArtifactPart | FilePart, index: number) => {
        // Create unique key for expansion state using taskId (or messageId) + filename
        const uniqueKey = message.taskId
            ? `${message.taskId}-${part.kind === 'file' ? (part as FilePart).file.name : (part as ArtifactPart).name}`
            : message.metadata?.messageId
                ? `${message.metadata.messageId}-${part.kind === 'file' ? (part as FilePart).file.name : (part as ArtifactPart).name}`
                : undefined;

        if (part.kind === "file") {
            const filePart = part as FilePart;
            const fileInfo = filePart.file;
            const attachment: FileAttachment = {
                name: fileInfo.name || "untitled_file",
                mime_type: fileInfo.mimeType,
            };
            if ("bytes" in fileInfo && fileInfo.bytes) {
                attachment.content = fileInfo.bytes;
            } else if ("uri" in fileInfo && fileInfo.uri) {
                attachment.uri = fileInfo.uri;
            }
            return <ArtifactMessage key={`part-file-${index}`} status="completed" name={attachment.name} fileAttachment={attachment} uniqueKey={uniqueKey} />;
        }
        if (part.kind === "artifact") {
            const artifactPart = part as ArtifactPart;
            switch (artifactPart.status) {
                case "completed":
                    return <ArtifactMessage key={`part-artifact-${index}`} status="completed" name={artifactPart.name} fileAttachment={artifactPart.file!} uniqueKey={uniqueKey} />;
                case "in-progress":
                    return <ArtifactMessage key={`part-artifact-${index}`} status="in-progress" name={artifactPart.name} bytesTransferred={artifactPart.bytesTransferred!} uniqueKey={uniqueKey} />;
                case "failed":
                    return <ArtifactMessage key={`part-artifact-${index}`} status="failed" name={artifactPart.name} error={artifactPart.error} uniqueKey={uniqueKey} />;
                default:
                    return null;
            }
        }
        return null;
    };

    // Count text and artifact parts for workflow button logic
    const textParts = groupedParts.filter(part => part.kind === "text");
    const artifactParts = groupedParts.filter(part => part.kind === "artifact" || part.kind === "file");

    return (
        <div key={message.metadata?.messageId} className="space-y-2">
            {/* Render parts in their original order to preserve interleaving */}
            {groupedParts.map((part, index) => {
                if (part.kind === "text") {
                    const isLastTextPart = index === groupedParts.length - 1 || !groupedParts.slice(index + 1).some(p => p.kind === "text");

                    return (
                        <ChatBubble key={`part-${index}`} variant={variant}>
                            <ChatBubbleMessage variant={variant}>
                                <MessageContent message={message} textContent={(part as TextPart).text} />
                                {/* Show actions on the last text part */}
                                {isLastTextPart && <MessageActions message={message} showWorkflowButton={!!showWorkflowButton} showFeedbackActions={!!showFeedbackActions} handleViewWorkflowClick={handleViewWorkflowClick} />}
                            </ChatBubbleMessage>
                        </ChatBubble>
                    );
                } else if (part.kind === "artifact" || part.kind === "file") {
                    return renderArtifactOrFilePart(part, index);
                }
                return null;
            })}

            {/* Show actions if no text content but artifacts are present */}
            {textParts.length === 0 && artifactParts.length > 0 && (
                <div className={`flex ${message.isUser ? "justify-end pr-4" : "justify-start pl-4"}`}>
                    <MessageActions message={message} showWorkflowButton={!!showWorkflowButton} showFeedbackActions={!!showFeedbackActions} handleViewWorkflowClick={handleViewWorkflowClick} />
                </div>
            )}
        </div>
    );
};
export const ChatMessage: React.FC<{ message: MessageFE; isLastWithTaskId?: boolean }> = ({ message, isLastWithTaskId }) => {
    const chatContext = useChatContext();
    if (!message) {
        return null;
    }
    return (
        <>
            {getChatBubble(message, chatContext, isLastWithTaskId)}
            {getUploadedFiles(message)}
        </>
    );
};<|MERGE_RESOLUTION|>--- conflicted
+++ resolved
@@ -83,13 +83,15 @@
     );
 };
 
-<<<<<<< HEAD
-const MessageContent: React.FC<{ message: MessageFE; textContent: string }> = ({ message, textContent }) => {
-=======
 const MessageContent = React.memo<{ message: MessageFE }>(({ message }) => {
->>>>>>> 00409752
     const [renderError, setRenderError] = useState<string | null>(null);
     const { sessionId } = useChatContext();
+
+    // Extract text content from message parts
+    const textContent = message.parts
+        ?.filter(p => p.kind === "text")
+        .map(p => (p as TextPart).text)
+        .join("") || "";
 
     if (message.isError) {
         return (
@@ -257,7 +259,7 @@
                     return (
                         <ChatBubble key={`part-${index}`} variant={variant}>
                             <ChatBubbleMessage variant={variant}>
-                                <MessageContent message={message} textContent={(part as TextPart).text} />
+                                <MessageContent message={{...message, parts: [{kind: "text", text: (part as TextPart).text}]}} />
                                 {/* Show actions on the last text part */}
                                 {isLastTextPart && <MessageActions message={message} showWorkflowButton={!!showWorkflowButton} showFeedbackActions={!!showFeedbackActions} handleViewWorkflowClick={handleViewWorkflowClick} />}
                             </ChatBubbleMessage>

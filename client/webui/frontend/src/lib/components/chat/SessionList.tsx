--- conflicted
+++ resolved
@@ -1,44 +1,30 @@
-<<<<<<< HEAD
-import React, { useEffect, useState, useRef } from "react";
-import { useChatContext } from "@/lib/hooks";
-import { useProjectContext } from "@/lib/providers";
-import { Edit, Trash2, Check, X } from "lucide-react";
-import type { Session } from "@/lib/types";
-
-export const SessionList: React.FC = () => {
-    const { sessions, handleSwitchSession, updateSessionName, openSessionDeleteModal } = useChatContext();
-    const { activeProject } = useProjectContext();
-=======
 import React, { useEffect, useState, useRef, useCallback } from "react";
 
 import { Trash2, Check, X, Pencil, MessageCircle } from "lucide-react";
 
 import { useChatContext, useConfigContext } from "@/lib/hooks";
+import { useProjectContext } from "@/lib/providers";
 import { authenticatedFetch } from "@/lib/utils/api";
 import { formatTimestamp } from "@/lib/utils/format";
 import { Button } from "@/lib/components/ui/button";
-
-interface Session {
-    id: string;
-    createdTime: string;
-    updatedTime: string;
-    name: string | null;
-}
+import type { Session } from "@/lib/types";
 
 export const SessionList: React.FC = () => {
     const { handleSwitchSession, updateSessionName, openSessionDeleteModal } = useChatContext();
     const { configServerUrl } = useConfigContext();
+    const { activeProject } = useProjectContext();
     const inputRef = useRef<HTMLInputElement>(null);
 
     const [sessions, setSessions] = useState<Session[]>([]);
->>>>>>> 962c2a2b
     const [editingSessionId, setEditingSessionId] = useState<string | null>(null);
     const [editingSessionName, setEditingSessionName] = useState<string>("");
 
-<<<<<<< HEAD
-=======
     const fetchSessions = useCallback(async () => {
-        const url = `${configServerUrl}/api/v1/sessions`;
+        const projectId = activeProject?.id;
+        let url = `${configServerUrl}/api/v1/sessions`;
+        if (projectId) {
+            url += `?project_id=${projectId}`;
+        }
         try {
             const response = await authenticatedFetch(url);
             if (response.ok) {
@@ -50,7 +36,7 @@
         } catch (error) {
             console.error("An error occurred while fetching sessions:", error);
         }
-    }, [configServerUrl]);
+    }, [configServerUrl, activeProject]);
 
     useEffect(() => {
         fetchSessions();
@@ -76,7 +62,6 @@
         };
     }, [fetchSessions]);
 
->>>>>>> 962c2a2b
     useEffect(() => {
         if (editingSessionId && inputRef.current) {
             inputRef.current.focus();
@@ -126,33 +111,10 @@
     };
 
     return (
-<<<<<<< HEAD
-        <div className="p-4">
-            <h2 className="text-lg font-bold mb-4">
-                {activeProject ? `Chat History (Project: ${activeProject.name})` : "Chat History"}
-            </h2>
-            <ul>
-                {sessions.map((session) => (
-                    <li key={session.id} className="mb-2 group">
-                        <div className="flex items-center justify-between p-2 rounded hover:bg-gray-200 dark:hover:bg-gray-700">
-                            {editingSessionId === session.id ? (
-                                <input
-                                    ref={inputRef}
-                                    type="text"
-                                    value={editingSessionName}
-                                    onChange={(e) => setEditingSessionName(e.target.value)}
-                                    onKeyDown={(e) => e.key === 'Enter' && handleRename()}
-                                    onBlur={handleRename}
-                                    className="flex-grow bg-transparent focus:outline-none"
-                                />
-                            ) : (
-                                <button onClick={() => handleSessionClick(session.id)} className="flex-grow text-left">
-                                    <div className="flex flex-col">
-                                        <span className="font-semibold">{getSessionDisplayName(session)}</span>
-                                        <span className="text-xs text-gray-500">{formatSessionDate(session.updated_at)}</span>
-=======
         <div className="flex h-full flex-col gap-4 py-6 pl-6">
-            <div className="text-lg">Chat Session History</div>
+            <div className="text-lg">
+                {activeProject ? `Chat History (Project: ${activeProject.name})` : "Chat Session History"}
+            </div>
             <div className="flex-1 overflow-y-auto">
                 {sessions.length > 0 && (
                     <ul>
@@ -199,7 +161,6 @@
                                                 </Button>
                                             </>
                                         )}
->>>>>>> 962c2a2b
                                     </div>
                                 </div>
                             </li>

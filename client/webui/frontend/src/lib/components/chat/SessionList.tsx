import React, { useEffect, useState, useRef, useCallback, useMemo } from "react";
import { useInView } from "react-intersection-observer";
import { useNavigate } from "react-router-dom";

import { Trash2, Check, X, Pencil, MessageCircle, FolderInput, MoreHorizontal, PanelsTopLeft, Loader2 } from "lucide-react";

import { useChatContext, useConfigContext } from "@/lib/hooks";
import { api } from "@/lib/api";
import { getErrorMessage } from "@/lib/utils/api";
import { formatTimestamp } from "@/lib/utils/format";
import { Button } from "@/lib/components/ui/button";
import { Badge } from "@/lib/components/ui/badge";
import { Spinner } from "@/lib/components/ui/spinner";
import { Select, SelectContent, SelectItem, SelectTrigger, SelectValue } from "@/lib/components/ui/select";
import { Tooltip, TooltipContent, TooltipTrigger } from "@/lib/components/ui/tooltip";
import { MoveSessionDialog } from "@/lib/components/chat/MoveSessionDialog";
import { SessionSearch } from "@/lib/components/chat/SessionSearch";
import { DropdownMenu, DropdownMenuContent, DropdownMenuItem, DropdownMenuSeparator, DropdownMenuTrigger } from "@/lib/components/ui/dropdown-menu";
import type { Project, Session } from "@/lib/types";

interface PaginatedSessionsResponse {
    data: Session[];
    meta: {
        pagination: {
            pageNumber: number;
            count: number;
            pageSize: number;
            nextPage: number | null;
            totalPages: number;
        };
    };
}

interface SessionListProps {
    projects?: Project[];
}

export const SessionList: React.FC<SessionListProps> = ({ projects = [] }) => {
    const navigate = useNavigate();
    const { sessionId, handleSwitchSession, updateSessionName, openSessionDeleteModal, addNotification, displayError } = useChatContext();
    const { persistenceEnabled } = useConfigContext();
    const inputRef = useRef<HTMLInputElement>(null);

    const [sessions, setSessions] = useState<Session[]>([]);
    const [editingSessionId, setEditingSessionId] = useState<string | null>(null);
    const [editingSessionName, setEditingSessionName] = useState<string>("");
    const [currentPage, setCurrentPage] = useState(1);
    const [hasMore, setHasMore] = useState(true);
    const [isLoading, setIsLoading] = useState(false);
    const [selectedProject, setSelectedProject] = useState<string>("all");
    const [isMoveDialogOpen, setIsMoveDialogOpen] = useState(false);
    const [sessionToMove, setSessionToMove] = useState<Session | null>(null);

    const { ref: loadMoreRef, inView } = useInView({
        threshold: 0,
        triggerOnce: false,
    });

<<<<<<< HEAD
    const fetchSessions = useCallback(
        async (pageNumber: number = 1, append: boolean = false) => {
            setIsLoading(true);

            try {
                const result: PaginatedSessionsResponse = await api.webui.get(`/api/v1/sessions?pageNumber=${pageNumber}&pageSize=20`);

                if (append) {
                    setSessions(prev => [...prev, ...result.data]);
                } else {
                    setSessions(result.data);
                }
=======
    const fetchSessions = useCallback(async (pageNumber: number = 1, append: boolean = false) => {
        setIsLoading(true);

        try {
            const result: PaginatedSessionsResponse = await api.webui.get(`/api/v1/sessions?pageNumber=${pageNumber}&pageSize=20`);
>>>>>>> 8c2807c9

            if (append) {
                setSessions(prev => [...prev, ...result.data]);
            } else {
                setSessions(result.data);
            }
<<<<<<< HEAD
        },
        []
    );
=======

            // Use metadata to determine if there are more pages
            setHasMore(result.meta.pagination.nextPage !== null);
            setCurrentPage(pageNumber);
        } catch (error) {
            console.error("An error occurred while fetching sessions:", error);
        } finally {
            setIsLoading(false);
        }
    }, []);
>>>>>>> 8c2807c9

    useEffect(() => {
        fetchSessions(1, false);
        const handleNewSession = () => {
            fetchSessions(1, false);
        };
        const handleSessionUpdated = (event: CustomEvent) => {
            const { sessionId } = event.detail;
            setSessions(prevSessions => {
                const updatedSession = prevSessions.find(s => s.id === sessionId);
                if (updatedSession) {
                    const otherSessions = prevSessions.filter(s => s.id !== sessionId);
                    return [updatedSession, ...otherSessions];
                }
                return prevSessions;
            });
        };
        const handleBackgroundTaskCompleted = () => {
            // Refresh session list when background task completes to update indicators
            fetchSessions(1, false);
        };
        window.addEventListener("new-chat-session", handleNewSession);
        window.addEventListener("session-updated", handleSessionUpdated as EventListener);
        window.addEventListener("background-task-completed", handleBackgroundTaskCompleted);
        return () => {
            window.removeEventListener("new-chat-session", handleNewSession);
            window.removeEventListener("session-updated", handleSessionUpdated as EventListener);
            window.removeEventListener("background-task-completed", handleBackgroundTaskCompleted);
        };
    }, [fetchSessions]);

    // Periodic refresh when there are sessions with running background tasks
    // This is necessary to detect task completion when user is on a different session
    useEffect(() => {
        const hasBackgroundTasks = sessions.some(s => s.hasRunningBackgroundTask);

        if (!hasBackgroundTasks) {
            return; // No background tasks, no need to poll
        }

        const intervalId = setInterval(() => {
            fetchSessions(1, false);
        }, 10000); // Check every 10 seconds

        return () => {
            clearInterval(intervalId);
        };
    }, [sessions, fetchSessions]);

    useEffect(() => {
        if (inView && hasMore && !isLoading) {
            fetchSessions(currentPage + 1, true);
        }
    }, [inView, hasMore, isLoading, currentPage, fetchSessions]);

    useEffect(() => {
        if (editingSessionId && inputRef.current) {
            inputRef.current.focus();
        }
    }, [editingSessionId]);

    const handleSessionClick = async (sessionId: string) => {
        if (editingSessionId !== sessionId) {
            await handleSwitchSession(sessionId);
        }
    };

    const handleEditClick = (session: Session) => {
        setEditingSessionId(session.id);
        setEditingSessionName(session.name || "");
    };

    const handleRename = async () => {
        if (editingSessionId) {
            const sessionIdToUpdate = editingSessionId;
            const newName = editingSessionName;

            // Clear editing state
            setEditingSessionId(null);

            // Update backend (this will trigger new-chat-session event which refetches)
            await updateSessionName(sessionIdToUpdate, newName);
        }
    };

    const handleDeleteClick = (session: Session) => {
        openSessionDeleteModal(session);
    };

    const handleMoveClick = (session: Session) => {
        setSessionToMove(session);
        setIsMoveDialogOpen(true);
    };
    const handleGoToProject = (session: Session) => {
        if (!session.projectId) return;

        // Navigate to projects page with the project ID
        navigate(`/projects/${session.projectId}`);
    };

    const handleMoveConfirm = async (targetProjectId: string | null) => {
        if (!sessionToMove) return;

        try {
            await api.webui.patch(`/api/v1/sessions/${sessionToMove.id}/project`, { projectId: targetProjectId });

            // Update local state
            setSessions(prevSessions =>
                prevSessions.map(s =>
                    s.id === sessionToMove.id
                        ? {
                              ...s,
                              projectId: targetProjectId,
                              projectName: targetProjectId ? projects.find(p => p.id === targetProjectId)?.name || null : null,
                          }
                        : s
                )
            );

            // Dispatch event to notify other components (like ProjectChatsSection) to refresh
            if (typeof window !== "undefined") {
                window.dispatchEvent(
                    new CustomEvent("session-moved", {
                        detail: {
                            sessionId: sessionToMove.id,
                            projectId: targetProjectId,
                        },
                    })
                );
            }

            addNotification?.("Session moved successfully", "success");
            setIsMoveDialogOpen(false);
            setSessionToMove(null);
        } catch (error) {
            displayError({ title: "Failed to Move Session", error: getErrorMessage(error, "An unknown error occurred while moving the session.") });
        }
    };

    const formatSessionDate = (dateString: string) => {
        return formatTimestamp(dateString);
    };

    const getSessionDisplayName = (session: Session) => {
        if (session.name && session.name.trim()) {
            return session.name;
        }
        // Generate a short, readable identifier from the session ID
        const sessionId = session.id;
        if (sessionId.startsWith("web-session-")) {
            // Extract the UUID part and create a short identifier
            const uuid = sessionId.replace("web-session-", "");
            const shortId = uuid.substring(0, 8);
            return `Chat ${shortId}`;
        }
        // Fallback for other ID formats
        return `Session ${sessionId.substring(0, 8)}`;
    };

    // Get unique project names from sessions, sorted alphabetically
    const projectNames = useMemo(() => {
        const uniqueProjectNames = new Set<string>();
        let hasUnassignedChats = false;

        sessions.forEach(session => {
            if (session.projectName) {
                uniqueProjectNames.add(session.projectName);
            } else {
                hasUnassignedChats = true;
            }
        });

        const sortedNames = Array.from(uniqueProjectNames).sort((a, b) => a.localeCompare(b));

        if (hasUnassignedChats) {
            sortedNames.unshift("(No Project)");
        }

        return sortedNames;
    }, [sessions]);

    // Filter sessions by selected project
    const filteredSessions = useMemo(() => {
        if (selectedProject === "all") {
            return sessions;
        }
        if (selectedProject === "(No Project)") {
            return sessions.filter(session => !session.projectName);
        }
        return sessions.filter(session => session.projectName === selectedProject);
    }, [sessions, selectedProject]);

    // Get the project ID for the selected project name (for search filtering)
    const selectedProjectId = useMemo(() => {
        if (selectedProject === "all") return null;
        const project = projects.find(p => p.name === selectedProject);
        return project?.id || null;
    }, [selectedProject, projects]);

    return (
        <div className="flex h-full flex-col gap-4 py-6 pl-6">
            <div className="flex flex-col gap-4">
                {/* Session Search */}
                <div className="pr-4">
                    <SessionSearch onSessionSelect={handleSwitchSession} projectId={selectedProjectId} />
                </div>

                {/* Project Filter - Only show when persistence is enabled */}
                {persistenceEnabled && projectNames.length > 0 && (
                    <div className="flex items-center gap-2 pr-4">
                        <label className="text-sm font-medium">Project:</label>
                        <Select value={selectedProject} onValueChange={setSelectedProject}>
                            <SelectTrigger className="flex-1 rounded-md">
                                <SelectValue />
                            </SelectTrigger>
                            <SelectContent>
                                <SelectItem value="all">All Chats</SelectItem>
                                {projectNames.map(projectName => (
                                    <SelectItem key={projectName} value={projectName}>
                                        {projectName}
                                    </SelectItem>
                                ))}
                            </SelectContent>
                        </Select>
                    </div>
                )}
            </div>

            <div className="flex-1 overflow-y-auto">
                {filteredSessions.length > 0 && (
                    <ul>
                        {filteredSessions.map(session => (
                            <li key={session.id} className="group my-2 pr-4">
                                <div className={`flex items-center gap-2 rounded px-2 py-2 ${session.id === sessionId ? "bg-muted" : ""}`}>
                                    {editingSessionId === session.id ? (
                                        <input
                                            ref={inputRef}
                                            type="text"
                                            value={editingSessionName}
                                            onChange={e => setEditingSessionName(e.target.value)}
                                            onKeyDown={e => {
                                                if (e.key === "Enter") {
                                                    e.preventDefault();
                                                    handleRename();
                                                }
                                            }}
                                            className="min-w-0 flex-1 bg-transparent focus:outline-none"
                                        />
                                    ) : (
                                        <button onClick={() => handleSessionClick(session.id)} className="min-w-0 flex-1 cursor-pointer text-left">
                                            <div className="flex items-center gap-2">
                                                <div className="flex min-w-0 flex-1 flex-col gap-1">
                                                    <div className="flex items-center gap-2">
                                                        <span className="truncate font-semibold">{getSessionDisplayName(session)}</span>
                                                        {session.hasRunningBackgroundTask && (
                                                            <Tooltip>
                                                                <TooltipTrigger asChild>
                                                                    <Loader2 className="text-primary h-4 w-4 flex-shrink-0 animate-spin" />
                                                                </TooltipTrigger>
                                                                <TooltipContent>Background task running</TooltipContent>
                                                            </Tooltip>
                                                        )}
                                                    </div>
                                                    <span className="text-muted-foreground truncate text-xs">{formatSessionDate(session.updatedTime)}</span>
                                                </div>
                                                {session.projectName && (
                                                    <Tooltip>
                                                        <TooltipTrigger asChild>
                                                            <Badge variant="outline" className="bg-primary/10 border-primary/30 text-primary max-w-[120px] flex-shrink-0 justify-start px-2 py-0.5 text-xs font-semibold shadow-sm">
                                                                <span className="block truncate">{session.projectName}</span>
                                                            </Badge>
                                                        </TooltipTrigger>
                                                        <TooltipContent>{session.projectName}</TooltipContent>
                                                    </Tooltip>
                                                )}
                                            </div>
                                        </button>
                                    )}
                                    <div className="flex flex-shrink-0 items-center">
                                        {editingSessionId === session.id ? (
                                            <>
                                                <Button variant="ghost" size="sm" onClick={handleRename} className="h-8 w-8 p-0">
                                                    <Check size={16} />
                                                </Button>
                                                <Button variant="ghost" size="sm" onClick={() => setEditingSessionId(null)} className="h-8 w-8 p-0">
                                                    <X size={16} />
                                                </Button>
                                            </>
                                        ) : (
                                            <DropdownMenu>
                                                <DropdownMenuTrigger asChild>
                                                    <Button variant="ghost" size="sm" className="h-8 w-8 p-0" onClick={e => e.stopPropagation()}>
                                                        <MoreHorizontal size={16} />
                                                    </Button>
                                                </DropdownMenuTrigger>
                                                <DropdownMenuContent align="end" className="w-48">
                                                    {session.projectId && (
                                                        <>
                                                            <DropdownMenuItem
                                                                onClick={e => {
                                                                    e.stopPropagation();
                                                                    handleGoToProject(session);
                                                                }}
                                                            >
                                                                <PanelsTopLeft size={16} className="mr-2" />
                                                                Go to Project
                                                            </DropdownMenuItem>
                                                            <DropdownMenuSeparator />
                                                        </>
                                                    )}
                                                    <DropdownMenuItem
                                                        onClick={e => {
                                                            e.stopPropagation();
                                                            handleEditClick(session);
                                                        }}
                                                    >
                                                        <Pencil size={16} className="mr-2" />
                                                        Rename
                                                    </DropdownMenuItem>
                                                    <DropdownMenuItem
                                                        onClick={e => {
                                                            e.stopPropagation();
                                                            handleMoveClick(session);
                                                        }}
                                                    >
                                                        <FolderInput size={16} className="mr-2" />
                                                        Move to Project
                                                    </DropdownMenuItem>
                                                    <DropdownMenuSeparator />
                                                    <DropdownMenuItem
                                                        onClick={e => {
                                                            e.stopPropagation();
                                                            handleDeleteClick(session);
                                                        }}
                                                    >
                                                        <Trash2 size={16} className="mr-2" />
                                                        Delete
                                                    </DropdownMenuItem>
                                                </DropdownMenuContent>
                                            </DropdownMenu>
                                        )}
                                    </div>
                                </div>
                            </li>
                        ))}
                    </ul>
                )}
                {filteredSessions.length === 0 && sessions.length > 0 && !isLoading && (
                    <div className="text-muted-foreground flex h-full flex-col items-center justify-center text-sm">
                        <MessageCircle className="mx-auto mb-4 h-12 w-12" />
                        No sessions found for this project
                    </div>
                )}
                {sessions.length === 0 && !isLoading && (
                    <div className="text-muted-foreground flex h-full flex-col items-center justify-center text-sm">
                        <MessageCircle className="mx-auto mb-4 h-12 w-12" />
                        No chat sessions available
                    </div>
                )}
                {hasMore && (
                    <div ref={loadMoreRef} className="flex justify-center py-4">
                        {isLoading && <Spinner size="small" variant="muted" />}
                    </div>
                )}
            </div>

            <MoveSessionDialog
                isOpen={isMoveDialogOpen}
                onClose={() => {
                    setIsMoveDialogOpen(false);
                    setSessionToMove(null);
                }}
                onConfirm={handleMoveConfirm}
                session={sessionToMove}
                projects={projects}
                currentProjectId={sessionToMove?.projectId}
            />
        </div>
    );
};<|MERGE_RESOLUTION|>--- conflicted
+++ resolved
@@ -56,37 +56,17 @@
         triggerOnce: false,
     });
 
-<<<<<<< HEAD
-    const fetchSessions = useCallback(
-        async (pageNumber: number = 1, append: boolean = false) => {
-            setIsLoading(true);
-
-            try {
-                const result: PaginatedSessionsResponse = await api.webui.get(`/api/v1/sessions?pageNumber=${pageNumber}&pageSize=20`);
-
-                if (append) {
-                    setSessions(prev => [...prev, ...result.data]);
-                } else {
-                    setSessions(result.data);
-                }
-=======
     const fetchSessions = useCallback(async (pageNumber: number = 1, append: boolean = false) => {
         setIsLoading(true);
 
         try {
             const result: PaginatedSessionsResponse = await api.webui.get(`/api/v1/sessions?pageNumber=${pageNumber}&pageSize=20`);
->>>>>>> 8c2807c9
 
             if (append) {
                 setSessions(prev => [...prev, ...result.data]);
             } else {
                 setSessions(result.data);
             }
-<<<<<<< HEAD
-        },
-        []
-    );
-=======
 
             // Use metadata to determine if there are more pages
             setHasMore(result.meta.pagination.nextPage !== null);
@@ -97,7 +77,6 @@
             setIsLoading(false);
         }
     }, []);
->>>>>>> 8c2807c9
 
     useEffect(() => {
         fetchSessions(1, false);

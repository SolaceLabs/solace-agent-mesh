import React, { useEffect, useState, useRef, useCallback, useMemo } from "react";
import { useInView } from "react-intersection-observer";
import { useNavigate } from "react-router-dom";

import { Trash2, Check, X, Pencil, MessageCircle, FolderInput, MoreHorizontal, PanelsTopLeft, Sparkles } from "lucide-react";

<<<<<<< HEAD
import { useChatContext, useConfigContext, useTitleGeneration, useTitleAnimation } from "@/lib/hooks";
import { authenticatedFetch } from "@/lib/utils/api";
=======
import { useChatContext, useConfigContext } from "@/lib/hooks";
import { fetchJsonWithError, fetchWithError, getErrorMessage } from "@/lib/utils/api";
>>>>>>> e338b399
import { formatTimestamp } from "@/lib/utils/format";
import { Button } from "@/lib/components/ui/button";
import { Badge } from "@/lib/components/ui/badge";
import { Spinner } from "@/lib/components/ui/spinner";
import { Select, SelectContent, SelectItem, SelectTrigger, SelectValue } from "@/lib/components/ui/select";
import { Tooltip, TooltipContent, TooltipTrigger } from "@/lib/components/ui/tooltip";
import { MoveSessionDialog } from "@/lib/components/chat/MoveSessionDialog";
import { SessionSearch } from "@/lib/components/chat/SessionSearch";
import { DropdownMenu, DropdownMenuContent, DropdownMenuItem, DropdownMenuSeparator, DropdownMenuTrigger } from "@/lib/components/ui/dropdown-menu";
import type { Project, Session } from "@/lib/types";

interface SessionNameProps {
    session: Session;
    isCurrentSession: boolean;
    isResponding: boolean;
}

const SessionName: React.FC<SessionNameProps> = ({ session, isCurrentSession, isResponding }) => {
    const displayName = useMemo(() => {
        if (session.name && session.name.trim()) {
            return session.name;
        }
        // Fallback to "New Chat" if no name
        return "New Chat";
    }, [session.name, session.id]);

    // Pass session ID to useTitleAnimation so it can listen for title generation events
    const { text: animatedName, isAnimating, isGenerating } = useTitleAnimation(displayName, session.id);

    const isWaitingForTitle = useMemo(() => {
        const isNewChat = !session.name || session.name === "New Chat";
        return (isCurrentSession && isNewChat && isResponding) || isGenerating;
    }, [session.name, isCurrentSession, isResponding, isGenerating]);

    // Show slow pulse while waiting for title, faster pulse during transition animation
    const animationClass = useMemo(() => {
        if (isWaitingForTitle) {
            return "animate-pulse-slow";
        }
        if (isAnimating) {
            return "animate-pulse opacity-50";
        }
        return "opacity-100";
    }, [isWaitingForTitle, isAnimating]);

    return <span className={`truncate font-semibold transition-opacity duration-300 ${animationClass}`}>{animatedName}</span>;
};

interface PaginatedSessionsResponse {
    data: Session[];
    meta: {
        pagination: {
            pageNumber: number;
            count: number;
            pageSize: number;
            nextPage: number | null;
            totalPages: number;
        };
    };
}

interface SessionListProps {
    projects?: Project[];
}

export const SessionList: React.FC<SessionListProps> = ({ projects = [] }) => {
    const navigate = useNavigate();
<<<<<<< HEAD
    const { sessionId, handleSwitchSession, updateSessionName, openSessionDeleteModal, addNotification, isResponding } = useChatContext();
=======
    const { sessionId, handleSwitchSession, updateSessionName, openSessionDeleteModal, addNotification, displayError } = useChatContext();
>>>>>>> e338b399
    const { configServerUrl, persistenceEnabled } = useConfigContext();
    const { generateTitle } = useTitleGeneration();
    const inputRef = useRef<HTMLInputElement>(null);

    const [sessions, setSessions] = useState<Session[]>([]);
    const [editingSessionId, setEditingSessionId] = useState<string | null>(null);
    const [editingSessionName, setEditingSessionName] = useState<string>("");
    const [currentPage, setCurrentPage] = useState(1);
    const [hasMore, setHasMore] = useState(true);
    const [isLoading, setIsLoading] = useState(false);
    const [selectedProject, setSelectedProject] = useState<string>("all");
    const [isMoveDialogOpen, setIsMoveDialogOpen] = useState(false);
    const [sessionToMove, setSessionToMove] = useState<Session | null>(null);
    const [regeneratingTitleForSession, setRegeneratingTitleForSession] = useState<string | null>(null);

    const { ref: loadMoreRef, inView } = useInView({
        threshold: 0,
        triggerOnce: false,
    });

    const fetchSessions = useCallback(
        async (pageNumber: number = 1, append: boolean = false) => {
            setIsLoading(true);
            const url = `${configServerUrl}/api/v1/sessions?pageNumber=${pageNumber}&pageSize=20`;

            try {
                const result: PaginatedSessionsResponse = await fetchJsonWithError(url);

                if (append) {
                    setSessions(prev => [...prev, ...result.data]);
                } else {
                    setSessions(result.data);
                }

                // Use metadata to determine if there are more pages
                setHasMore(result.meta.pagination.nextPage !== null);
                setCurrentPage(pageNumber);
            } catch (error) {
                console.error("An error occurred while fetching sessions:", error);
            } finally {
                setIsLoading(false);
            }
        },
        [configServerUrl]
    );

    useEffect(() => {
        fetchSessions(1, false);
        const handleNewSession = () => {
            fetchSessions(1, false);
        };
        const handleSessionUpdated = (event: CustomEvent) => {
            const { sessionId } = event.detail;
            setSessions(prevSessions => {
                const updatedSession = prevSessions.find(s => s.id === sessionId);
                if (updatedSession) {
                    const otherSessions = prevSessions.filter(s => s.id !== sessionId);
                    return [updatedSession, ...otherSessions];
                }
                return prevSessions;
            });
        };
        const handleTitleUpdated = async (event: Event) => {
            const customEvent = event as CustomEvent;
            const { sessionId } = customEvent.detail;

            // Fetch the updated session from backend to get the new title
            try {
                const response = await authenticatedFetch(`${configServerUrl}/api/v1/sessions/${sessionId}`);
                if (response.ok) {
                    const sessionData = await response.json();
                    const updatedSession = sessionData?.data;

                    if (updatedSession) {
                        setSessions(prevSessions => prevSessions.map(s => (s.id === sessionId ? { ...s, name: updatedSession.name } : s)));
                    }
                }
            } catch (error) {
                console.error("Error fetching updated session:", error);
                // Fallback: just refresh the entire list
                fetchSessions(1, false);
            }
        };
        window.addEventListener("new-chat-session", handleNewSession);
        window.addEventListener("session-updated", handleSessionUpdated as EventListener);
        window.addEventListener("session-title-updated", handleTitleUpdated);
        return () => {
            window.removeEventListener("new-chat-session", handleNewSession);
            window.removeEventListener("session-updated", handleSessionUpdated as EventListener);
            window.removeEventListener("session-title-updated", handleTitleUpdated);
        };
    }, [fetchSessions]);

    useEffect(() => {
        if (inView && hasMore && !isLoading) {
            fetchSessions(currentPage + 1, true);
        }
    }, [inView, hasMore, isLoading, currentPage, fetchSessions]);

    useEffect(() => {
        if (editingSessionId && inputRef.current) {
            inputRef.current.focus();
        }
    }, [editingSessionId]);

    const handleSessionClick = async (sessionId: string) => {
        if (editingSessionId !== sessionId) {
            await handleSwitchSession(sessionId);
        }
    };

    const handleEditClick = (session: Session) => {
        setEditingSessionId(session.id);
        setEditingSessionName(session.name || "");
    };

    const handleRename = async () => {
        if (editingSessionId) {
            const sessionIdToUpdate = editingSessionId;
            const newName = editingSessionName;

            // Clear editing state
            setEditingSessionId(null);

            // Update backend (this will trigger new-chat-session event which refetches)
            await updateSessionName(sessionIdToUpdate, newName);
        }
    };

    const handleDeleteClick = (session: Session) => {
        openSessionDeleteModal(session);
    };

    const handleMoveClick = (session: Session) => {
        setSessionToMove(session);
        setIsMoveDialogOpen(true);
    };
    const handleGoToProject = (session: Session) => {
        if (!session.projectId) return;

        // Navigate to projects page with the project ID
        navigate(`/projects/${session.projectId}`);
    };

    const handleRenameWithAI = useCallback(
        async (session: Session) => {
            if (regeneratingTitleForSession) {
                addNotification?.("AI rename already in progress", "info");
                return;
            }

            setRegeneratingTitleForSession(session.id);
            addNotification?.("Generating AI name...", "info");

            try {
                // Fetch all tasks/messages for this session
                const response = await authenticatedFetch(`${configServerUrl}/api/v1/sessions/${session.id}/chat-tasks`);

                if (!response.ok) {
                    throw new Error("Failed to fetch session messages");
                }

                const data = await response.json();
                const tasks = data.tasks || [];

                if (tasks.length === 0) {
                    addNotification?.("No messages found in this session", "error");
                    setRegeneratingTitleForSession(null);
                    return;
                }

                // Parse and extract all messages from all tasks
                const allMessages: string[] = [];

                for (const task of tasks) {
                    const messageBubbles = JSON.parse(task.messageBubbles);
                    for (const bubble of messageBubbles) {
                        const text = bubble.text || "";
                        if (text.trim()) {
                            allMessages.push(text.trim());
                        }
                    }
                }

                if (allMessages.length === 0) {
                    addNotification?.("No text content found in session", "error");
                    setRegeneratingTitleForSession(null);
                    return;
                }

                // Create a summary of the conversation for better context
                // Use LAST 3 messages of each type to capture recent conversation
                const userMessages = allMessages.filter((_, idx) => idx % 2 === 0); // Assuming alternating user/agent
                const agentMessages = allMessages.filter((_, idx) => idx % 2 === 1);

                const userSummary = userMessages.slice(-3).join(" | ");
                const agentSummary = agentMessages.slice(-3).join(" | ");

                // Call the title generation service with the full context
                // Pass current title so polling can detect the change
                await generateTitle(session.id, userSummary, agentSummary, session.name || "New Chat");

                addNotification?.("Title regenerated successfully", "success");
            } catch (error) {
                console.error("Error regenerating title:", error);
                addNotification?.(`Failed to regenerate title: ${error instanceof Error ? error.message : "Unknown error"}`, "error");
            } finally {
                setRegeneratingTitleForSession(null);
            }
        },
        [configServerUrl, generateTitle, addNotification, regeneratingTitleForSession]
    );

    const handleMoveConfirm = async (targetProjectId: string | null) => {
        if (!sessionToMove) return;

        try {
            await fetchWithError(`${configServerUrl}/api/v1/sessions/${sessionToMove.id}/project`, {
                method: "PATCH",
                headers: { "Content-Type": "application/json" },
                body: JSON.stringify({ projectId: targetProjectId }),
            });

            // Update local state
            setSessions(prevSessions =>
                prevSessions.map(s =>
                    s.id === sessionToMove.id
                        ? {
                              ...s,
                              projectId: targetProjectId,
                              projectName: targetProjectId ? projects.find(p => p.id === targetProjectId)?.name || null : null,
                          }
                        : s
                )
            );

            // Dispatch event to notify other components (like ProjectChatsSection) to refresh
            if (typeof window !== "undefined") {
                window.dispatchEvent(
                    new CustomEvent("session-moved", {
                        detail: {
                            sessionId: sessionToMove.id,
                            projectId: targetProjectId,
                        },
                    })
                );
            }

            addNotification?.("Session moved successfully", "success");
            setIsMoveDialogOpen(false);
            setSessionToMove(null);
        } catch (error) {
            displayError({ title: "Failed to Move Session", error: getErrorMessage(error, "An unknown error occurred while moving the session.") });
        }
    };

    const formatSessionDate = (dateString: string) => {
        return formatTimestamp(dateString);
    };

    // Get unique project names from sessions, sorted alphabetically
    const projectNames = useMemo(() => {
        const uniqueProjectNames = new Set<string>();
        let hasUnassignedChats = false;

        sessions.forEach(session => {
            if (session.projectName) {
                uniqueProjectNames.add(session.projectName);
            } else {
                hasUnassignedChats = true;
            }
        });

        const sortedNames = Array.from(uniqueProjectNames).sort((a, b) => a.localeCompare(b));

        if (hasUnassignedChats) {
            sortedNames.unshift("(No Project)");
        }

        return sortedNames;
    }, [sessions]);

    // Filter sessions by selected project
    const filteredSessions = useMemo(() => {
        if (selectedProject === "all") {
            return sessions;
        }
        if (selectedProject === "(No Project)") {
            return sessions.filter(session => !session.projectName);
        }
        return sessions.filter(session => session.projectName === selectedProject);
    }, [sessions, selectedProject]);

    // Get the project ID for the selected project name (for search filtering)
    const selectedProjectId = useMemo(() => {
        if (selectedProject === "all") return null;
        const project = projects.find(p => p.name === selectedProject);
        return project?.id || null;
    }, [selectedProject, projects]);

    return (
        <div className="flex h-full flex-col gap-4 py-6 pl-6">
            <div className="flex flex-col gap-4">
                {/* Session Search */}
                <div className="pr-4">
                    <SessionSearch onSessionSelect={handleSwitchSession} projectId={selectedProjectId} />
                </div>

                {/* Project Filter - Only show when persistence is enabled */}
                {persistenceEnabled && projectNames.length > 0 && (
                    <div className="flex items-center gap-2 pr-4">
                        <label className="text-sm font-medium">Project:</label>
                        <Select value={selectedProject} onValueChange={setSelectedProject}>
                            <SelectTrigger className="flex-1 rounded-md">
                                <SelectValue />
                            </SelectTrigger>
                            <SelectContent>
                                <SelectItem value="all">All Chats</SelectItem>
                                {projectNames.map(projectName => (
                                    <SelectItem key={projectName} value={projectName}>
                                        {projectName}
                                    </SelectItem>
                                ))}
                            </SelectContent>
                        </Select>
                    </div>
                )}
            </div>

            <div className="flex-1 overflow-y-auto">
                {filteredSessions.length > 0 && (
                    <ul>
                        {filteredSessions.map(session => (
                            <li key={session.id} className="group my-2 pr-4">
                                <div className={`flex items-center gap-2 rounded px-2 py-2 ${session.id === sessionId ? "bg-muted" : ""}`}>
                                    {editingSessionId === session.id ? (
                                        <input
                                            ref={inputRef}
                                            type="text"
                                            value={editingSessionName}
                                            onChange={e => setEditingSessionName(e.target.value)}
                                            onKeyDown={e => {
                                                if (e.key === "Enter") {
                                                    e.preventDefault();
                                                    handleRename();
                                                }
                                            }}
                                            className="min-w-0 flex-1 bg-transparent focus:outline-none"
                                        />
                                    ) : (
                                        <button onClick={() => handleSessionClick(session.id)} className="min-w-0 flex-1 cursor-pointer text-left">
                                            <div className="flex items-center gap-2">
                                                <div className="flex min-w-0 flex-1 flex-col gap-1">
                                                    <SessionName session={session} isCurrentSession={session.id === sessionId} isResponding={isResponding} />
                                                    <span className="text-muted-foreground truncate text-xs">{formatSessionDate(session.updatedTime)}</span>
                                                </div>
                                                {session.projectName && (
                                                    <Tooltip>
                                                        <TooltipTrigger asChild>
                                                            <Badge variant="outline" className="bg-primary/10 border-primary/30 text-primary max-w-[120px] flex-shrink-0 justify-start px-2 py-0.5 text-xs font-semibold shadow-sm">
                                                                <span className="block truncate">{session.projectName}</span>
                                                            </Badge>
                                                        </TooltipTrigger>
                                                        <TooltipContent>{session.projectName}</TooltipContent>
                                                    </Tooltip>
                                                )}
                                            </div>
                                        </button>
                                    )}
                                    <div className="flex flex-shrink-0 items-center">
                                        {editingSessionId === session.id ? (
                                            <>
                                                <Button variant="ghost" size="sm" onClick={handleRename} className="h-8 w-8 p-0">
                                                    <Check size={16} />
                                                </Button>
                                                <Button variant="ghost" size="sm" onClick={() => setEditingSessionId(null)} className="h-8 w-8 p-0">
                                                    <X size={16} />
                                                </Button>
                                            </>
                                        ) : (
                                            <DropdownMenu>
                                                <DropdownMenuTrigger asChild>
                                                    <Button variant="ghost" size="sm" className="h-8 w-8 p-0" onClick={e => e.stopPropagation()}>
                                                        <MoreHorizontal size={16} />
                                                    </Button>
                                                </DropdownMenuTrigger>
                                                <DropdownMenuContent align="end" className="w-48">
                                                    {session.projectId && (
                                                        <>
                                                            <DropdownMenuItem
                                                                onClick={e => {
                                                                    e.stopPropagation();
                                                                    handleGoToProject(session);
                                                                }}
                                                            >
                                                                <PanelsTopLeft size={16} className="mr-2" />
                                                                Go to Project
                                                            </DropdownMenuItem>
                                                            <DropdownMenuSeparator />
                                                        </>
                                                    )}
                                                    <DropdownMenuItem
                                                        onClick={e => {
                                                            e.stopPropagation();
                                                            handleEditClick(session);
                                                        }}
                                                    >
                                                        <Pencil size={16} className="mr-2" />
                                                        Rename
                                                    </DropdownMenuItem>
                                                    <DropdownMenuItem
                                                        onClick={e => {
                                                            e.stopPropagation();
                                                            handleRenameWithAI(session);
                                                        }}
                                                        disabled={regeneratingTitleForSession === session.id}
                                                    >
                                                        <Sparkles size={16} className={`mr-2 ${regeneratingTitleForSession === session.id ? "animate-pulse" : ""}`} />
                                                        Rename with AI
                                                    </DropdownMenuItem>
                                                    <DropdownMenuItem
                                                        onClick={e => {
                                                            e.stopPropagation();
                                                            handleMoveClick(session);
                                                        }}
                                                    >
                                                        <FolderInput size={16} className="mr-2" />
                                                        Move to Project
                                                    </DropdownMenuItem>
                                                    <DropdownMenuSeparator />
                                                    <DropdownMenuItem
                                                        onClick={e => {
                                                            e.stopPropagation();
                                                            handleDeleteClick(session);
                                                        }}
                                                    >
                                                        <Trash2 size={16} className="mr-2" />
                                                        Delete
                                                    </DropdownMenuItem>
                                                </DropdownMenuContent>
                                            </DropdownMenu>
                                        )}
                                    </div>
                                </div>
                            </li>
                        ))}
                    </ul>
                )}
                {filteredSessions.length === 0 && sessions.length > 0 && !isLoading && (
                    <div className="text-muted-foreground flex h-full flex-col items-center justify-center text-sm">
                        <MessageCircle className="mx-auto mb-4 h-12 w-12" />
                        No sessions found for this project
                    </div>
                )}
                {sessions.length === 0 && !isLoading && (
                    <div className="text-muted-foreground flex h-full flex-col items-center justify-center text-sm">
                        <MessageCircle className="mx-auto mb-4 h-12 w-12" />
                        No chat sessions available
                    </div>
                )}
                {hasMore && (
                    <div ref={loadMoreRef} className="flex justify-center py-4">
                        {isLoading && <Spinner size="small" variant="muted" />}
                    </div>
                )}
            </div>

            <MoveSessionDialog
                isOpen={isMoveDialogOpen}
                onClose={() => {
                    setIsMoveDialogOpen(false);
                    setSessionToMove(null);
                }}
                onConfirm={handleMoveConfirm}
                session={sessionToMove}
                projects={projects}
                currentProjectId={sessionToMove?.projectId}
            />
        </div>
    );
};<|MERGE_RESOLUTION|>--- conflicted
+++ resolved
@@ -4,13 +4,8 @@
 
 import { Trash2, Check, X, Pencil, MessageCircle, FolderInput, MoreHorizontal, PanelsTopLeft, Sparkles } from "lucide-react";
 
-<<<<<<< HEAD
 import { useChatContext, useConfigContext, useTitleGeneration, useTitleAnimation } from "@/lib/hooks";
-import { authenticatedFetch } from "@/lib/utils/api";
-=======
-import { useChatContext, useConfigContext } from "@/lib/hooks";
 import { fetchJsonWithError, fetchWithError, getErrorMessage } from "@/lib/utils/api";
->>>>>>> e338b399
 import { formatTimestamp } from "@/lib/utils/format";
 import { Button } from "@/lib/components/ui/button";
 import { Badge } from "@/lib/components/ui/badge";
@@ -78,11 +73,7 @@
 
 export const SessionList: React.FC<SessionListProps> = ({ projects = [] }) => {
     const navigate = useNavigate();
-<<<<<<< HEAD
-    const { sessionId, handleSwitchSession, updateSessionName, openSessionDeleteModal, addNotification, isResponding } = useChatContext();
-=======
-    const { sessionId, handleSwitchSession, updateSessionName, openSessionDeleteModal, addNotification, displayError } = useChatContext();
->>>>>>> e338b399
+    const { sessionId, handleSwitchSession, updateSessionName, openSessionDeleteModal, addNotification, displayError, isResponding } = useChatContext();
     const { configServerUrl, persistenceEnabled } = useConfigContext();
     const { generateTitle } = useTitleGeneration();
     const inputRef = useRef<HTMLInputElement>(null);
@@ -151,14 +142,11 @@
 
             // Fetch the updated session from backend to get the new title
             try {
-                const response = await authenticatedFetch(`${configServerUrl}/api/v1/sessions/${sessionId}`);
-                if (response.ok) {
-                    const sessionData = await response.json();
-                    const updatedSession = sessionData?.data;
-
-                    if (updatedSession) {
-                        setSessions(prevSessions => prevSessions.map(s => (s.id === sessionId ? { ...s, name: updatedSession.name } : s)));
-                    }
+                const sessionData = await fetchJsonWithError(`${configServerUrl}/api/v1/sessions/${sessionId}`);
+                const updatedSession = sessionData?.data;
+
+                if (updatedSession) {
+                    setSessions(prevSessions => prevSessions.map(s => (s.id === sessionId ? { ...s, name: updatedSession.name } : s)));
                 }
             } catch (error) {
                 console.error("Error fetching updated session:", error);
@@ -239,13 +227,7 @@
 
             try {
                 // Fetch all tasks/messages for this session
-                const response = await authenticatedFetch(`${configServerUrl}/api/v1/sessions/${session.id}/chat-tasks`);
-
-                if (!response.ok) {
-                    throw new Error("Failed to fetch session messages");
-                }
-
-                const data = await response.json();
+                const data = await fetchJsonWithError(`${configServerUrl}/api/v1/sessions/${session.id}/chat-tasks`);
                 const tasks = data.tasks || [];
 
                 if (tasks.length === 0) {

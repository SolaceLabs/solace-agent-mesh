--- conflicted
+++ resolved
@@ -130,15 +130,9 @@
                                     />
                                 ) : (
                                     <button onClick={() => handleSessionClick(session.id)} className="flex-grow text-left">
-<<<<<<< HEAD
                                         <div className="flex flex-col max-w-50">
                                             <span className="font-semibold truncate" title={getSessionDisplayName(session)}>{getSessionDisplayName(session)}</span>
                                             <span className="text-xs text-muted-foreground">{formatSessionDate(session.updated_at)}</span>
-=======
-                                        <div className="flex flex-col">
-                                            <span className="font-semibold">{getSessionDisplayName(session)}</span>
-                                            <span className="text-muted-foreground text-xs">{formatSessionDate(session.updated_at)}</span>
->>>>>>> f08284d2
                                         </div>
                                     </button>
                                 )}

import React, { useCallback, useEffect, useMemo, useState } from "react";

import { useChatContext, useArtifactRendering } from "@/lib/hooks";
import { useProjectContext } from "@/lib/providers";
import type { FileAttachment, MessageFE } from "@/lib/types";
import { authenticatedFetch } from "@/lib/utils/api";
import { downloadFile, parseArtifactUri } from "@/lib/utils/download";
import { formatBytes, formatRelativeTime } from "@/lib/utils/format";

import { MessageBanner } from "../../common";
import { ContentRenderer } from "../preview/ContentRenderer";
import { getFileContent, getRenderType } from "../preview/previewUtils";
import { ArtifactBar } from "../artifact/ArtifactBar";
import { ArtifactTransitionOverlay } from "../artifact/ArtifactTransitionOverlay";
import { Spinner } from "../../ui";

type ArtifactMessageProps = (
    | {
          status: "in-progress";
          name: string;
          bytesTransferred: number;
      }
    | {
          status: "completed";
          name: string;
          fileAttachment: FileAttachment;
      }
    | {
          status: "failed";
          name: string;
          error?: string;
      }
) & {
    context?: "chat" | "list";
    uniqueKey?: string; // Optional unique key for expansion state (e.g., taskId-filename)
    message?: MessageFE; // Optional message to get taskId for ragData lookup
};

export const ArtifactMessage: React.FC<ArtifactMessageProps> = props => {
    const { artifacts, setPreviewArtifact, openSidePanelTab, sessionId, openDeleteModal, markArtifactAsDisplayed, downloadAndResolveArtifact, navigateArtifactVersion, ragData } = useChatContext();
    const { activeProject } = useProjectContext();
    const [isLoading, setIsLoading] = useState(false);
    const [error, setError] = useState<string | null>(null);
    const [fetchedContent, setFetchedContent] = useState<string | null>(null);
    const [renderError, setRenderError] = useState<string | null>(null);
    const [isInfoExpanded, setIsInfoExpanded] = useState(false);
    const [isDownloading, setIsDownloading] = useState(false);

    const artifact = useMemo(() => artifacts.find(art => art.filename === props.name), [artifacts, props.name]);
    const context = props.context || "chat";

    // Check if this artifact is from a project (should not be deletable)
    const isProjectArtifact = artifact?.source === "project";

    // Extract version from URI if available
    const version = useMemo(() => {
        const fileAttachment = props.status === "completed" ? props.fileAttachment : undefined;
        if (fileAttachment?.uri) {
            const parsed = parseArtifactUri(fileAttachment.uri);
            return parsed?.version !== null && parsed?.version !== undefined ? parseInt(parsed.version) : undefined;
        }
        return undefined;
    }, [props]);

    // Get file info for rendering decisions
    const fileAttachment = props.status === "completed" ? props.fileAttachment : undefined;
    const fileName = fileAttachment?.name || props.name;
    const fileMimeType = fileAttachment?.mime_type;

    // Detect if artifact has been deleted: completed but not in artifacts list
    const isDeleted = useMemo(() => {
        return props.status === "completed" && !artifact;
    }, [props.status, artifact]);

    // Determine if this should auto-expand based on context
    const shouldAutoExpand = useMemo(() => {
        // Don't auto-expand deleted artifacts
        if (isDeleted) {
            return false;
        }

        const renderType = getRenderType(fileName, fileMimeType);
        const isAutoRenderType = renderType === "image" || renderType === "audio" || renderType === "markdown";

        // Check if it's specifically a .txt file (not other text-based files like code, XML, etc.)
        const isTxtFile = fileName.toLowerCase().endsWith(".txt") || fileName.toLowerCase().endsWith(".text");
        const shouldAutoExpandText = renderType === "text" && isTxtFile;

        // Only auto-expand images/audio/markdown/.txt files in chat context, never in list context
        return (isAutoRenderType || shouldAutoExpandText) && context === "chat";
    }, [fileName, fileMimeType, context, isDeleted]);

    // Use the artifact rendering hook to determine rendering behavior
    // This uses local state, so each component instance has its own expansion state
    const { shouldRender, isExpandable, isExpanded, toggleExpanded } = useArtifactRendering({
        filename: fileName,
        mimeType: fileMimeType,
        shouldAutoExpand,
    });

    const handlePreviewClick = useCallback(async () => {
        if (artifact) {
            openSidePanelTab("files");
            setPreviewArtifact(artifact);

            // If this artifact has a specific version from the chat message, navigate to it
            if (version !== undefined) {
                // Wait a bit for the preview to open, then navigate to the specific version
                setTimeout(async () => {
                    await navigateArtifactVersion(artifact.filename, version);
                }, 100);
            }
        }
    }, [artifact, openSidePanelTab, setPreviewArtifact, version, navigateArtifactVersion]);

    const handleDownloadClick = useCallback(() => {
        // Build the file to download from available sources
        let fileToDownload: FileAttachment | null = null;

        // Try to use artifact from global state (has URI) or fileAttachment prop (might have content)
        if (artifact) {
            fileToDownload = {
                name: artifact.filename,
                mime_type: artifact.mime_type,
                uri: artifact.uri,
                size: artifact.size,
                last_modified: artifact.last_modified,
            };
            // If artifact doesn't have URI, try to use content from fileAttachment
            if (!fileToDownload.uri && fileAttachment?.content) {
                fileToDownload.content = fileAttachment.content;
            }
        } else if (fileAttachment) {
            fileToDownload = fileAttachment;
        }

        if (fileToDownload) {
            downloadFile(fileToDownload, sessionId, activeProject?.id);
        } else {
            console.error(`No file to download for artifact: ${props.name}`);
        }
    }, [artifact, fileAttachment, sessionId, activeProject?.id, props.name]);

    const handleDeleteClick = useCallback(() => {
        if (artifact) {
            openDeleteModal(artifact);
        }
    }, [artifact, openDeleteModal]);

    const handleInfoClick = useCallback(() => {
        setIsInfoExpanded(!isInfoExpanded);
    }, [isInfoExpanded]);

    // Mark artifact as displayed when rendered
    useEffect(() => {
        const filename = artifact?.filename;
        if (shouldRender && filename) {
            markArtifactAsDisplayed(filename, true);
        }

        return () => {
            // Unmark when component unmounts or stops rendering
            if (filename) {
                markArtifactAsDisplayed(filename, false);
            }
        };
    }, [shouldRender, artifact?.filename, markArtifactAsDisplayed]);

    // Check if this is specifically an image for special styling
    const isImage = useMemo(() => {
        const renderType = getRenderType(fileName, fileMimeType);
        return renderType === "image";
    }, [fileName, fileMimeType]);

    // Check if this is text or markdown for no-scroll expansion
    const isTextOrMarkdown = useMemo(() => {
        const renderType = getRenderType(fileName, fileMimeType);
        return renderType === "text" || renderType === "markdown";
    }, [fileName, fileMimeType]);

    // Update fetched content when accumulated content changes (for progressive rendering during streaming)
    useEffect(() => {
        if (props.status === "in-progress" && artifact?.accumulatedContent && shouldRender) {
            setFetchedContent(artifact.accumulatedContent);
        }
    }, [artifact?.accumulatedContent, props.status, fileName, shouldRender, isExpanded]);

    // Trigger download when artifact completes and needs embed resolution
    useEffect(() => {
        const triggerDownload = async () => {
            if (artifact?.needsEmbedResolution && props.status === "completed" && shouldRender && !isDownloading) {
                setIsDownloading(true);
                try {
                    const fileData = await downloadAndResolveArtifact(artifact.filename);
                    if (fileData?.content) {
                        setFetchedContent(fileData.content);
                    }
                } catch (err) {
                    console.error(`Error downloading ${fileName}:`, err);
                } finally {
                    setIsDownloading(false);
                }
            }
        };

        triggerDownload();
    }, [artifact?.needsEmbedResolution, props.status, shouldRender, fileName, artifact?.filename, downloadAndResolveArtifact, isDownloading]);

    // Fetch content from URI for completed artifacts when needed for rendering
    useEffect(() => {
        const fetchContentFromUri = async () => {
            if (isLoading || !shouldRender) {
                return;
            }

            // For in-progress artifacts, only use accumulated content if available
            if (props.status === "in-progress") {
                if (artifact?.accumulatedContent) {
                    setFetchedContent(artifact.accumulatedContent);
                }
                return;
            }

            // For completed artifacts, proceed with full content fetching
            if (props.status !== "completed") {
                return;
            }

            // If we have accumulated content, use it (download will happen separately)
            if (artifact?.accumulatedContent) {
                setFetchedContent(artifact.accumulatedContent);
                return;
            }

            // Check if we already have fetched content or content from fileAttachment
            const fileContent = fileAttachment?.content;
            if (fetchedContent || fileContent) {
                if (fileContent && !fetchedContent) {
                    setFetchedContent(fileContent);
                }
                return;
            }

            const fileUri = fileAttachment?.uri;
            if (!fileUri) {
                return; // No URI to fetch from
            }

            setIsLoading(true);
            setError(null);

            try {
                const parsedUri = parseArtifactUri(fileUri);
                if (!parsedUri) throw new Error("Invalid artifact URI.");

                const { filename, version } = parsedUri;

                // Construct API URL based on context
                // Priority 1: Session context (active chat)
                let apiUrl: string;
                if (sessionId && sessionId.trim() && sessionId !== "null" && sessionId !== "undefined") {
                    apiUrl = `/api/v1/artifacts/${sessionId}/${encodeURIComponent(filename)}/versions/${version || "latest"}`;
                }
                // Priority 2: Project context (pre-session, project artifacts)
                else if (activeProject?.id) {
                    apiUrl = `/api/v1/artifacts/null/${encodeURIComponent(filename)}/versions/${version || "latest"}?project_id=${activeProject.id}`;
                }
                // Fallback: no context (will likely fail but let backend handle it)
                else {
                    apiUrl = `/api/v1/artifacts/null/${encodeURIComponent(filename)}/versions/${version || "latest"}`;
                }

                const response = await authenticatedFetch(apiUrl);
                if (!response.ok) throw new Error(`Failed to fetch artifact content: ${response.statusText}`);

                const blob = await response.blob();
                const base64data = await new Promise<string>((resolve, reject) => {
                    const reader = new FileReader();
                    reader.onloadend = () => {
                        if (typeof reader.result === "string") {
                            resolve(reader.result.split(",")[1]);
                        } else {
                            reject(new Error("Failed to read artifact content as a data URL."));
                        }
                    };
                    reader.onerror = () => {
                        reject(reader.error || new Error("An unknown error occurred while reading the file."));
                    };
                    reader.readAsDataURL(blob);
                });

                setFetchedContent(base64data);
            } catch (e) {
                console.error("Error fetching inline content:", e);
                setError(e instanceof Error ? e.message : "Unknown error fetching content.");
            } finally {
                setIsLoading(false);
            }
        };

        fetchContentFromUri();
    }, [props.status, shouldRender, fileAttachment, sessionId, activeProject?.id, isLoading, fetchedContent, artifact?.accumulatedContent, fileName, isExpanded, artifact]);

    // Get ragData for this task if message is provided
    const taskRagData = useMemo(() => {
        if (!props.message?.taskId || !ragData) return undefined;
        return ragData.find(r => r.taskId === props.message?.taskId);
    }, [props.message?.taskId, ragData]);

    // Prepare actions for the artifact bar
    const actions = useMemo(() => {
        if (props.status === "failed") return undefined;

        if (context === "list") {
            return {
                onInfo: handleInfoClick,
                onDownload: props.status === "completed" ? handleDownloadClick : undefined,
                // Hide delete button for artifacts with source="project" (they came from project files)
                onDelete: artifact && props.status === "completed" && !isProjectArtifact ? handleDeleteClick : undefined,
            };
        } else {
            // In chat context, show preview, download, and info actions
            // Expand is handled via expandable/onToggleExpand props, not actions
            return {
                onPreview: props.status === "completed" ? handlePreviewClick : undefined,
                onDownload: props.status === "completed" ? handleDownloadClick : undefined,
                onInfo: handleInfoClick,
            };
        }
    }, [props.status, context, handleDownloadClick, artifact, handleDeleteClick, handleInfoClick, handlePreviewClick, isProjectArtifact]);

    // Get description from global artifacts instead of message parts
    const artifactFromGlobal = useMemo(() => artifacts.find(art => art.filename === props.name), [artifacts, props.name]);

    const description = artifactFromGlobal?.description;

    // For rendering content, we need the actual content
    const contentToRender = fetchedContent || fileAttachment?.content;
    const renderType = getRenderType(fileName, fileMimeType);

    // Prepare expanded content if we have content to render
    let expandedContent: React.ReactNode = null;

    if (isLoading) {
        expandedContent = (
            <div className="bg-muted flex h-25 items-center justify-center">
                <Spinner />
            </div>
        );
    } else if (error) {
        expandedContent = <MessageBanner variant="error" message={error} />;
    } else if (contentToRender && renderType) {
        try {
            // For in-progress artifacts, fileAttachment may be undefined, so create a minimal one
            const fileForRendering: FileAttachment = fileAttachment || {
                name: fileName,
                mime_type: fileMimeType,
            };

            const finalContent = getFileContent({
                ...fileForRendering,
                content: contentToRender,
                // @ts-expect-error - Add flag to indicate if content is plain text from streaming
                // Content is plain text if: (1) it's from accumulated content during streaming, OR (2) we're in progress state
<<<<<<< HEAD
                isPlainText: (artifact?.isAccumulatedContentPlainText && fetchedContent === artifact?.accumulatedContent) || (props.status === "in-progress" && !!fetchedContent),
=======
                isPlainText: (artifact?.isAccumulatedContentPlainText && fetchedContent === artifact?.accumulatedContent) ||
                    (props.status === "in-progress" && !!fetchedContent)
>>>>>>> c3e3edbf
            });

            if (finalContent) {
                // Determine max height and overflow behavior based on content type
                let maxHeight: string;
                let height: string | undefined;
                let overflowY: "visible" | "auto";

                if (isImage) {
                    // Images: no height limit, no scroll
                    maxHeight = "none";
                    overflowY = "visible";
                } else if (isTextOrMarkdown) {
                    // Text/Markdown: safety max height of 6000px, scroll if overflow (auto-expanded)
                    maxHeight = "6000px";
                    overflowY = "auto";
                } else if (renderType === "audio") {
                    // Audio: 300px with scroll (auto-expanded)
                    maxHeight = "300px";
                    overflowY = "auto";
                } else if (renderType === "html") {
                    // HTML: fixed height of 900px (iframes need explicit height, not maxHeight)
                    height = "600px";
                    maxHeight = "600px";
                    overflowY = "auto";
                } else {
                    // All other types (CSV, JSON, YAML, Mermaid, etc.): 900px with scroll
                    maxHeight = "600px";
                    overflowY = "auto";
                }

                expandedContent = (
                    <div className="group relative max-w-full overflow-hidden">
                        {renderError && <MessageBanner variant="error" message={renderError} />}
                        <div
                            style={{
                                height,
                                maxHeight,
                                overflowY,
                            }}
                            className={isImage ? "drop-shadow-md" : ""}
                        >
                            <ContentRenderer content={finalContent} rendererType={renderType} mime_type={fileAttachment?.mime_type} setRenderError={setRenderError} ragData={taskRagData} />
                        </div>
                        <ArtifactTransitionOverlay isVisible={isDownloading} message="Resolving embeds..." />
                    </div>
                );
            }
        } catch (error) {
            console.error("Failed to process file content:", error);
            expandedContent = <MessageBanner variant="error" message="Failed to process file content for rendering" />;
        }
    }

    // Show content when it should render and is expanded
    const shouldShowContent = shouldRender && isExpanded;

    // Prepare info content for expansion
    const infoContent = useMemo(() => {
        if (!isInfoExpanded || !artifact) return null;

        return (
            <div className="space-y-2 text-sm">
                {artifact.description && (
                    <div>
                        <span className="text-secondary-foreground">Description:</span>
                        <div className="mt-1">{artifact.description}</div>
                    </div>
                )}
                <div className="grid grid-cols-2 gap-2">
                    <div>
                        <span className="text-secondary-foreground">Size:</span>
                        <div>{formatBytes(artifact.size)}</div>
                    </div>
                    <div>
                        <span className="text-secondary-foreground">Modified:</span>
                        <div>{formatRelativeTime(artifact.last_modified)}</div>
                    </div>
                </div>
                {artifact.mime_type && (
                    <div>
                        <span className="text-secondary-foreground">Type:</span>
                        <div>{artifact.mime_type}</div>
                    </div>
                )}
            </div>
        );
    }, [isInfoExpanded, artifact]);

    // Determine what content to show in expanded area - can show both info and content
    const finalExpandedContent = useMemo(() => {
        const hasInfo = isInfoExpanded && infoContent;
        const hasContent = shouldShowContent && expandedContent;

        if (hasInfo && hasContent) {
            return (
                <div className="space-y-4">
                    {infoContent}
                    <hr className="border-t" />
                    {expandedContent}
                </div>
            );
        }

        if (hasInfo) {
            return infoContent;
        }

        if (hasContent) {
            return expandedContent;
        }

        return undefined;
    }, [isInfoExpanded, infoContent, shouldShowContent, expandedContent]);

    // Render the bar with expanded content inside
    return (
        <ArtifactBar
            filename={fileName}
            description={description || ""}
            mimeType={fileMimeType}
            size={fileAttachment?.size}
            status={props.status}
            expandable={isExpandable && context === "chat"} // Allow expansion in chat context for user-controllable files
            expanded={isExpanded || isInfoExpanded}
            onToggleExpand={isExpandable && context === "chat" ? toggleExpanded : undefined}
            actions={actions}
            bytesTransferred={props.status === "in-progress" ? props.bytesTransferred : undefined}
            error={props.status === "failed" ? props.error : undefined}
            expandedContent={finalExpandedContent}
            context={context}
            isDeleted={isDeleted}
            version={version}
            source={artifact?.source}
        />
    );
};<|MERGE_RESOLUTION|>--- conflicted
+++ resolved
@@ -362,12 +362,7 @@
                 content: contentToRender,
                 // @ts-expect-error - Add flag to indicate if content is plain text from streaming
                 // Content is plain text if: (1) it's from accumulated content during streaming, OR (2) we're in progress state
-<<<<<<< HEAD
                 isPlainText: (artifact?.isAccumulatedContentPlainText && fetchedContent === artifact?.accumulatedContent) || (props.status === "in-progress" && !!fetchedContent),
-=======
-                isPlainText: (artifact?.isAccumulatedContentPlainText && fetchedContent === artifact?.accumulatedContent) ||
-                    (props.status === "in-progress" && !!fetchedContent)
->>>>>>> c3e3edbf
             });
 
             if (finalContent) {

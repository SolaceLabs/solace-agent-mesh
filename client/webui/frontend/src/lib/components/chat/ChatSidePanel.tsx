--- conflicted
+++ resolved
@@ -163,18 +163,13 @@
                         <Button data-testid="collapsePanel" variant="ghost" onClick={toggleCollapsed} className="p-1" tooltip="Collapse Panel">
                             <PanelRightIcon className="size-5" />
                         </Button>
-<<<<<<< HEAD
                         <TabsList className="grid w-full grid-cols-3 bg-transparent p-0">
-                            <TabsTrigger value="files" title="Files" className="border-border bg-muted data-[state=active]:bg-background relative cursor-pointer rounded-none rounded-l-md border border-r-0 data-[state=active]:z-10">
-=======
-                        <TabsList className="grid w-full grid-cols-2 bg-transparent p-0">
                             <TabsTrigger
                                 value="files"
                                 title="Files"
                                 className="border-border bg-muted data-[state=active]:bg-background relative cursor-pointer rounded-none rounded-l-md border border-r-0 data-[state=active]:z-10 data-[state=active]:border-r-0"
                                 onClick={() => setPreviewArtifact(null)}
                             >
->>>>>>> c3e3edbf
                                 <FileText className="mr-2 h-4 w-4" />
                                 Files
                             </TabsTrigger>

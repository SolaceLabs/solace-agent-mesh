import React, { useState, useEffect } from "react";

import { PanelRightIcon, FileText, Network, RefreshCw, Link2 } from "lucide-react";

import { Button, Tabs, TabsList, TabsTrigger, TabsContent } from "@/lib/components/ui";
import { useTaskContext, useChatContext } from "@/lib/hooks";
import { FlowChartPanel, processTaskForVisualization } from "@/lib/components/activities";
import type { VisualizedTask } from "@/lib/types";

import { ArtifactPanel } from "./artifact/ArtifactPanel";
import { FlowChartDetails } from "../activities/FlowChartDetails";
import { RAGInfoPanel } from "./rag/RAGInfoPanel";

interface ChatSidePanelProps {
    onCollapsedToggle: (isSidePanelCollapsed: boolean) => void;
    isSidePanelCollapsed: boolean;
    setIsSidePanelCollapsed: (isSidePanelCollapsed: boolean) => void;
    isSidePanelTransitioning: boolean;
}

export const ChatSidePanel: React.FC<ChatSidePanelProps> = ({ onCollapsedToggle, isSidePanelCollapsed, setIsSidePanelCollapsed, isSidePanelTransitioning }) => {
<<<<<<< HEAD
    const { activeSidePanelTab, setActiveSidePanelTab, setPreviewArtifact, taskIdInSidePanel, ragData, ragEnabled } = useChatContext();
    const { isReconnecting, isTaskMonitorConnecting, isTaskMonitorConnected, monitoredTasks, connectTaskMonitorStream } = useTaskContext();
=======
    const { activeSidePanelTab, setActiveSidePanelTab, setPreviewArtifact, taskIdInSidePanel } = useChatContext();
    const { isReconnecting, isTaskMonitorConnecting, isTaskMonitorConnected, monitoredTasks, connectTaskMonitorStream, loadTaskFromBackend } = useTaskContext();
>>>>>>> d795f485
    const [visualizedTask, setVisualizedTask] = useState<VisualizedTask | null>(null);
    const [isLoadingTask, setIsLoadingTask] = useState<boolean>(false);

    // Process task data for visualization when the selected workflow task ID changes
    useEffect(() => {
        const loadTask = async () => {
            if (!taskIdInSidePanel) {
                setVisualizedTask(null);
                return;
            }

            // Check if task is already in monitoredTasks
            if (monitoredTasks[taskIdInSidePanel]) {
                const taskDetails = monitoredTasks[taskIdInSidePanel];
                const vizTask = processTaskForVisualization(taskDetails.events || [], monitoredTasks, taskDetails);
                setVisualizedTask(vizTask);
            } else {
                // Task not in monitoredTasks, load from backend
                setIsLoadingTask(true);
                try {
                    const loadedTask = await loadTaskFromBackend(taskIdInSidePanel);
                    if (loadedTask) {
                        // Process the loaded task for visualization
                        // Note: loadTaskFromBackend already added all child tasks to monitoredTasks
                        // so we can now pass the full monitoredTasks object
                        const vizTask = processTaskForVisualization(loadedTask.events || [], monitoredTasks, loadedTask);
                        setVisualizedTask(vizTask);
                    } else {
                        console.error(`ChatSidePanel: Failed to load task ${taskIdInSidePanel} from backend`);
                        setVisualizedTask(null);
                    }
                } catch (error) {
                    console.error(`ChatSidePanel: Error loading task ${taskIdInSidePanel}:`, error);
                    setVisualizedTask(null);
                } finally {
                    setIsLoadingTask(false);
                }
            }
        };

        loadTask();
    }, [taskIdInSidePanel, monitoredTasks, loadTaskFromBackend]);

    // Helper function to determine what to display in the workflow panel
    const getWorkflowPanelContent = () => {
        if (isLoadingTask) {
            return {
                message: "Loading workflow data...",
                showButton: false,
            };
        }
        if (isReconnecting || isTaskMonitorConnecting) {
            return {
                message: "Connecting to task monitor ...",
                showButton: false,
            };
        }
        if (!isTaskMonitorConnected) {
            return {
                message: "No connection to task monitor",
                showButton: true,
                buttonText: "Reconnect",
                buttonIcon: RefreshCw,
                buttonAction: connectTaskMonitorStream,
            };
        }

        // isTaskMonitorConnected is true
        if (!taskIdInSidePanel) {
            return {
                message: "No task selected to display",
                showButton: false,
            };
        }

        if (!visualizedTask) {
            return {
                message: "No workflow data available for the selected task",
                showButton: false,
            };
        }

        return null;
    };

    const toggleCollapsed = () => {
        const newCollapsed = !isSidePanelCollapsed;
        setIsSidePanelCollapsed(newCollapsed);
        onCollapsedToggle(newCollapsed);
    };

    const handleTabClick = (tab: "files" | "workflow" | "rag") => {
        if (tab === "files") {
            setPreviewArtifact(null);
        }

        setActiveSidePanelTab(tab);
    };

    const handleIconClick = (tab: "files" | "workflow" | "rag") => {
        if (isSidePanelCollapsed) {
            setIsSidePanelCollapsed(false);
            onCollapsedToggle?.(false);
        }

        handleTabClick(tab);
    };

    // Collapsed state - narrow vertical panel with icons
    if (isSidePanelCollapsed) {
        return (
            <div className="bg-background flex h-full w-full flex-col items-center border-l py-4">
                <Button data-testid="expandPanel" variant="ghost" size="sm" onClick={toggleCollapsed} className="h-10 w-10 p-0" tooltip="Expand Panel">
                    <PanelRightIcon className="size-5" />
                </Button>

                <div className="bg-border my-4 h-px w-8"></div>

                <Button variant="ghost" size="sm" onClick={() => handleIconClick("files")} className="mb-2 h-10 w-10 p-0" tooltip="Files">
                    <FileText className="size-5" />
                </Button>

                <Button variant="ghost" size="sm" onClick={() => handleIconClick("workflow")} className="mb-2 h-10 w-10 p-0" tooltip="Workflow">
                    <Network className="size-5" />
                </Button>

                <Button variant="ghost" size="sm" onClick={() => handleIconClick("rag")} className="h-10 w-10 p-0" tooltip="Sources">
                    <Link2 className="size-5" />
                </Button>
            </div>
        );
    }

    // Expanded state - full panel with tabs
    return (
        <div className="bg-background flex h-full flex-col border-l">
            <div className="m-1 min-h-0 flex-1">
                <Tabs value={activeSidePanelTab} onValueChange={value => handleTabClick(value as "files" | "workflow" | "rag")} className="flex h-full flex-col">
                    <div className="flex gap-2 p-2">
                        <Button data-testid="collapsePanel" variant="ghost" onClick={toggleCollapsed} className="p-1" tooltip="Collapse Panel">
                            <PanelRightIcon className="size-5" />
                        </Button>
                        <TabsList className="grid w-full grid-cols-3 bg-transparent p-0">
                            <TabsTrigger
                                value="files"
                                title="Files"
                                className="border-border bg-muted data-[state=active]:bg-background relative cursor-pointer rounded-none rounded-l-md border border-r-0 data-[state=active]:z-10"
                            >
                                <FileText className="mr-2 h-4 w-4" />
                                Files
                            </TabsTrigger>
                            <TabsTrigger
                                value="workflow"
                                title="Workflow"
                                className="border-border bg-muted data-[state=active]:bg-background relative cursor-pointer rounded-none border-x-0 border-y data-[state=active]:z-10"
                            >
                                <Network className="mr-2 h-4 w-4" />
                                Workflow
                            </TabsTrigger>
                            <TabsTrigger
                                value="rag"
                                title="Sources"
                                className="border-border bg-muted data-[state=active]:bg-background relative cursor-pointer rounded-none rounded-r-md border border-l-0 data-[state=active]:z-10"
                            >
                                <Link2 className="mr-2 h-4 w-4" />
                                Sources
                            </TabsTrigger>
                        </TabsList>
                    </div>
                    <div className="min-h-0 flex-1">
                        <TabsContent value="files" className="m-0 h-full">
                            <div className="h-full">
                                <ArtifactPanel />
                            </div>
                        </TabsContent>

                        <TabsContent value="workflow" className="m-0 h-full">
                            <div className="h-full">
                                {(() => {
                                    const emptyStateContent = getWorkflowPanelContent();

                                    if (!emptyStateContent && visualizedTask) {
                                        return (
                                            <div className="flex h-full flex-col">
                                                <FlowChartDetails task={visualizedTask} />
                                                <FlowChartPanel processedSteps={visualizedTask.steps || []} isRightPanelVisible={false} isSidePanelTransitioning={isSidePanelTransitioning} />
                                            </div>
                                        );
                                    }

                                    return (
                                        <div className="flex h-full items-center justify-center p-4">
                                            <div className="text-muted-foreground text-center">
                                                <Network className="mx-auto mb-4 h-12 w-12" />
                                                <div className="text-lg font-medium">Workflow</div>
                                                <div className="mt-2 text-sm">{emptyStateContent?.message}</div>
                                                {emptyStateContent?.showButton && (
                                                    <div className="mt-4">
                                                        <Button onClick={emptyStateContent.buttonAction}>
                                                            {emptyStateContent.buttonIcon &&
                                                                (() => {
                                                                    const ButtonIcon = emptyStateContent.buttonIcon;
                                                                    return <ButtonIcon className="h-4 w-4" />;
                                                                })()}
                                                            {emptyStateContent.buttonText}
                                                        </Button>
                                                    </div>
                                                )}
                                            </div>
                                        </div>
                                    );
                                })()}
                            </div>
                        </TabsContent>

                        <TabsContent value="rag" className="m-0 h-full">
                            <div className="h-full">
                                <RAGInfoPanel ragData={ragData} enabled={ragEnabled} />
                            </div>
                        </TabsContent>
                    </div>
                </Tabs>
            </div>
        </div>
    );
};<|MERGE_RESOLUTION|>--- conflicted
+++ resolved
@@ -19,13 +19,8 @@
 }
 
 export const ChatSidePanel: React.FC<ChatSidePanelProps> = ({ onCollapsedToggle, isSidePanelCollapsed, setIsSidePanelCollapsed, isSidePanelTransitioning }) => {
-<<<<<<< HEAD
     const { activeSidePanelTab, setActiveSidePanelTab, setPreviewArtifact, taskIdInSidePanel, ragData, ragEnabled } = useChatContext();
-    const { isReconnecting, isTaskMonitorConnecting, isTaskMonitorConnected, monitoredTasks, connectTaskMonitorStream } = useTaskContext();
-=======
-    const { activeSidePanelTab, setActiveSidePanelTab, setPreviewArtifact, taskIdInSidePanel } = useChatContext();
     const { isReconnecting, isTaskMonitorConnecting, isTaskMonitorConnected, monitoredTasks, connectTaskMonitorStream, loadTaskFromBackend } = useTaskContext();
->>>>>>> d795f485
     const [visualizedTask, setVisualizedTask] = useState<VisualizedTask | null>(null);
     const [isLoadingTask, setIsLoadingTask] = useState<boolean>(false);
 
@@ -169,27 +164,15 @@
                             <PanelRightIcon className="size-5" />
                         </Button>
                         <TabsList className="grid w-full grid-cols-3 bg-transparent p-0">
-                            <TabsTrigger
-                                value="files"
-                                title="Files"
-                                className="border-border bg-muted data-[state=active]:bg-background relative cursor-pointer rounded-none rounded-l-md border border-r-0 data-[state=active]:z-10"
-                            >
+                            <TabsTrigger value="files" title="Files" className="border-border bg-muted data-[state=active]:bg-background relative cursor-pointer rounded-none rounded-l-md border border-r-0 data-[state=active]:z-10">
                                 <FileText className="mr-2 h-4 w-4" />
                                 Files
                             </TabsTrigger>
-                            <TabsTrigger
-                                value="workflow"
-                                title="Workflow"
-                                className="border-border bg-muted data-[state=active]:bg-background relative cursor-pointer rounded-none border-x-0 border-y data-[state=active]:z-10"
-                            >
+                            <TabsTrigger value="workflow" title="Workflow" className="border-border bg-muted data-[state=active]:bg-background relative cursor-pointer rounded-none border-x-0 border-y data-[state=active]:z-10">
                                 <Network className="mr-2 h-4 w-4" />
                                 Workflow
                             </TabsTrigger>
-                            <TabsTrigger
-                                value="rag"
-                                title="Sources"
-                                className="border-border bg-muted data-[state=active]:bg-background relative cursor-pointer rounded-none rounded-r-md border border-l-0 data-[state=active]:z-10"
-                            >
+                            <TabsTrigger value="rag" title="Sources" className="border-border bg-muted data-[state=active]:bg-background relative cursor-pointer rounded-none rounded-r-md border border-l-0 data-[state=active]:z-10">
                                 <Link2 className="mr-2 h-4 w-4" />
                                 Sources
                             </TabsTrigger>

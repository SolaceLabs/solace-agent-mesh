import React, { useMemo, useState } from "react";

import { ArrowDown, ArrowLeft, Ellipsis, FileText, Loader2 } from "lucide-react";

import { Button } from "@/lib/components";
import { useChatContext } from "@/lib/hooks";
import type { ArtifactInfo } from "@/lib/types";

import { ArtifactCard } from "./ArtifactCard";
import { ArtifactDeleteDialog } from "./ArtifactDeleteDialog";
import { ArtifactPreviewContent } from "./ArtifactPreviewContent";
import { SortOption, SortPopover, type SortOptionType } from "./ArtifactSortPopover";
import { ArtifactMorePopover } from "./ArtifactMorePopover";
import { ArtifactDeleteAllDialog } from "./ArtifactDeleteAllDialog";

const sortFunctions: Record<SortOptionType, (a1: ArtifactInfo, a2: ArtifactInfo) => number> = {
    [SortOption.NameAsc]: (a1, a2) => a1.filename.localeCompare(a2.filename),
    [SortOption.NameDesc]: (a1, a2) => a2.filename.localeCompare(a1.filename),
    [SortOption.DateAsc]: (a1, a2) => (a1.last_modified > a2.last_modified ? 1 : -1),
    [SortOption.DateDesc]: (a1, a2) => (a1.last_modified < a2.last_modified ? 1 : -1),
};

export const ArtifactPanel: React.FC = () => {
    const { artifacts, artifactsLoading, previewArtifact, setPreviewArtifact } = useChatContext();

    const [sortOption, setSortOption] = useState<SortOptionType>(SortOption.DateDesc);
    const sortedArtifacts = useMemo(() => {
        if (artifactsLoading) return [];

        return artifacts ? [...artifacts].sort(sortFunctions[sortOption]) : [];
    }, [artifacts, artifactsLoading, sortOption]);

    const header = useMemo(() => {
        if (previewArtifact) {
            return (
                <div className="flex items-center gap-2 border-b px-8 py-4">
                    <Button variant="ghost" onClick={() => setPreviewArtifact(null)}>
                        <ArrowLeft />
                    </Button>
                    <div className="text-md font-semibold">Preview</div>
                </div>
            );
        }

        return (
            sortedArtifacts.length > 0 && (
                <div className="flex items-center justify-end border-b px-8 py-4">
                    <SortPopover key="sort-popover" currentSortOption={sortOption} onSortChange={setSortOption}>
                        <Button variant="ghost" title="Sort By">
                            <ArrowDown className="h-5 w-5" />
                            <div>Sort By</div>
                        </Button>
                    </SortPopover>
                    <ArtifactMorePopover key="more-popover">
                        <Button variant="ghost" tooltip="More">
                            <Ellipsis className="h-5 w-5" />
                        </Button>
                    </ArtifactMorePopover>
                </div>
            )
        );
    }, [previewArtifact, sortedArtifacts.length, sortOption, setPreviewArtifact]);

    return (
        <div className="flex h-full flex-col">
            {header}
            <div className="flex min-h-0 flex-1">
                {!previewArtifact && (
                    <div className="flex-1 overflow-y-auto">
                        {sortedArtifacts.map(artifact => (
                            <ArtifactCard key={artifact.filename} artifact={artifact} />
                        ))}
                        {sortedArtifacts.length === 0 && (
                            <div className="flex h-full items-center justify-center px-8 py-6">
                                <div className="text-muted-foreground text-center">
                                    {artifactsLoading && <Loader2 className="size-6 animate-spin" />}
                                    {!artifactsLoading && (
                                        <>
                                            <FileText className="mx-auto mb-4 h-12 w-12" />
                                            <div className="text-lg font-medium">Files</div>
                                            <div className="mt-2 text-sm">No files available</div>
                                        </>
                                    )}
                                </div>
                            </div>
                        )}
                    </div>
                )}
                {previewArtifact && (
<<<<<<< HEAD
                    <div className="flex flex-1 flex-col gap-2 min-h-0 min-w-0 px-8 py-6">
=======
                    <div className="flex min-h-0 min-w-0 flex-1 flex-col gap-2">
>>>>>>> 962c2a2b
                        <ArtifactCard key={previewArtifact.filename} artifact={previewArtifact} isPreview={true} />
                        <div className="min-h-0 min-w-0 flex-1 overflow-y-auto">
                            <ArtifactPreviewContent artifact={previewArtifact} />
                        </div>
                    </div>
                )}
            </div>
            <ArtifactDeleteDialog />
            <ArtifactDeleteAllDialog />
        </div>
    );
};<|MERGE_RESOLUTION|>--- conflicted
+++ resolved
@@ -87,11 +87,7 @@
                     </div>
                 )}
                 {previewArtifact && (
-<<<<<<< HEAD
-                    <div className="flex flex-1 flex-col gap-2 min-h-0 min-w-0 px-8 py-6">
-=======
-                    <div className="flex min-h-0 min-w-0 flex-1 flex-col gap-2">
->>>>>>> 962c2a2b
+                    <div className="flex min-h-0 min-w-0 flex-1 flex-col gap-2 px-8 py-6">
                         <ArtifactCard key={previewArtifact.filename} artifact={previewArtifact} isPreview={true} />
                         <div className="min-h-0 min-w-0 flex-1 overflow-y-auto">
                             <ArtifactPreviewContent artifact={previewArtifact} />

import React from "react";

import type { ArtifactInfo } from "@/lib/types";
import { ArtifactMessage } from "../file/ArtifactMessage";
import { useChatContext } from "@/lib/hooks";

interface ArtifactCardProps {
    artifact: ArtifactInfo;
    isPreview?: boolean;
}

export const ArtifactCard: React.FC<ArtifactCardProps> = ({ artifact, isPreview }) => {
    const { setPreviewArtifact } = useChatContext();
    
    // Create a FileAttachment from the ArtifactInfo
    const fileAttachment = {
        name: artifact.filename,
        mime_type: artifact.mime_type,
        size: artifact.size,
        uri: artifact.uri,
    };

    const handleClick = (e: React.MouseEvent) => {
        if (!isPreview) {
            e.stopPropagation();
            setPreviewArtifact(artifact);
        }
    };

    return (
        <div
            className={`${isPreview ? "" : "cursor-pointer hover:bg-[var(--accent-background)] transition-all duration-150"}`}
            onClick={handleClick}
        >
<<<<<<< HEAD
            <ArtifactMessage
                status="completed"
                name={artifact.filename}
                fileAttachment={fileAttachment}
                context={isPreview ? "list" : "list"}
            />
=======
            <div className="flex items-start space-x-2">
                <div className="flex-shrink-0 pt-0.5">{getFileIcon(artifact, "h-4 w-4 flex-shrink-0")}</div>
                <div className="min-w-0 flex-grow">
                    <ArtifactDetails artifactInfo={artifact} isExpanded={isExpanded} onDelete={onDelete} onDownload={onDownload} setIsExpanded={setIsExpanded} isPreview={isPreview} />
                    {isExpanded && (
                        <div className={`text-xs`}>
                            <div className="mt-1 text-xs break-words whitespace-pre-wrap italic">{artifact.description || "No description."}</div>
                            <div className="mt-2 space-y-1 pt-2">
                                <div>
                                    <strong>Size: </strong>
                                    {formatBytes(artifact.size)}
                                </div>
                                {artifact.uri && (
                                    <div>
                                        <strong>URI: </strong>
                                        <span className="break-all">{artifact.uri || "None"}</span>
                                    </div>
                                )}
                                {artifact.schema && <div>{renderSchema(artifact.schema)}</div>}
                            </div>
                        </div>
                    )}
                </div>
            </div>
>>>>>>> 4a998ad8
        </div>
    );
};<|MERGE_RESOLUTION|>--- conflicted
+++ resolved
@@ -11,7 +11,7 @@
 
 export const ArtifactCard: React.FC<ArtifactCardProps> = ({ artifact, isPreview }) => {
     const { setPreviewArtifact } = useChatContext();
-    
+
     // Create a FileAttachment from the ArtifactInfo
     const fileAttachment = {
         name: artifact.filename,
@@ -32,39 +32,12 @@
             className={`${isPreview ? "" : "cursor-pointer hover:bg-[var(--accent-background)] transition-all duration-150"}`}
             onClick={handleClick}
         >
-<<<<<<< HEAD
             <ArtifactMessage
                 status="completed"
                 name={artifact.filename}
                 fileAttachment={fileAttachment}
                 context={isPreview ? "list" : "list"}
             />
-=======
-            <div className="flex items-start space-x-2">
-                <div className="flex-shrink-0 pt-0.5">{getFileIcon(artifact, "h-4 w-4 flex-shrink-0")}</div>
-                <div className="min-w-0 flex-grow">
-                    <ArtifactDetails artifactInfo={artifact} isExpanded={isExpanded} onDelete={onDelete} onDownload={onDownload} setIsExpanded={setIsExpanded} isPreview={isPreview} />
-                    {isExpanded && (
-                        <div className={`text-xs`}>
-                            <div className="mt-1 text-xs break-words whitespace-pre-wrap italic">{artifact.description || "No description."}</div>
-                            <div className="mt-2 space-y-1 pt-2">
-                                <div>
-                                    <strong>Size: </strong>
-                                    {formatBytes(artifact.size)}
-                                </div>
-                                {artifact.uri && (
-                                    <div>
-                                        <strong>URI: </strong>
-                                        <span className="break-all">{artifact.uri || "None"}</span>
-                                    </div>
-                                )}
-                                {artifact.schema && <div>{renderSchema(artifact.schema)}</div>}
-                            </div>
-                        </div>
-                    )}
-                </div>
-            </div>
->>>>>>> 4a998ad8
         </div>
     );
 };
import React, { useMemo } from "react";
<<<<<<< HEAD
import DOMPurify from 'dompurify';
import { marked } from 'marked';
import parse, { type HTMLReactParserOptions, type DOMNode, Text } from 'html-react-parser';

import type { BaseRendererProps } from ".";
import { useCopy } from "../../../../hooks/useCopy";
import { getThemeHtmlStyles } from '@/lib/utils/themeHtmlStyles';
=======
import DOMPurify from "dompurify";
import { marked } from "marked";
import parse, { type HTMLReactParserOptions, type DOMNode, Text } from "html-react-parser";

import type { BaseRendererProps } from ".";
import { useCopy } from "../../../../hooks/useCopy";
import { getThemeHtmlStyles } from "@/lib/utils/themeHtmlStyles";
>>>>>>> dc84ee96

export const MarkdownRenderer: React.FC<BaseRendererProps> = ({ content }) => {
    const { ref, handleKeyDown } = useCopy<HTMLDivElement>();
    const containerRef = React.useRef<HTMLDivElement>(null);

    // Custom parser options to convert citation markers to superscript links
    const parserOptions: HTMLReactParserOptions = useMemo(
        () => ({
            replace: (domNode: DOMNode) => {
                // Handle text nodes - check for citation markers
<<<<<<< HEAD
                if (domNode.type === 'text') {
=======
                if (domNode.type === "text") {
>>>>>>> dc84ee96
                    const textNode = domNode as Text;
                    const textContent = textNode.data;

                    // Check for citation markers like [[cite:file1]] - ONLY double-bracket format
                    const citationRegex = /\[\[cite:(file|ref|search)(\d+)\]\]/g;
                    const hasCitations = citationRegex.test(textContent);
                    citationRegex.lastIndex = 0;

                    if (!hasCitations) {
                        return undefined; // No citations, keep as-is
                    }

                    // Split text by citation markers
                    const segments: (string | React.ReactElement)[] = [];
                    let lastIndex = 0;
                    let match;

                    while ((match = citationRegex.exec(textContent)) !== null) {
                        // Add text before citation
                        if (match.index > lastIndex) {
                            segments.push(textContent.substring(lastIndex, match.index));
                        }

                        // Extract citation number and convert to 1-based
                        const citationNum = match[2]; // From [[cite:fileX]]
                        const displayNum = parseInt(citationNum) + 1; // Convert 0-based to 1-based
<<<<<<< HEAD
                        
=======

>>>>>>> dc84ee96
                        // Add citation as clickable superscript that scrolls to reference
                        segments.push(
                            <sup
                                key={`cite-${match.index}`}
<<<<<<< HEAD
                                className="text-blue-600 dark:text-blue-400 cursor-pointer hover:underline"
                                onClick={(e) => {
                                    e.preventDefault();
                                    e.stopPropagation();
                                    
                                    // Scope search to the preview container only
                                    const container = containerRef.current;
                                    if (!container) return;
                                    
                                    // Try multiple strategies to find the citation in the References section
                                    
                                    // Strategy 1: Look for the exact citation number in bold (e.g., **[1]**)
                                    const allStrong = Array.from(container.querySelectorAll('strong, b'));
=======
                                className="cursor-pointer text-blue-600 hover:underline dark:text-blue-400"
                                onClick={e => {
                                    e.preventDefault();
                                    e.stopPropagation();

                                    // Scope search to the preview container only
                                    const container = containerRef.current;
                                    if (!container) return;

                                    // Try multiple strategies to find the citation in the References section

                                    // Strategy 1: Look for the exact citation number in bold (e.g., **[1]**)
                                    const allStrong = Array.from(container.querySelectorAll("strong, b"));
>>>>>>> dc84ee96
                                    const citationElement = allStrong.find(el => {
                                        const text = el.textContent?.trim();
                                        return text === `[${displayNum}]`;
                                    });
<<<<<<< HEAD
                                    
                                    if (citationElement) {
                                        citationElement.scrollIntoView({ behavior: 'smooth', block: 'center' });
                                        return;
                                    }
                                    
                                    // Strategy 2: Look for References heading and scroll there within container
                                    const referencesHeading = Array.from(container.querySelectorAll('h2, h3, h4, h5, h6'))
                                        .find(el => el.textContent?.toLowerCase().includes('reference'));
                                    
                                    if (referencesHeading) {
                                        referencesHeading.scrollIntoView({ behavior: 'smooth', block: 'start' });
=======

                                    if (citationElement) {
                                        citationElement.scrollIntoView({ behavior: "smooth", block: "center" });
                                        return;
                                    }

                                    // Strategy 2: Look for References heading and scroll there within container
                                    const referencesHeading = Array.from(container.querySelectorAll("h2, h3, h4, h5, h6")).find(el => el.textContent?.toLowerCase().includes("reference"));

                                    if (referencesHeading) {
                                        referencesHeading.scrollIntoView({ behavior: "smooth", block: "start" });
>>>>>>> dc84ee96
                                    }
                                }}
                            >
                                [{displayNum}]
                            </sup>
                        );

                        lastIndex = match.index + match[0].length;
                    }

                    // Add remaining text
                    if (lastIndex < textContent.length) {
                        segments.push(textContent.substring(lastIndex));
                    }

                    // Return the segments as a fragment
                    return <>{segments}</>;
                }

                return undefined;
            },
        }),
        []
    );

    // Render markdown with citation handling
    const renderedContent = useMemo(() => {
        try {
            // 1. Convert markdown to HTML string using marked
            const rawHtml = marked.parse(content, { gfm: true }) as string;

            // 2. Sanitize the HTML string using DOMPurify
            const cleanHtml = DOMPurify.sanitize(rawHtml, {
                USE_PROFILES: { html: true },
            });

            // 3. Parse the sanitized HTML string into React elements with citation handling
            return parse(cleanHtml, parserOptions);
        } catch (error) {
<<<<<<< HEAD
            console.error('MarkdownRenderer: Error rendering markdown:', error);
=======
            console.error("MarkdownRenderer: Error rendering markdown:", error);
>>>>>>> dc84ee96
            return content;
        }
    }, [content, parserOptions]);

    return (
        <div className="w-full p-4" ref={containerRef}>
<<<<<<< HEAD
            <div
                ref={ref}
                className="max-w-full overflow-hidden select-text focus-visible:outline-none"
                tabIndex={0}
                onKeyDown={handleKeyDown}
            >
                <div className={getThemeHtmlStyles("max-w-full break-words")}>
                    {renderedContent}
                </div>
=======
            <div ref={ref} className="max-w-full overflow-hidden select-text focus-visible:outline-none" tabIndex={0} onKeyDown={handleKeyDown}>
                <div className={getThemeHtmlStyles("max-w-full break-words")}>{renderedContent}</div>
>>>>>>> dc84ee96
            </div>
        </div>
    );
};<|MERGE_RESOLUTION|>--- conflicted
+++ resolved
@@ -1,13 +1,4 @@
 import React, { useMemo } from "react";
-<<<<<<< HEAD
-import DOMPurify from 'dompurify';
-import { marked } from 'marked';
-import parse, { type HTMLReactParserOptions, type DOMNode, Text } from 'html-react-parser';
-
-import type { BaseRendererProps } from ".";
-import { useCopy } from "../../../../hooks/useCopy";
-import { getThemeHtmlStyles } from '@/lib/utils/themeHtmlStyles';
-=======
 import DOMPurify from "dompurify";
 import { marked } from "marked";
 import parse, { type HTMLReactParserOptions, type DOMNode, Text } from "html-react-parser";
@@ -15,7 +6,6 @@
 import type { BaseRendererProps } from ".";
 import { useCopy } from "../../../../hooks/useCopy";
 import { getThemeHtmlStyles } from "@/lib/utils/themeHtmlStyles";
->>>>>>> dc84ee96
 
 export const MarkdownRenderer: React.FC<BaseRendererProps> = ({ content }) => {
     const { ref, handleKeyDown } = useCopy<HTMLDivElement>();
@@ -26,11 +16,7 @@
         () => ({
             replace: (domNode: DOMNode) => {
                 // Handle text nodes - check for citation markers
-<<<<<<< HEAD
-                if (domNode.type === 'text') {
-=======
                 if (domNode.type === "text") {
->>>>>>> dc84ee96
                     const textNode = domNode as Text;
                     const textContent = textNode.data;
 
@@ -57,30 +43,11 @@
                         // Extract citation number and convert to 1-based
                         const citationNum = match[2]; // From [[cite:fileX]]
                         const displayNum = parseInt(citationNum) + 1; // Convert 0-based to 1-based
-<<<<<<< HEAD
-                        
-=======
 
->>>>>>> dc84ee96
                         // Add citation as clickable superscript that scrolls to reference
                         segments.push(
                             <sup
                                 key={`cite-${match.index}`}
-<<<<<<< HEAD
-                                className="text-blue-600 dark:text-blue-400 cursor-pointer hover:underline"
-                                onClick={(e) => {
-                                    e.preventDefault();
-                                    e.stopPropagation();
-                                    
-                                    // Scope search to the preview container only
-                                    const container = containerRef.current;
-                                    if (!container) return;
-                                    
-                                    // Try multiple strategies to find the citation in the References section
-                                    
-                                    // Strategy 1: Look for the exact citation number in bold (e.g., **[1]**)
-                                    const allStrong = Array.from(container.querySelectorAll('strong, b'));
-=======
                                 className="cursor-pointer text-blue-600 hover:underline dark:text-blue-400"
                                 onClick={e => {
                                     e.preventDefault();
@@ -94,25 +61,10 @@
 
                                     // Strategy 1: Look for the exact citation number in bold (e.g., **[1]**)
                                     const allStrong = Array.from(container.querySelectorAll("strong, b"));
->>>>>>> dc84ee96
                                     const citationElement = allStrong.find(el => {
                                         const text = el.textContent?.trim();
                                         return text === `[${displayNum}]`;
                                     });
-<<<<<<< HEAD
-                                    
-                                    if (citationElement) {
-                                        citationElement.scrollIntoView({ behavior: 'smooth', block: 'center' });
-                                        return;
-                                    }
-                                    
-                                    // Strategy 2: Look for References heading and scroll there within container
-                                    const referencesHeading = Array.from(container.querySelectorAll('h2, h3, h4, h5, h6'))
-                                        .find(el => el.textContent?.toLowerCase().includes('reference'));
-                                    
-                                    if (referencesHeading) {
-                                        referencesHeading.scrollIntoView({ behavior: 'smooth', block: 'start' });
-=======
 
                                     if (citationElement) {
                                         citationElement.scrollIntoView({ behavior: "smooth", block: "center" });
@@ -124,7 +76,6 @@
 
                                     if (referencesHeading) {
                                         referencesHeading.scrollIntoView({ behavior: "smooth", block: "start" });
->>>>>>> dc84ee96
                                     }
                                 }}
                             >
@@ -164,31 +115,15 @@
             // 3. Parse the sanitized HTML string into React elements with citation handling
             return parse(cleanHtml, parserOptions);
         } catch (error) {
-<<<<<<< HEAD
-            console.error('MarkdownRenderer: Error rendering markdown:', error);
-=======
             console.error("MarkdownRenderer: Error rendering markdown:", error);
->>>>>>> dc84ee96
             return content;
         }
     }, [content, parserOptions]);
 
     return (
         <div className="w-full p-4" ref={containerRef}>
-<<<<<<< HEAD
-            <div
-                ref={ref}
-                className="max-w-full overflow-hidden select-text focus-visible:outline-none"
-                tabIndex={0}
-                onKeyDown={handleKeyDown}
-            >
-                <div className={getThemeHtmlStyles("max-w-full break-words")}>
-                    {renderedContent}
-                </div>
-=======
             <div ref={ref} className="max-w-full overflow-hidden select-text focus-visible:outline-none" tabIndex={0} onKeyDown={handleKeyDown}>
                 <div className={getThemeHtmlStyles("max-w-full break-words")}>{renderedContent}</div>
->>>>>>> dc84ee96
             </div>
         </div>
     );

--- conflicted
+++ resolved
@@ -49,12 +49,24 @@
 export const ChatInputArea: React.FC<{ agents: AgentCardInfo[]; scrollToBottom?: () => void }> = ({ agents = [], scrollToBottom }) => {
     const navigate = useNavigate();
     const location = useLocation();
-<<<<<<< HEAD
-    const { isResponding, isCancelling, selectedAgentName, sessionId, setSessionId, handleSubmit, handleCancel, uploadArtifactFile, artifactsRefetch, addNotification, artifacts, setPreviewArtifact, openSidePanelTab, messages, handleNewSession } =
-=======
-    const { isResponding, isCancelling, selectedAgentName, sessionId, setSessionId, handleSubmit, handleCancel, uploadArtifactFile, artifactsRefetch, addNotification, displayError, artifacts, setPreviewArtifact, openSidePanelTab, messages } =
->>>>>>> abaa9cef
-        useChatContext();
+    const {
+        isResponding,
+        isCancelling,
+        selectedAgentName,
+        sessionId,
+        setSessionId,
+        handleSubmit,
+        handleCancel,
+        uploadArtifactFile,
+        artifactsRefetch,
+        addNotification,
+        displayError,
+        artifacts,
+        setPreviewArtifact,
+        openSidePanelTab,
+        messages,
+        handleNewSession,
+    } = useChatContext();
     const { handleAgentSelection } = useAgentSelection();
     const { settings } = useAudioSettings();
     const { configFeatureEnablement } = useConfigContext();

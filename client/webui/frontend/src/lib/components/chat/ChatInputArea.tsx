--- conflicted
+++ resolved
@@ -46,13 +46,6 @@
     const prevSessionIdRef = useRef<string | null>(sessionId);
     
     useEffect(() => {
-<<<<<<< HEAD
-        setInputValue("");
-        setShowPromptsCommand(false);
-        setPastedTextItems([]);
-        setSelectedPasteId(null);
-        setContextText(null);
-=======
         // Only clear if session actually changed (not just initialized)
         if (prevSessionIdRef.current && prevSessionIdRef.current !== sessionId) {
             setInputValue("");
@@ -60,7 +53,7 @@
             setPastedArtifactItems([]);
         }
         prevSessionIdRef.current = sessionId;
->>>>>>> bea7fb5e
+        setContextText(null);
     }, [sessionId]);
 
     // Focus the chat input when isResponding becomes false
@@ -251,22 +244,12 @@
     const onSubmit = async (event: FormEvent) => {
         event.preventDefault();
         if (isSubmittingEnabled) {
-<<<<<<< HEAD
-            // Combine input value with pasted text items
-            const pastedTexts = pastedTextItems.map(item => item.content).join('\n\n');
-            let fullMessage = [inputValue.trim(), pastedTexts]
-                .filter(Boolean)
-                .join('\n\n');
-            
-            // Include context if present - put it AFTER the user's message
+            let fullMessage = inputValue.trim()
             if (contextText) {
                 fullMessage = `${fullMessage}\n\nContext: "${contextText}"`;
             }
             
             await handleSubmit(event, selectedFiles, fullMessage);
-=======
-            await handleSubmit(event, selectedFiles, inputValue.trim());
->>>>>>> bea7fb5e
             setSelectedFiles([]);
             setPastedArtifactItems([]);
             setInputValue("");
@@ -334,10 +317,6 @@
         setPastedArtifactItems(prev => prev.filter(item => item.id !== id));
     };
 
-    const handleRemoveContext = () => {
-        setContextText(null);
-    };
-
     return (
         <div
             className={`rounded-lg border p-4 shadow-sm ${isDragging ? "border-dotted border-[var(--primary-wMain)] bg-[var(--accent-background)]" : ""}`}
@@ -358,48 +337,6 @@
                 </div>
             )}
 
-<<<<<<< HEAD
-            {/* Pasted Text Items */}
-            {pastedTextItems.length > 0 && (
-                <div className="mb-2 flex flex-wrap gap-2">
-                    {pastedTextItems.map((item, index) => (
-                        <PastedTextBadge
-                            key={item.id}
-                            id={item.id}
-                            index={index + 1}
-                            textPreview={getTextPreview(item.content)}
-                            onClick={() => handleViewPastedText(item.id)}
-                            onRemove={() => handleRemovePastedText(item.id)}
-                        />
-                    ))}
-                </div>
-            )}
-
-            {/* Context Text Badge */}
-            {contextText && (
-                <div className="mb-2 flex items-center gap-2">
-                    <Badge variant="secondary" className="flex items-center gap-2 px-3 py-1">
-                        <span className="text-xs font-medium">Context:</span>
-                        <span className="text-xs max-w-[200px] truncate">{contextText}</span>
-                        <button
-                            onClick={handleRemoveContext}
-                            className="ml-1 hover:bg-[var(--color-error-wMain)] hover:text-white rounded-full p-0.5 transition-colors"
-                            aria-label="Remove context"
-                        >
-                            <X className="h-3 w-3" />
-                        </button>
-                    </Badge>
-                </div>
-            )}
-
-            {/* Pasted Text Dialog */}
-            <PastedTextDialog
-                isOpen={selectedPasteId !== null}
-                onClose={handleClosePastedTextDialog}
-                content={pastedTextItems.find(item => item.id === selectedPasteId)?.content || ''}
-                title="Pasted Text Content"
-            />
-=======
             {/* Pasted Artifact Items */}
             {(() => {
                 return pastedArtifactItems.length > 0 && (
@@ -417,7 +354,6 @@
                     </div>
                 );
             })()}
->>>>>>> bea7fb5e
 
             {/* Artifact Creation Dialog */}
             <PasteActionDialog

--- conflicted
+++ resolved
@@ -5,14 +5,6 @@
 import { Ban, Paperclip, Send } from "lucide-react";
 
 import { Button, ChatInput, Select, SelectContent, SelectItem, SelectTrigger, SelectValue } from "@/lib/components/ui";
-<<<<<<< HEAD
-import { useChatContext, useDragAndDrop, useAgentSelection } from "@/lib/hooks";
-import type { AgentCardInfo, PromptGroup } from "@/lib/types";
-import { detectVariables } from "@/lib/utils/promptUtils";
-
-import { FileBadge } from "./file/FileBadge";
-import { PromptsCommand, type ChatCommand } from "./PromptsCommand";
-=======
 import { MessageBanner } from "@/lib/components/common";
 import { useChatContext, useDragAndDrop, useAgentSelection, useAudioSettings, useConfigContext } from "@/lib/hooks";
 import type { AgentCardInfo } from "@/lib/types";
@@ -21,8 +13,7 @@
 
 import { FileBadge } from "./file/FileBadge";
 import { AudioRecorder } from "./AudioRecorder";
-import { PromptsCommand } from "./PromptsCommand";
->>>>>>> 73a592e1
+import { PromptsCommand, type ChatCommand } from "./PromptsCommand";
 import { VariableDialog } from "./VariableDialog";
 import { PastedTextBadge, PasteActionDialog, isLargeText, type PastedArtifactItem } from "./paste";
 
@@ -61,7 +52,7 @@
     const { handleAgentSelection } = useAgentSelection();
     const { settings } = useAudioSettings();
     const { configFeatureEnablement } = useConfigContext();
-    
+
     // Feature flags
     const sttEnabled = configFeatureEnablement?.speechToText ?? true;
 
@@ -85,10 +76,10 @@
 
     const [showVariableDialog, setShowVariableDialog] = useState(false);
     const [pendingPromptGroup, setPendingPromptGroup] = useState<PromptGroup | null>(null);
-    
+
     // STT error state for persistent banner
     const [sttError, setSttError] = useState<string | null>(null);
-    
+
     // Track recording state to disable input
     const [isRecording, setIsRecording] = useState(false);
 
@@ -423,16 +414,19 @@
     };
 
     // Handle transcription from AudioRecorder
-    const handleTranscription = useCallback((text: string) => {
-        // Append transcribed text to current input
-        const newText = inputValue ? `${inputValue} ${text}` : text;
-        setInputValue(newText);
-        
-        // Focus the input after transcription
-        setTimeout(() => {
-            chatInputRef.current?.focus();
-        }, 100);
-    }, [inputValue]);
+    const handleTranscription = useCallback(
+        (text: string) => {
+            // Append transcribed text to current input
+            const newText = inputValue ? `${inputValue} ${text}` : text;
+            setInputValue(newText);
+
+            // Focus the input after transcription
+            setTimeout(() => {
+                chatInputRef.current?.focus();
+            }, 100);
+        },
+        [inputValue]
+    );
 
     // Handle STT errors with persistent banner
     const handleTranscriptionError = useCallback((error: string) => {
@@ -450,12 +444,7 @@
             {/* STT Error Banner */}
             {sttError && (
                 <div className="mb-3">
-                    <MessageBanner
-                        variant="error"
-                        message={sttError}
-                        dismissible
-                        onDismiss={() => setSttError(null)}
-                    />
+                    <MessageBanner variant="error" message={sttError} dismissible onDismiss={() => setSttError(null)} />
                 </div>
             )}
 
@@ -552,14 +541,7 @@
                 <div className="flex-1" />
 
                 {/* Microphone button - show if STT feature enabled and STT setting enabled */}
-                {sttEnabled && settings.speechToText && (
-                    <AudioRecorder
-                        disabled={isResponding}
-                        onTranscriptionComplete={handleTranscription}
-                        onError={handleTranscriptionError}
-                        onRecordingStateChange={setIsRecording}
-                    />
-                )}
+                {sttEnabled && settings.speechToText && <AudioRecorder disabled={isResponding} onTranscriptionComplete={handleTranscription} onError={handleTranscriptionError} onRecordingStateChange={setIsRecording} />}
 
                 {isResponding && !isCancelling ? (
                     <Button data-testid="cancel" className="ml-auto gap-1.5" onClick={handleCancel} variant="outline" disabled={isCancelling} tooltip="Cancel">

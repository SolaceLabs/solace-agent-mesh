--- conflicted
+++ resolved
@@ -48,28 +48,7 @@
 export const ChatInputArea: React.FC<{ agents: AgentCardInfo[]; scrollToBottom?: () => void }> = ({ agents = [], scrollToBottom }) => {
     const navigate = useNavigate();
     const location = useLocation();
-<<<<<<< HEAD
-    const {
-        isResponding,
-        isCancelling,
-        selectedAgentName,
-        sessionId,
-        setSessionId,
-        handleSubmit,
-        handleCancel,
-        uploadArtifactFile,
-        artifactsRefetch,
-        addNotification,
-        displayError,
-        artifacts,
-        setPreviewArtifact,
-        openSidePanelTab,
-        messages,
-        handleNewSession,
-    } = useChatContext();
-=======
     const { isResponding, isCancelling, selectedAgentName, sessionId, setSessionId, handleSubmit, handleCancel, uploadArtifactFile, addNotification, artifacts, messages, startNewChatWithPrompt, pendingPrompt, clearPendingPrompt } = useChatContext();
->>>>>>> c3e3edbf
     const { handleAgentSelection } = useAgentSelection();
     const { settings } = useAudioSettings();
     const { configFeatureEnablement } = useConfigContext();
@@ -108,8 +87,6 @@
 
     // Clear input when session changes (but keep track of previous session to avoid clearing on initial session creation)
     const prevSessionIdRef = useRef<string | null>(sessionId);
-    // Track pending prompt to set after new session is created
-    const pendingPromptRef = useRef<{ promptText: string; groupId: string; groupName: string } | null>(null);
 
     // Flag to track if we've already processed the current location state
     const processedLocationStateRef = useRef<string | null>(null);
@@ -119,16 +96,6 @@
         if (location.state?.promptText && processedLocationStateRef.current !== location.state.groupId) {
             const { promptText, groupId, groupName } = location.state;
 
-<<<<<<< HEAD
-            // Clear the location state immediately to prevent re-triggering
-            navigate(location.pathname, { replace: true, state: {} });
-
-            // If we have an existing session, start a new one and store the prompt for later
-            if (sessionId) {
-                // Store the prompt to be set after session change
-                pendingPromptRef.current = { promptText, groupId, groupName };
-                handleNewSession();
-=======
             // Mark this state as being processed to prevent re-triggering
             processedLocationStateRef.current = groupId;
 
@@ -160,26 +127,12 @@
                     productionPrompt: { promptText },
                 } as PromptGroup);
                 setShowVariableDialog(true);
->>>>>>> c3e3edbf
             } else {
-                // No existing session, just set the prompt directly
-                const variables = detectVariables(promptText);
-                if (variables.length > 0) {
-                    setPendingPromptGroup({
-                        id: groupId,
-                        name: groupName,
-                        productionPrompt: { promptText: promptText },
-                    } as PromptGroup);
-                    setShowVariableDialog(true);
-                } else {
-                    setInputValue(promptText);
-                    setTimeout(() => {
-                        chatInputRef.current?.focus();
-                    }, 100);
-                }
+                setInputValue(promptText);
+                setTimeout(() => {
+                    chatInputRef.current?.focus();
+                }, 100);
             }
-<<<<<<< HEAD
-=======
 
             // Clear the pending prompt from provider
             clearPendingPrompt();
@@ -191,43 +144,11 @@
         // Skip if there's a pending prompt being processed
         if (pendingPrompt) {
             prevSessionIdRef.current = sessionId;
->>>>>>> c3e3edbf
             return;
         }
 
         // Only clear if session actually changed (not just initialized) and no pending prompt
         if (prevSessionIdRef.current && prevSessionIdRef.current !== sessionId) {
-<<<<<<< HEAD
-            // Check if we have a pending prompt to set after session change
-            if (pendingPromptRef.current) {
-                const { promptText, groupId, groupName } = pendingPromptRef.current;
-                pendingPromptRef.current = null;
-
-                const variables = detectVariables(promptText);
-                if (variables.length > 0) {
-                    setPendingPromptGroup({
-                        id: groupId,
-                        name: groupName,
-                        productionPrompt: { promptText: promptText },
-                    } as PromptGroup);
-                    setShowVariableDialog(true);
-                } else {
-                    setInputValue(promptText);
-                    setTimeout(() => {
-                        chatInputRef.current?.focus();
-                    }, 100);
-                }
-            } else {
-                // Normal session change - clear input
-                setInputValue("");
-                setShowPromptsCommand(false);
-                setPastedArtifactItems([]);
-            }
-        }
-        prevSessionIdRef.current = sessionId;
-        setContextText(null);
-    }, [sessionId, location.state, location.pathname, navigate, handleNewSession]);
-=======
             setInputValue("");
             setShowPromptsCommand(false);
             setPendingPastedTextItems([]);
@@ -235,7 +156,6 @@
         prevSessionIdRef.current = sessionId;
         setContextText(null);
     }, [sessionId]);
->>>>>>> c3e3edbf
 
     useEffect(() => {
         if (prevIsRespondingRef.current && !isResponding) {

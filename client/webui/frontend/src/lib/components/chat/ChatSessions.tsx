--- conflicted
+++ resolved
@@ -7,7 +7,7 @@
     const { sessionName } = useChatContext();
     const { projects } = useProjectContext();
 
-    if (persistenceEnabled) return <SessionList />;
+    if (persistenceEnabled) return <SessionList projects={projects} />;
 
     // When persistence is disabled, show simple single-session view like in main
     return (
@@ -19,14 +19,9 @@
                     <div className="text-muted-foreground mt-1 text-xs">Current session</div>
                 </div>
 
-<<<<<<< HEAD
-    // When persistence is enabled, show full session list
-    return <SessionList projects={projects} />;
-=======
                 {/* Multi-session notice */}
                 <div className="text-muted-foreground mt-4 text-center text-xs">Persistence is not enabled.</div>
             </div>
         </div>
     );
->>>>>>> 54a39db8
 };
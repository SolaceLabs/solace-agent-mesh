import { useCallback, useEffect, useMemo, useRef, useState } from "react";

import { PanelLeftIcon, Edit } from "lucide-react";
import type { ImperativePanelHandle } from "react-resizable-panels";

import { Header } from "@/lib/components/header";
import { ChatInputArea, ChatMessage, LoadingMessageRow } from "@/lib/components/chat";
import type { TextPart } from "@/lib/types";
import { Button, ChatMessageList, CHAT_STYLES } from "@/lib/components/ui";
import { ResizablePanelGroup, ResizablePanel, ResizableHandle } from "@/lib/components/ui/resizable";
import { useChatContext, useTaskContext } from "@/lib/hooks";

import { ChatSidePanel } from "../chat/ChatSidePanel";
import { ChatSessionDialog } from "../chat/ChatSessionDialog";
import { SessionSidePanel } from "../chat/SessionSidePanel";
import { ChatSessionDeleteDialog } from "../chat/ChatSessionDeleteDialog";
import type { ChatMessageListRef } from "../ui/chat/chat-message-list";

// Constants for sidepanel behavior
const COLLAPSED_SIZE = 4; // icon-only mode size
const PANEL_SIZES_CLOSED = {
    chatPanelSizes: {
        default: 50,
        min: 30,
        max: 96,
    },
    sidePanelSizes: {
        default: 50,
        min: 20,
        max: 70,
    },
};
const PANEL_SIZES_OPEN = {
    chatPanelSizes: { ...PANEL_SIZES_CLOSED.chatPanelSizes, min: 50 },
    sidePanelSizes: { ...PANEL_SIZES_CLOSED.sidePanelSizes, max: 50 },
};

export function ChatPage() {
<<<<<<< HEAD
    const { agents, sessionId, messages, setMessages, selectedAgentName, setSelectedAgentName, isSidePanelCollapsed, setIsSidePanelCollapsed, openSidePanelTab, setTaskIdInSidePanel, isResponding, latestStatusText, sessionToDelete, closeSessionDeleteModal, confirmSessionDelete, currentTaskId } = useChatContext();
=======
    const {
        agents,
        sessionId,
        messages,
        setMessages,
        selectedAgentName,
        setSelectedAgentName,
        isSidePanelCollapsed,
        setIsSidePanelCollapsed,
        openSidePanelTab,
        setTaskIdInSidePanel,
        isResponding,
        latestStatusText,
        sessionToDelete,
        closeSessionDeleteModal,
        confirmSessionDelete,
        sessionName,
    } = useChatContext();
>>>>>>> 4a998ad8
    const { isTaskMonitorConnected, isTaskMonitorConnecting, taskMonitorSseError, connectTaskMonitorStream } = useTaskContext();
    const [isSessionSidePanelCollapsed, setIsSessionSidePanelCollapsed] = useState(true);
    const [isSidePanelTransitioning, setIsSidePanelTransitioning] = useState(false);
    const [isChatSessionDialogOpen, setChatSessionDialogOpen] = useState(false);

    // Refs for resizable panel state
    const chatMessageListRef = useRef<ChatMessageListRef>(null);
    const chatSidePanelRef = useRef<ImperativePanelHandle>(null);
    const lastExpandedSizeRef = useRef<number | null>(null);

    const { chatPanelSizes, sidePanelSizes } = useMemo(() => {
        return isSessionSidePanelCollapsed ? PANEL_SIZES_CLOSED : PANEL_SIZES_OPEN;
    }, [isSessionSidePanelCollapsed]);

    const handleSidepanelToggle = useCallback(
        (collapsed: boolean) => {
            setIsSidePanelTransitioning(true);
            if (chatSidePanelRef.current) {
                if (collapsed) {
                    chatSidePanelRef.current.resize(COLLAPSED_SIZE);
                } else {
                    const targetSize = lastExpandedSizeRef.current || sidePanelSizes.default;
                    chatSidePanelRef.current.resize(targetSize);
                }
            }
            setTimeout(() => setIsSidePanelTransitioning(false), 300);
        },
        [sidePanelSizes.default]
    );

    const handleSidepanelCollapse = useCallback(() => {
        setIsSidePanelCollapsed(true);
    }, [setIsSidePanelCollapsed]);

    const handleSidepanelExpand = useCallback(() => {
        setIsSidePanelCollapsed(false);
    }, [setIsSidePanelCollapsed]);

    const handleSidepanelResize = useCallback((size: number) => {
        // Only store the size if the panel is not collapsed
        if (size > COLLAPSED_SIZE + 1) {
            lastExpandedSizeRef.current = size;
        }
    }, []);

    const handleSessionSidePanelToggle = useCallback(() => {
        setIsSessionSidePanelCollapsed(!isSessionSidePanelCollapsed);
    }, [isSessionSidePanelCollapsed]);

    useEffect(() => {
        if (chatSidePanelRef.current && isSidePanelCollapsed) {
            chatSidePanelRef.current.resize(COLLAPSED_SIZE);
        }

        const handleExpandSidePanel = () => {
            if (chatSidePanelRef.current && isSidePanelCollapsed) {
                // Set transitioning state to enable smooth animation
                setIsSidePanelTransitioning(true);

                // Expand the panel to the last expanded size or default size
                const targetSize = lastExpandedSizeRef.current || sidePanelSizes.default;
                chatSidePanelRef.current.resize(targetSize);

                setIsSidePanelCollapsed(false);

                // Reset transitioning state after animation completes
                setTimeout(() => setIsSidePanelTransitioning(false), 300);
            }
        };

        window.addEventListener("expand-side-panel", handleExpandSidePanel);
        return () => {
            window.removeEventListener("expand-side-panel", handleExpandSidePanel);
        };
    }, [isSidePanelCollapsed, setIsSidePanelCollapsed, sidePanelSizes.default]);

    useEffect(() => {
        if (!selectedAgentName && agents.length > 0) {
            const orchestratorAgent = agents.find(agent => agent.name === "OrchestratorAgent");
            const agentName = orchestratorAgent ? orchestratorAgent.name : agents[0].name;

            setSelectedAgentName(agentName);

            const selectedAgent = agents.find(agent => agent.name === agentName);
            const displayedText = selectedAgent?.displayName ? `Hi! I'm the ${selectedAgent?.displayName} Agent. How can I help?` : `Hi! I'm ${agentName}. How can I help?`;

            setMessages(prev => {
                const filteredMessages = prev.filter(msg => !msg.isStatusBubble);
                return [
                    ...filteredMessages,
                    {
                        role: "agent",
                        kind: "message",
                        messageId: `welcome-${Date.now()}`,
                        parts: [{ kind: "text", text: displayedText }],
                        isUser: false,
                        isComplete: true,
                        metadata: { sessionId, lastProcessedEventSequence: 0 },
                    },
                ];
            });
        }
    }, [agents, selectedAgentName, sessionId, setMessages, setSelectedAgentName]);

    const lastMessageIndexByTaskId = useMemo(() => {
        const map = new Map<string, number>();
        messages.forEach((message, index) => {
            if (message.taskId) {
                map.set(message.taskId, index);
            }
        });
        return map;
    }, [messages]);

    const handleViewProgressClick = useMemo(() => {
        if (!currentTaskId) return undefined;

        return () => {
            setTaskIdInSidePanel(currentTaskId);
            openSidePanelTab("workflow");
        };
    }, [currentTaskId, setTaskIdInSidePanel, openSidePanelTab]);

    // Handle window focus to reconnect when user returns to chat page
    useEffect(() => {
        const handleWindowFocus = () => {
            // Only attempt reconnection if we're disconnected and have an error
            if (!isTaskMonitorConnected && !isTaskMonitorConnecting && taskMonitorSseError) {
                console.log("ChatPage: Window focused while disconnected, attempting reconnection...");
                connectTaskMonitorStream();
            }
        };

        window.addEventListener("focus", handleWindowFocus);

        return () => {
            window.removeEventListener("focus", handleWindowFocus);
        };
    }, [isTaskMonitorConnected, isTaskMonitorConnecting, taskMonitorSseError, connectTaskMonitorStream]);

    return (
        <div className="relative flex h-screen w-full flex-col overflow-hidden">
            <div className={`absolute top-0 left-0 z-20 h-screen transition-transform duration-300 ${isSessionSidePanelCollapsed ? "-translate-x-full" : "translate-x-0"}`}>
                <SessionSidePanel onToggle={handleSessionSidePanelToggle} />
            </div>
            <div className={`transition-all duration-300 ${isSessionSidePanelCollapsed ? "ml-0" : "ml-100"}`}>
                <Header
                    title={sessionName || "New Chat"}
                    leadingAction={
                        isSessionSidePanelCollapsed ? (
                            <div className="flex items-center gap-2">
                                <Button variant="ghost" onClick={handleSessionSidePanelToggle} className="h-10 w-10 p-0" tooltip="Show Sessions Panel">
                                    <PanelLeftIcon className="size-5" />
                                </Button>
                                <div className="h-6 w-px bg-gray-300 dark:bg-gray-600"></div>
                                <Button variant="ghost" onClick={() => setChatSessionDialogOpen(true)} className="h-10 w-10 p-0" tooltip="Start New Chat Session">
                                    <Edit className="size-5" />
                                </Button>
                            </div>
                        ) : null
                    }
                />
            </div>
            <div className="flex min-h-0 flex-1">
                <div className={`min-h-0 flex-1 overflow-x-auto transition-all duration-300 ${isSessionSidePanelCollapsed ? "ml-0" : "ml-100"}`}>
                    <ResizablePanelGroup direction="horizontal" autoSaveId="chat-side-panel" className="h-full">
                        <ResizablePanel defaultSize={chatPanelSizes.default} minSize={chatPanelSizes.min} maxSize={chatPanelSizes.max} id="chat-panel">
                            <div className="flex h-full w-full flex-col py-6">
                                <ChatMessageList className="text-base" ref={chatMessageListRef}>
                                    {messages.map((message, index) => {
                                        const isLastWithTaskId = !!(message.taskId && lastMessageIndexByTaskId.get(message.taskId) === index);
                                        return <ChatMessage message={message} key={`${message.metadata?.sessionId || "session"}-${index}-${message.isUser ? "received" : "sent"}`} isLastWithTaskId={isLastWithTaskId} />;
                                    })}
                                </ChatMessageList>
                                <div style={CHAT_STYLES}>
                                    {isResponding && <LoadingMessageRow statusText={latestStatusText ?? undefined} onViewWorkflow={handleViewProgressClick} />}
                                    <ChatInputArea agents={agents} scrollToBottom={chatMessageListRef.current?.scrollToBottom} />
                                </div>
                            </div>
                        </ResizablePanel>
                        <ResizableHandle />
                        <ResizablePanel
                            ref={chatSidePanelRef}
                            defaultSize={sidePanelSizes.default}
                            minSize={sidePanelSizes.min}
                            maxSize={sidePanelSizes.max}
                            collapsedSize={COLLAPSED_SIZE}
                            collapsible={true}
                            onCollapse={handleSidepanelCollapse}
                            onExpand={handleSidepanelExpand}
                            onResize={handleSidepanelResize}
                            id="chat-side-panel"
                            className={isSidePanelTransitioning ? "transition-all duration-300 ease-in-out" : ""}
                        >
                            <div className="h-full">
                                <ChatSidePanel onCollapsedToggle={handleSidepanelToggle} isSidePanelCollapsed={isSidePanelCollapsed} setIsSidePanelCollapsed={setIsSidePanelCollapsed} isSidePanelTransitioning={isSidePanelTransitioning} />
                            </div>
                        </ResizablePanel>
                    </ResizablePanelGroup>
                </div>
            </div>
            <ChatSessionDialog isOpen={isChatSessionDialogOpen} onClose={() => setChatSessionDialogOpen(false)} />
            <ChatSessionDeleteDialog isOpen={!!sessionToDelete} onClose={closeSessionDeleteModal} onConfirm={confirmSessionDelete} sessionName={sessionToDelete?.name || `Session ${sessionToDelete?.id.substring(0, 8)}`} />
        </div>
    );
}<|MERGE_RESOLUTION|>--- conflicted
+++ resolved
@@ -36,28 +36,7 @@
 };
 
 export function ChatPage() {
-<<<<<<< HEAD
-    const { agents, sessionId, messages, setMessages, selectedAgentName, setSelectedAgentName, isSidePanelCollapsed, setIsSidePanelCollapsed, openSidePanelTab, setTaskIdInSidePanel, isResponding, latestStatusText, sessionToDelete, closeSessionDeleteModal, confirmSessionDelete, currentTaskId } = useChatContext();
-=======
-    const {
-        agents,
-        sessionId,
-        messages,
-        setMessages,
-        selectedAgentName,
-        setSelectedAgentName,
-        isSidePanelCollapsed,
-        setIsSidePanelCollapsed,
-        openSidePanelTab,
-        setTaskIdInSidePanel,
-        isResponding,
-        latestStatusText,
-        sessionToDelete,
-        closeSessionDeleteModal,
-        confirmSessionDelete,
-        sessionName,
-    } = useChatContext();
->>>>>>> 4a998ad8
+    const { agents, sessionId, messages, setMessages, selectedAgentName, setSelectedAgentName, isSidePanelCollapsed, setIsSidePanelCollapsed, openSidePanelTab, setTaskIdInSidePanel, isResponding, latestStatusText, sessionToDelete, closeSessionDeleteModal, confirmSessionDelete, currentTaskId, sessionName } = useChatContext();
     const { isTaskMonitorConnected, isTaskMonitorConnecting, taskMonitorSseError, connectTaskMonitorStream } = useTaskContext();
     const [isSessionSidePanelCollapsed, setIsSessionSidePanelCollapsed] = useState(true);
     const [isSidePanelTransitioning, setIsSidePanelTransitioning] = useState(false);

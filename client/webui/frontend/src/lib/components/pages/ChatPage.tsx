import { useCallback, useEffect, useMemo, useRef, useState } from "react";

import { PanelLeftIcon, Edit } from "lucide-react";
import type { ImperativePanelHandle } from "react-resizable-panels";

import { Header } from "@/lib/components/header";
import { ChatInputArea, ChatMessage, LoadingMessageRow } from "@/lib/components/chat";
import { Button, ChatMessageList, CHAT_STYLES } from "@/lib/components/ui";
import { ResizablePanelGroup, ResizablePanel, ResizableHandle } from "@/lib/components/ui/resizable";
import { useAgents, useChatContext, useSessionPreview, useTaskContext } from "@/lib/hooks";

import { ChatSidePanel } from "../chat/ChatSidePanel";
import { ChatSessionDialog } from "../chat/ChatSessionDialog";
import { SessionSidePanel } from "../chat/SessionSidePanel";
<<<<<<< HEAD
import { DeleteConfirmationModal } from "../chat/DeleteConfirmationModal";
=======
import type { ChatMessageListRef } from "../ui/chat/chat-message-list";
>>>>>>> b16afeec

// Constants for sidepanel behavior
const COLLAPSED_SIZE = 4; // icon-only mode size
const PANEL_SIZES_CLOSED = {
    chatPanelSizes: {
        default: 50,
        min: 30,
        max: 96,
    },
    sidePanelSizes: {
        default: 50,
        min: 20,
        max: 70,
    },
};
const PANEL_SIZES_OPEN = {
    chatPanelSizes: { ...PANEL_SIZES_CLOSED.chatPanelSizes, min: 50 },
    sidePanelSizes: { ...PANEL_SIZES_CLOSED.sidePanelSizes, max: 50 },
};

export function ChatPage() {
<<<<<<< HEAD
    const {
        sessionId,
        messages,
        setMessages,
        selectedAgentName,
        setSelectedAgentName,
        isSidePanelCollapsed,
        setIsSidePanelCollapsed,
        sessionToDelete,
        confirmSessionDelete,
        closeSessionDeleteModal,
        openSidePanelTab,
        setTaskIdInSidePanel,
        handleNewSession,
    } = useChatContext();
=======
    const { sessionId, messages, setMessages, selectedAgentName, setSelectedAgentName, isSidePanelCollapsed, setIsSidePanelCollapsed, openSidePanelTab, setTaskIdInSidePanel } = useChatContext();
    const { isTaskMonitorConnected, isTaskMonitorConnecting, taskMonitorSseError, connectTaskMonitorStream } = useTaskContext();

>>>>>>> b16afeec
    const [isSessionSidePanelCollapsed, setIsSessionSidePanelCollapsed] = useState(true);
    const [isSidePanelTransitioning, setIsSidePanelTransitioning] = useState(false);
    const sessionPreview = useSessionPreview();
    const [isChatSessionDialogOpen, setChatSessionDialogOpen] = useState(false);


    // Refs for resizable panel state
    const chatMessageListRef = useRef<ChatMessageListRef>(null);
    const chatSidePanelRef = useRef<ImperativePanelHandle>(null);
    const lastExpandedSizeRef = useRef<number | null>(null);

    const { chatPanelSizes, sidePanelSizes } = useMemo(() => {
        return isSessionSidePanelCollapsed ? PANEL_SIZES_CLOSED : PANEL_SIZES_OPEN;
    }, [isSessionSidePanelCollapsed]);

    const handleSidepanelToggle = useCallback(
        (collapsed: boolean) => {
            setIsSidePanelTransitioning(true);
            if (chatSidePanelRef.current) {
                if (collapsed) {
                    chatSidePanelRef.current.resize(COLLAPSED_SIZE);
                } else {
                    const targetSize = lastExpandedSizeRef.current || sidePanelSizes.default;
                    chatSidePanelRef.current.resize(targetSize);
                }
            }
            setTimeout(() => setIsSidePanelTransitioning(false), 300);
        },
        [sidePanelSizes.default]
    );

    const handleSidepanelCollapse = useCallback(() => {
        setIsSidePanelCollapsed(true);
    }, [setIsSidePanelCollapsed]);

    const handleSidepanelExpand = useCallback(() => {
        setIsSidePanelCollapsed(false);
    }, [setIsSidePanelCollapsed]);

    const handleSidepanelResize = useCallback((size: number) => {
        // Only store the size if the panel is not collapsed
        if (size > COLLAPSED_SIZE + 1) {
            lastExpandedSizeRef.current = size;
        }
    }, []);

    const handleSessionSidePanelToggle = useCallback(() => {
        setIsSessionSidePanelCollapsed(!isSessionSidePanelCollapsed);
    }, [isSessionSidePanelCollapsed]);

    useEffect(() => {
        if (chatSidePanelRef.current && isSidePanelCollapsed) {
            chatSidePanelRef.current.resize(COLLAPSED_SIZE);
        }

        const handleExpandSidePanel = () => {
            if (chatSidePanelRef.current && isSidePanelCollapsed) {
                // Set transitioning state to enable smooth animation
                setIsSidePanelTransitioning(true);

                // Expand the panel to the last expanded size or default size
                const targetSize = lastExpandedSizeRef.current || sidePanelSizes.default;
                chatSidePanelRef.current.resize(targetSize);

                setIsSidePanelCollapsed(false);

                // Reset transitioning state after animation completes
                setTimeout(() => setIsSidePanelTransitioning(false), 300);
            }
        };

        window.addEventListener("expand-side-panel", handleExpandSidePanel);
        return () => {
            window.removeEventListener("expand-side-panel", handleExpandSidePanel);
        };
    }, [isSidePanelCollapsed, setIsSidePanelCollapsed, sidePanelSizes.default]);

    const { agents } = useAgents();
    useEffect(() => {
        if (!selectedAgentName && agents.length > 0) {
            const orchestratorAgent = agents.find(agent => agent.name === "OrchestratorAgent");
            const agentName = orchestratorAgent ? orchestratorAgent.name : agents[0].name;

            setSelectedAgentName(agentName);

            const selectedAgent = agents.find(agent => agent.name === agentName);
            const displayedText = selectedAgent?.display_name ? `Hi! I'm the ${selectedAgent?.display_name} Agent. How can I help?` : `Hi! I'm ${agentName}. How can I help?`;

            setMessages(prev => {
                const filteredMessages = prev.filter(msg => !msg.isStatusBubble);
                return [
                    ...filteredMessages,
                    {
                        text: displayedText,
                        isUser: false,
                        isComplete: true,
                        metadata: { sessionId, lastProcessedEventSequence: 0 },
                    },
                ];
            });
        }
    }, [agents, selectedAgentName, sessionId, setMessages, setSelectedAgentName]);

    const lastMessageIndexByTaskId = useMemo(() => {
        const map = new Map<string, number>();
        messages.forEach((message, index) => {
            if (message.taskId) {
                map.set(message.taskId, index);
            }
        });
        return map;
    }, [messages]);

    const loadingMessage = useMemo(() => {
        return messages.find(message => message.isStatusBubble);
    }, [messages]);

    const handleViewProgressClick = useMemo(() => {
        if (!loadingMessage?.taskId) return undefined;

        return () => {
            setTaskIdInSidePanel(loadingMessage.taskId!);
            openSidePanelTab("workflow");
        };
    }, [loadingMessage?.taskId, setTaskIdInSidePanel, openSidePanelTab]);

    // Handle window focus to reconnect when user returns to chat page
    useEffect(() => {
        const handleWindowFocus = () => {
            // Only attempt reconnection if we're disconnected and have an error
            if (!isTaskMonitorConnected && !isTaskMonitorConnecting && taskMonitorSseError) {
                console.log("ChatPage: Window focused while disconnected, attempting reconnection...");
                connectTaskMonitorStream();
            }
        };

        window.addEventListener("focus", handleWindowFocus);

        return () => {
            window.removeEventListener("focus", handleWindowFocus);
        };
    }, [isTaskMonitorConnected, isTaskMonitorConnecting, taskMonitorSseError, connectTaskMonitorStream]);

    return (
        <div className="relative flex h-screen w-full flex-col overflow-hidden">
            <div className={`absolute top-0 left-0 z-20 h-screen transition-transform duration-300 ${isSessionSidePanelCollapsed ? "-translate-x-full" : "translate-x-0"}`}>
                <SessionSidePanel onToggle={handleSessionSidePanelToggle} />
            </div>
            <div className={`transition-all duration-300 ${isSessionSidePanelCollapsed ? "ml-0" : "ml-100"}`}>
                <Header
                    title={sessionPreview}
                    leadingAction={
                        isSessionSidePanelCollapsed ? (
                            <div className="flex items-center gap-2">
                                <Button variant="ghost" onClick={handleSessionSidePanelToggle} className="h-10 w-10 p-0" tooltip="Show Sessions Panel">
                                    <PanelLeftIcon className="size-5" />
                                </Button>
                                <div className="h-6 w-px bg-gray-300 dark:bg-gray-600"></div>
                                <Button variant="ghost" onClick={() => setChatSessionDialogOpen(true)} className="h-10 w-10 p-0" tooltip="Start New Chat Session">
                                    <Edit className="size-5" />
                                </Button>
                            </div>
                        ) : null
                    }
                />
            </div>
            <div className="flex min-h-0 flex-1">
                <div className={`min-h-0 flex-1 overflow-x-auto transition-all duration-300 ${isSessionSidePanelCollapsed ? "ml-0" : "ml-100"}`}>
                    <ResizablePanelGroup direction="horizontal" autoSaveId="chat-side-panel" className="h-full">
                        <ResizablePanel defaultSize={chatPanelSizes.default} minSize={chatPanelSizes.min} maxSize={chatPanelSizes.max} id="chat-panel">
                            <div className="flex h-full w-full flex-col py-6">
                                <ChatMessageList className="text-base" ref={chatMessageListRef}>
                                    {messages.map((message, index) => {
                                        const isLastWithTaskId = !!(message.taskId && lastMessageIndexByTaskId.get(message.taskId) === index);
                                        return <ChatMessage message={message} key={`${message.metadata?.sessionId || "session"}-${index}-${message.isUser ? "received" : "sent"}`} isLastWithTaskId={isLastWithTaskId} />;
                                    })}
                                </ChatMessageList>
                                <div style={CHAT_STYLES}>
                                    {loadingMessage && <LoadingMessageRow statusText={loadingMessage.text} onViewWorkflow={handleViewProgressClick} />}
                                    <ChatInputArea agents={agents} scrollToBottom={chatMessageListRef.current?.scrollToBottom} />
                                </div>
                            </div>
                        </ResizablePanel>
                        <ResizableHandle />
                        <ResizablePanel
                            ref={chatSidePanelRef}
                            defaultSize={sidePanelSizes.default}
                            minSize={sidePanelSizes.min}
                            maxSize={sidePanelSizes.max}
                            collapsedSize={COLLAPSED_SIZE}
                            collapsible={true}
                            onCollapse={handleSidepanelCollapse}
                            onExpand={handleSidepanelExpand}
                            onResize={handleSidepanelResize}
                            id="chat-side-panel"
                            className={isSidePanelTransitioning ? "transition-all duration-300 ease-in-out" : ""}
                        >
                            <div className="h-full">
                                <ChatSidePanel onCollapsedToggle={handleSidepanelToggle} isSidePanelCollapsed={isSidePanelCollapsed} setIsSidePanelCollapsed={setIsSidePanelCollapsed} isSidePanelTransitioning={isSidePanelTransitioning} />
                            </div>
                        </ResizablePanel>
                    </ResizablePanelGroup>
                </div>
            </div>
<<<<<<< HEAD
            <DeleteConfirmationModal
                isOpen={!!sessionToDelete}
                onClose={closeSessionDeleteModal}
                onConfirm={confirmSessionDelete}
                sessionName={sessionToDelete?.name || `Session ${sessionToDelete?.id.substring(0, 8)}`}
            />
=======
            <ChatSessionDialog isOpen={isChatSessionDialogOpen} onClose={() => setChatSessionDialogOpen(false)} />
>>>>>>> b16afeec
        </div>
    );
}<|MERGE_RESOLUTION|>--- conflicted
+++ resolved
@@ -12,11 +12,8 @@
 import { ChatSidePanel } from "../chat/ChatSidePanel";
 import { ChatSessionDialog } from "../chat/ChatSessionDialog";
 import { SessionSidePanel } from "../chat/SessionSidePanel";
-<<<<<<< HEAD
 import { DeleteConfirmationModal } from "../chat/DeleteConfirmationModal";
-=======
 import type { ChatMessageListRef } from "../ui/chat/chat-message-list";
->>>>>>> b16afeec
 
 // Constants for sidepanel behavior
 const COLLAPSED_SIZE = 4; // icon-only mode size
@@ -38,7 +35,6 @@
 };
 
 export function ChatPage() {
-<<<<<<< HEAD
     const {
         sessionId,
         messages,
@@ -52,13 +48,8 @@
         closeSessionDeleteModal,
         openSidePanelTab,
         setTaskIdInSidePanel,
-        handleNewSession,
     } = useChatContext();
-=======
-    const { sessionId, messages, setMessages, selectedAgentName, setSelectedAgentName, isSidePanelCollapsed, setIsSidePanelCollapsed, openSidePanelTab, setTaskIdInSidePanel } = useChatContext();
     const { isTaskMonitorConnected, isTaskMonitorConnecting, taskMonitorSseError, connectTaskMonitorStream } = useTaskContext();
-
->>>>>>> b16afeec
     const [isSessionSidePanelCollapsed, setIsSessionSidePanelCollapsed] = useState(true);
     const [isSidePanelTransitioning, setIsSidePanelTransitioning] = useState(false);
     const sessionPreview = useSessionPreview();
@@ -263,16 +254,13 @@
                     </ResizablePanelGroup>
                 </div>
             </div>
-<<<<<<< HEAD
+            <ChatSessionDialog isOpen={isChatSessionDialogOpen} onClose={() => setChatSessionDialogOpen(false)} />
             <DeleteConfirmationModal
                 isOpen={!!sessionToDelete}
                 onClose={closeSessionDeleteModal}
                 onConfirm={confirmSessionDelete}
                 sessionName={sessionToDelete?.name || `Session ${sessionToDelete?.id.substring(0, 8)}`}
             />
-=======
-            <ChatSessionDialog isOpen={isChatSessionDialogOpen} onClose={() => setChatSessionDialogOpen(false)} />
->>>>>>> b16afeec
         </div>
     );
 }
--- conflicted
+++ resolved
@@ -220,7 +220,6 @@
                 <div className={`min-h-0 flex-1 overflow-x-auto transition-all duration-300 ${isSessionSidePanelCollapsed ? "ml-0" : "ml-100"}`}>
                     <ResizablePanelGroup direction="horizontal" autoSaveId="chat-side-panel" className="h-full">
                         <ResizablePanel defaultSize={chatPanelSizes.default} minSize={chatPanelSizes.min} maxSize={chatPanelSizes.max} id="chat-panel">
-<<<<<<< HEAD
                             <div className="flex h-full w-full flex-col">
                                 <div className="flex flex-1 flex-col py-6 min-h-0">
                                     {isLoadingSession ? (
@@ -234,7 +233,8 @@
                                             <ChatMessageList className="text-base" ref={chatMessageListRef}>
                                                 {messages.map((message, index) => {
                                                     const isLastWithTaskId = !!(message.taskId && lastMessageIndexByTaskId.get(message.taskId) === index);
-                                                    return <ChatMessage message={message} key={`${message.metadata?.sessionId || "session"}-${index}-${message.isUser ? "received" : "sent"}`} isLastWithTaskId={isLastWithTaskId} />;
+                                                    const messageKey = message.metadata?.messageId || `temp-${index}`;
+                                                    return <ChatMessage message={message} key={messageKey} isLastWithTaskId={isLastWithTaskId} />;
                                                 })}
                                             </ChatMessageList>
                                             <div style={CHAT_STYLES}>
@@ -243,19 +243,6 @@
                                             </div>
                                         </>
                                     )}
-=======
-                            <div className="flex h-full w-full flex-col py-6">
-                                <ChatMessageList className="text-base" ref={chatMessageListRef}>
-                                    {messages.map((message, index) => {
-                                        const isLastWithTaskId = !!(message.taskId && lastMessageIndexByTaskId.get(message.taskId) === index);
-                                        const messageKey = message.metadata?.messageId || `temp-${index}`;
-                                        return <ChatMessage message={message} key={messageKey} isLastWithTaskId={isLastWithTaskId} />;
-                                    })}
-                                </ChatMessageList>
-                                <div style={CHAT_STYLES}>
-                                    {isResponding && <LoadingMessageRow statusText={(backendStatusText || latestStatusText.current) ?? undefined} onViewWorkflow={handleViewProgressClick} />}
-                                    <ChatInputArea agents={agents} scrollToBottom={chatMessageListRef.current?.scrollToBottom} />
->>>>>>> e32fcd3d
                                 </div>
                             </div>
                         </ResizablePanel>

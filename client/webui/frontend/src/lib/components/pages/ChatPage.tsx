import { useCallback, useEffect, useMemo, useRef, useState } from "react";

import { PanelLeftIcon, Edit } from "lucide-react";
import type { ImperativePanelHandle } from "react-resizable-panels";

import { Header } from "@/lib/components/header";
import { ChatInputArea, ChatMessage, LoadingMessageRow } from "@/lib/components/chat";
import type { TextPart } from "@/lib/types";
import { Button, ChatMessageList, CHAT_STYLES } from "@/lib/components/ui";
import { ResizablePanelGroup, ResizablePanel, ResizableHandle } from "@/lib/components/ui/resizable";
import { useChatContext, useTaskContext } from "@/lib/hooks";

import { ChatSidePanel } from "../chat/ChatSidePanel";
import { ChatSessionDialog } from "../chat/ChatSessionDialog";
import { SessionSidePanel } from "../chat/SessionSidePanel";
import { ChatSessionDeleteDialog } from "../chat/ChatSessionDeleteDialog";
import type { ChatMessageListRef } from "../ui/chat/chat-message-list";

// Constants for sidepanel behavior
const COLLAPSED_SIZE = 4; // icon-only mode size
const PANEL_SIZES_CLOSED = {
    chatPanelSizes: {
        default: 50,
        min: 30,
        max: 96,
    },
    sidePanelSizes: {
        default: 50,
        min: 20,
        max: 70,
    },
};
const PANEL_SIZES_OPEN = {
    chatPanelSizes: { ...PANEL_SIZES_CLOSED.chatPanelSizes, min: 50 },
    sidePanelSizes: { ...PANEL_SIZES_CLOSED.sidePanelSizes, max: 50 },
};

export function ChatPage() {
<<<<<<< HEAD
    const { agents, sessionId, messages, setMessages, selectedAgentName, setSelectedAgentName, isSidePanelCollapsed, setIsSidePanelCollapsed, openSidePanelTab, setTaskIdInSidePanel, isResponding, latestStatusText, sessionToDelete, closeSessionDeleteModal, confirmSessionDelete, sessionName } = useChatContext();
=======
    const {
        agents,
        sessionId,
        messages,
        setMessages,
        selectedAgentName,
        setSelectedAgentName,
        isSidePanelCollapsed,
        setIsSidePanelCollapsed,
        openSidePanelTab,
        setTaskIdInSidePanel,
        isResponding,
        latestStatusText,
        sessionToDelete,
        closeSessionDeleteModal,
        confirmSessionDelete,
    } = useChatContext();
>>>>>>> f08284d2
    const { isTaskMonitorConnected, isTaskMonitorConnecting, taskMonitorSseError, connectTaskMonitorStream } = useTaskContext();
    const [isSessionSidePanelCollapsed, setIsSessionSidePanelCollapsed] = useState(true);
    const [isSidePanelTransitioning, setIsSidePanelTransitioning] = useState(false);
    const [isChatSessionDialogOpen, setChatSessionDialogOpen] = useState(false);

    // Refs for resizable panel state
    const chatMessageListRef = useRef<ChatMessageListRef>(null);
    const chatSidePanelRef = useRef<ImperativePanelHandle>(null);
    const lastExpandedSizeRef = useRef<number | null>(null);

    const { chatPanelSizes, sidePanelSizes } = useMemo(() => {
        return isSessionSidePanelCollapsed ? PANEL_SIZES_CLOSED : PANEL_SIZES_OPEN;
    }, [isSessionSidePanelCollapsed]);

    const handleSidepanelToggle = useCallback(
        (collapsed: boolean) => {
            setIsSidePanelTransitioning(true);
            if (chatSidePanelRef.current) {
                if (collapsed) {
                    chatSidePanelRef.current.resize(COLLAPSED_SIZE);
                } else {
                    const targetSize = lastExpandedSizeRef.current || sidePanelSizes.default;
                    chatSidePanelRef.current.resize(targetSize);
                }
            }
            setTimeout(() => setIsSidePanelTransitioning(false), 300);
        },
        [sidePanelSizes.default]
    );

    const handleSidepanelCollapse = useCallback(() => {
        setIsSidePanelCollapsed(true);
    }, [setIsSidePanelCollapsed]);

    const handleSidepanelExpand = useCallback(() => {
        setIsSidePanelCollapsed(false);
    }, [setIsSidePanelCollapsed]);

    const handleSidepanelResize = useCallback((size: number) => {
        // Only store the size if the panel is not collapsed
        if (size > COLLAPSED_SIZE + 1) {
            lastExpandedSizeRef.current = size;
        }
    }, []);

    const handleSessionSidePanelToggle = useCallback(() => {
        setIsSessionSidePanelCollapsed(!isSessionSidePanelCollapsed);
    }, [isSessionSidePanelCollapsed]);

    useEffect(() => {
        if (chatSidePanelRef.current && isSidePanelCollapsed) {
            chatSidePanelRef.current.resize(COLLAPSED_SIZE);
        }

        const handleExpandSidePanel = () => {
            if (chatSidePanelRef.current && isSidePanelCollapsed) {
                // Set transitioning state to enable smooth animation
                setIsSidePanelTransitioning(true);

                // Expand the panel to the last expanded size or default size
                const targetSize = lastExpandedSizeRef.current || sidePanelSizes.default;
                chatSidePanelRef.current.resize(targetSize);

                setIsSidePanelCollapsed(false);

                // Reset transitioning state after animation completes
                setTimeout(() => setIsSidePanelTransitioning(false), 300);
            }
        };

        window.addEventListener("expand-side-panel", handleExpandSidePanel);
        return () => {
            window.removeEventListener("expand-side-panel", handleExpandSidePanel);
        };
    }, [isSidePanelCollapsed, setIsSidePanelCollapsed, sidePanelSizes.default]);

    useEffect(() => {
        if (!selectedAgentName && agents.length > 0) {
            const orchestratorAgent = agents.find(agent => agent.name === "OrchestratorAgent");
            const agentName = orchestratorAgent ? orchestratorAgent.name : agents[0].name;

            setSelectedAgentName(agentName);

            const selectedAgent = agents.find(agent => agent.name === agentName);
            const displayedText = selectedAgent?.displayName ? `Hi! I'm the ${selectedAgent?.displayName} Agent. How can I help?` : `Hi! I'm ${agentName}. How can I help?`;

            setMessages(prev => {
                const filteredMessages = prev.filter(msg => !msg.isStatusBubble);
                return [
                    ...filteredMessages,
                    {
                        role: "agent",
                        kind: "message",
                        messageId: `welcome-${Date.now()}`,
                        parts: [{ kind: "text", text: displayedText }],
                        isUser: false,
                        isComplete: true,
                        metadata: { sessionId, lastProcessedEventSequence: 0 },
                    },
                ];
            });
        }
    }, [agents, selectedAgentName, sessionId, setMessages, setSelectedAgentName]);

    const lastMessageIndexByTaskId = useMemo(() => {
        const map = new Map<string, number>();
        messages.forEach((message, index) => {
            if (message.taskId) {
                map.set(message.taskId, index);
            }
        });
        return map;
    }, [messages]);

    const loadingMessage = useMemo(() => {
        return messages.find(message => message.isStatusBubble);
    }, [messages]);

    const backendStatusText = useMemo(() => {
        if (!loadingMessage || !loadingMessage.parts) return null;
        const textPart = loadingMessage.parts.find(p => p.kind === "text") as TextPart | undefined;
        return textPart?.text || null;
    }, [loadingMessage]);

    const handleViewProgressClick = useMemo(() => {
        if (!loadingMessage?.taskId) return undefined;

        return () => {
            setTaskIdInSidePanel(loadingMessage.taskId!);
            openSidePanelTab("workflow");
        };
    }, [loadingMessage?.taskId, setTaskIdInSidePanel, openSidePanelTab]);

    // Handle window focus to reconnect when user returns to chat page
    useEffect(() => {
        const handleWindowFocus = () => {
            // Only attempt reconnection if we're disconnected and have an error
            if (!isTaskMonitorConnected && !isTaskMonitorConnecting && taskMonitorSseError) {
                console.log("ChatPage: Window focused while disconnected, attempting reconnection...");
                connectTaskMonitorStream();
            }
        };

        window.addEventListener("focus", handleWindowFocus);

        return () => {
            window.removeEventListener("focus", handleWindowFocus);
        };
    }, [isTaskMonitorConnected, isTaskMonitorConnecting, taskMonitorSseError, connectTaskMonitorStream]);

    return (
        <div className="relative flex h-screen w-full flex-col overflow-hidden">
            <div className={`absolute top-0 left-0 z-20 h-screen transition-transform duration-300 ${isSessionSidePanelCollapsed ? "-translate-x-full" : "translate-x-0"}`}>
                <SessionSidePanel onToggle={handleSessionSidePanelToggle} />
            </div>
            <div className={`transition-all duration-300 ${isSessionSidePanelCollapsed ? "ml-0" : "ml-100"}`}>
                <Header
                    title={sessionName || "New Chat"}
                    leadingAction={
                        isSessionSidePanelCollapsed ? (
                            <div className="flex items-center gap-2">
                                <Button variant="ghost" onClick={handleSessionSidePanelToggle} className="h-10 w-10 p-0" tooltip="Show Sessions Panel">
                                    <PanelLeftIcon className="size-5" />
                                </Button>
                                <div className="h-6 w-px bg-gray-300 dark:bg-gray-600"></div>
                                <Button variant="ghost" onClick={() => setChatSessionDialogOpen(true)} className="h-10 w-10 p-0" tooltip="Start New Chat Session">
                                    <Edit className="size-5" />
                                </Button>
                            </div>
                        ) : null
                    }
                />
            </div>
            <div className="flex min-h-0 flex-1">
                <div className={`min-h-0 flex-1 overflow-x-auto transition-all duration-300 ${isSessionSidePanelCollapsed ? "ml-0" : "ml-100"}`}>
                    <ResizablePanelGroup direction="horizontal" autoSaveId="chat-side-panel" className="h-full">
                        <ResizablePanel defaultSize={chatPanelSizes.default} minSize={chatPanelSizes.min} maxSize={chatPanelSizes.max} id="chat-panel">
                            <div className="flex h-full w-full flex-col py-6">
                                <ChatMessageList className="text-base" ref={chatMessageListRef}>
                                    {messages.map((message, index) => {
                                        const isLastWithTaskId = !!(message.taskId && lastMessageIndexByTaskId.get(message.taskId) === index);
                                        return <ChatMessage message={message} key={`${message.metadata?.sessionId || "session"}-${index}-${message.isUser ? "received" : "sent"}`} isLastWithTaskId={isLastWithTaskId} />;
                                    })}
                                </ChatMessageList>
                                <div style={CHAT_STYLES}>
                                    {isResponding && <LoadingMessageRow statusText={(backendStatusText || latestStatusText.current) ?? undefined} onViewWorkflow={handleViewProgressClick} />}
                                    <ChatInputArea agents={agents} scrollToBottom={chatMessageListRef.current?.scrollToBottom} />
                                </div>
                            </div>
                        </ResizablePanel>
                        <ResizableHandle />
                        <ResizablePanel
                            ref={chatSidePanelRef}
                            defaultSize={sidePanelSizes.default}
                            minSize={sidePanelSizes.min}
                            maxSize={sidePanelSizes.max}
                            collapsedSize={COLLAPSED_SIZE}
                            collapsible={true}
                            onCollapse={handleSidepanelCollapse}
                            onExpand={handleSidepanelExpand}
                            onResize={handleSidepanelResize}
                            id="chat-side-panel"
                            className={isSidePanelTransitioning ? "transition-all duration-300 ease-in-out" : ""}
                        >
                            <div className="h-full">
                                <ChatSidePanel onCollapsedToggle={handleSidepanelToggle} isSidePanelCollapsed={isSidePanelCollapsed} setIsSidePanelCollapsed={setIsSidePanelCollapsed} isSidePanelTransitioning={isSidePanelTransitioning} />
                            </div>
                        </ResizablePanel>
                    </ResizablePanelGroup>
                </div>
            </div>
            <ChatSessionDialog isOpen={isChatSessionDialogOpen} onClose={() => setChatSessionDialogOpen(false)} />
            <ChatSessionDeleteDialog isOpen={!!sessionToDelete} onClose={closeSessionDeleteModal} onConfirm={confirmSessionDelete} sessionName={sessionToDelete?.name || `Session ${sessionToDelete?.id.substring(0, 8)}`} />
        </div>
    );
}<|MERGE_RESOLUTION|>--- conflicted
+++ resolved
@@ -36,27 +36,7 @@
 };
 
 export function ChatPage() {
-<<<<<<< HEAD
     const { agents, sessionId, messages, setMessages, selectedAgentName, setSelectedAgentName, isSidePanelCollapsed, setIsSidePanelCollapsed, openSidePanelTab, setTaskIdInSidePanel, isResponding, latestStatusText, sessionToDelete, closeSessionDeleteModal, confirmSessionDelete, sessionName } = useChatContext();
-=======
-    const {
-        agents,
-        sessionId,
-        messages,
-        setMessages,
-        selectedAgentName,
-        setSelectedAgentName,
-        isSidePanelCollapsed,
-        setIsSidePanelCollapsed,
-        openSidePanelTab,
-        setTaskIdInSidePanel,
-        isResponding,
-        latestStatusText,
-        sessionToDelete,
-        closeSessionDeleteModal,
-        confirmSessionDelete,
-    } = useChatContext();
->>>>>>> f08284d2
     const { isTaskMonitorConnected, isTaskMonitorConnecting, taskMonitorSseError, connectTaskMonitorStream } = useTaskContext();
     const [isSessionSidePanelCollapsed, setIsSessionSidePanelCollapsed] = useState(true);
     const [isSidePanelTransitioning, setIsSidePanelTransitioning] = useState(false);

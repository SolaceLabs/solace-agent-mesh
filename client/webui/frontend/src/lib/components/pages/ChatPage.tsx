--- conflicted
+++ resolved
@@ -8,12 +8,8 @@
 import type { TextPart } from "@/lib/types";
 import { Button, ChatMessageList, CHAT_STYLES } from "@/lib/components/ui";
 import { ResizablePanelGroup, ResizablePanel, ResizableHandle } from "@/lib/components/ui/resizable";
-<<<<<<< HEAD
-import { useChatContext, useSessionPreview, useTaskContext } from "@/lib/hooks";
+import { useChatContext, useTaskContext } from "@/lib/hooks";
 import { useProjectContext } from "@/lib/providers";
-=======
-import { useChatContext, useTaskContext } from "@/lib/hooks";
->>>>>>> 962c2a2b
 
 import { ChatSidePanel } from "../chat/ChatSidePanel";
 import { ChatSessionDialog } from "../chat/ChatSessionDialog";
@@ -40,7 +36,6 @@
     sidePanelSizes: { ...PANEL_SIZES_CLOSED.sidePanelSizes, max: 50 },
 };
 
-<<<<<<< HEAD
 interface ChatPageProps {
     onExitProject: () => void;
 }
@@ -49,27 +44,7 @@
 
     const { activeProject, setActiveProject } = useProjectContext();
     const { agents, sessionId, messages, setMessages, selectedAgentName, setSelectedAgentName, isSidePanelCollapsed, setIsSidePanelCollapsed, openSidePanelTab, setTaskIdInSidePanel, isResponding, latestStatusText, sessionToDelete, closeSessionDeleteModal, confirmSessionDelete } = useChatContext();
-=======
-export function ChatPage() {
-    const {
-        agents,
-        sessionId,
-        messages,
-        setMessages,
-        selectedAgentName,
-        setSelectedAgentName,
-        isSidePanelCollapsed,
-        setIsSidePanelCollapsed,
-        openSidePanelTab,
-        setTaskIdInSidePanel,
-        isResponding,
-        latestStatusText,
-        sessionToDelete,
-        closeSessionDeleteModal,
-        confirmSessionDelete,
-        sessionName,
-    } = useChatContext();
->>>>>>> 962c2a2b
+
     const { isTaskMonitorConnected, isTaskMonitorConnecting, taskMonitorSseError, connectTaskMonitorStream } = useTaskContext();
     const [isSessionSidePanelCollapsed, setIsSessionSidePanelCollapsed] = useState(true);
     const [isSidePanelTransitioning, setIsSidePanelTransitioning] = useState(false);

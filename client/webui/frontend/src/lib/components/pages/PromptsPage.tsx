import { useState, useEffect, useCallback } from "react";
import { useLoaderData, useNavigate, useLocation } from "react-router-dom";
import { RefreshCcw, Upload } from "lucide-react";

import type { PromptGroup } from "@/lib/types/prompts";
import type { PromptImportData } from "@/lib/schemas";
import { Button, EmptyState, Header, VariableDialog } from "@/lib/components";
import { GeneratePromptDialog, PromptCards, PromptDeleteDialog, PromptTemplateBuilder, VersionHistoryPage, PromptImportDialog } from "@/lib/components/prompts";
import { detectVariables, downloadBlob, getErrorMessage } from "@/lib/utils";
import { api } from "@/lib/api";
import { useChatContext } from "@/lib/hooks";

/**
 * Main page for managing prompt library with AI-assisted builder
 */
export const PromptsPage: React.FC = () => {
    const navigate = useNavigate();
    const location = useLocation();
    const loaderData = useLoaderData<{ promptId?: string; view?: string; mode?: string }>();

    const { addNotification, displayError } = useChatContext();
    // Migrated to api client
    const [promptGroups, setPromptGroups] = useState<PromptGroup[]>([]);
    const [isLoading, setIsLoading] = useState(false);
    const [showBuilder, setShowBuilder] = useState(false);
    const [showGenerateDialog, setShowGenerateDialog] = useState(false);
    const [initialMessage, setInitialMessage] = useState<string | null>(null);
    const [editingGroup, setEditingGroup] = useState<PromptGroup | null>(null);
    const [builderInitialMode, setBuilderInitialMode] = useState<"manual" | "ai-assisted">("ai-assisted");
    const [builderKey, setBuilderKey] = useState(0); // Key to force fresh PromptTemplateBuilder instance
    const [versionHistoryGroup, setVersionHistoryGroup] = useState<PromptGroup | null>(null);
    const [deletingPrompt, setDeletingPrompt] = useState<{ id: string; name: string } | null>(null);
    const [newlyCreatedPromptId, setNewlyCreatedPromptId] = useState<string | null>(null);
    const [showVariableDialog, setShowVariableDialog] = useState(false);
    const [pendingPromptGroup, setPendingPromptGroup] = useState<PromptGroup | null>(null);
    const [showImportDialog, setShowImportDialog] = useState(false);

    const fetchPromptGroups = useCallback(async () => {
        setIsLoading(true);
        try {
<<<<<<< HEAD
            const data = await api.webui.get(`/api/v1/prompts/groups/all`);
=======
            const data = await api.webui.get("/api/v1/prompts/groups/all");
>>>>>>> 8c2807c9
            setPromptGroups(data);
        } catch (error) {
            displayError({ title: "Failed to Load Prompts", error: getErrorMessage(error, "An error occurred while fetching prompt groups.") });
        } finally {
            setIsLoading(false);
        }
    }, [displayError]);

    useEffect(() => {
        fetchPromptGroups();
    }, [fetchPromptGroups]);

    // Handle route-based views from loaderData
    useEffect(() => {
        if (loaderData?.view === "builder") {
            // Show builder based on mode
            if (loaderData.mode === "edit" && loaderData.promptId) {
                // Load the prompt group for editing
                const loadPromptForEdit = async () => {
                    try {
                        const data = await api.webui.get(`/api/v1/prompts/groups/${loaderData.promptId}`);
                        setEditingGroup(data);
                        setBuilderInitialMode("manual");
                        setShowBuilder(true);
                    } catch (error) {
                        displayError({ title: "Failed to Edit Prompt", error: getErrorMessage(error, "An error occurred while fetching prompt.") });
                    }
                };
                loadPromptForEdit();
            } else {
                // New prompt (manual or AI-assisted)
                setEditingGroup(null);
                const mode = loaderData.mode === "ai-assisted" ? "ai-assisted" : "manual";
                setBuilderInitialMode(mode);

                // Check for pending task description from router state
                if (mode === "ai-assisted" && location.state?.taskDescription) {
                    setInitialMessage(location.state.taskDescription);
                } else {
                    // Clear any previous initial message when starting fresh
                    setInitialMessage(null);
                }

                // Increment key to force fresh PromptTemplateBuilder instance
                setBuilderKey(prev => prev + 1);
                setShowBuilder(true);
            }
        } else if (loaderData?.view === "versions" && loaderData.promptId) {
            // Load the prompt group for version history
            const loadPromptGroup = async () => {
                try {
                    const data = await api.webui.get(`/api/v1/prompts/groups/${loaderData.promptId}`);
                    setVersionHistoryGroup(data);
                } catch (error) {
                    displayError({ title: "Failed to View Versions", error: getErrorMessage(error, "An error occurred while fetching versions.") });
                }
            };
            loadPromptGroup();
        } else {
            // Main list view - reset states
            setShowBuilder(false);
            setVersionHistoryGroup(null);
            setEditingGroup(null);
        }
    }, [loaderData, location.state?.taskDescription, displayError]);

    const handleDeleteClick = (id: string, name: string) => {
        setDeletingPrompt({ id, name });
    };

    const handleDeleteConfirm = async () => {
        if (!deletingPrompt) return;

        try {
            await api.webui.delete(`/api/v1/prompts/groups/${deletingPrompt.id}`);
            if (versionHistoryGroup?.id === deletingPrompt.id) {
                setVersionHistoryGroup(null);
            }
            await fetchPromptGroups();
            setDeletingPrompt(null);
            addNotification("Prompt deleted", "success");
        } catch (error) {
            setDeletingPrompt(null);
            displayError({ title: "Failed to Delete Prompt", error: getErrorMessage(error, "An error occurred while deleting the prompt.") });
        }
    };

    const handleEdit = (group: PromptGroup) => {
        navigate(`/prompts/${group.id}/edit`);
    };

    const handleRestoreVersion = async (promptId: string) => {
        try {
            await api.webui.patch(`/api/v1/prompts/${promptId}/make-production`);
            fetchPromptGroups();
            addNotification("Version made active", "success");
        } catch (error) {
            displayError({ title: "Failed to Update Version", error: getErrorMessage(error, "An error occurred while making the version active.") });
        }
    };

    // Handle AI builder generation
    const handleGeneratePrompt = (taskDescription: string) => {
        setShowGenerateDialog(false);
        navigate("/prompts/new?mode=ai-assisted", {
            state: { taskDescription },
        });
    };

    // Handle use in chat
    const handleUseInChat = (prompt: PromptGroup) => {
        const promptText = prompt.productionPrompt?.promptText || "";

        // Check if prompt has variables
        const variables = detectVariables(promptText);
        const hasVariables = variables.length > 0;

        if (hasVariables) {
            // Show variable dialog on prompts page
            setPendingPromptGroup(prompt);
            setShowVariableDialog(true);
        } else {
            // No variables - navigate directly to chat
            navigate("/chat", {
                state: {
                    promptText,
                    groupId: prompt.id,
                    groupName: prompt.name,
                },
            });
        }
    };

    // Handle variable dialog submission
    const handleVariableSubmit = (processedPrompt: string) => {
        if (!pendingPromptGroup) return;

        // Navigate to chat with prompt data
        navigate("/chat", {
            state: {
                promptText: processedPrompt,
                groupId: pendingPromptGroup.id,
                groupName: pendingPromptGroup.name,
            },
        });

        // Clean up
        setShowVariableDialog(false);
        setPendingPromptGroup(null);
    };

    const handleTogglePin = async (id: string, currentStatus: boolean) => {
        try {
            // Optimistic update
            setPromptGroups(prev => prev.map(p => (p.id === id ? { ...p, isPinned: !currentStatus } : p)));

            await api.webui.patch(`/api/v1/prompts/groups/${id}/pin`);
        } catch (error) {
            // Revert on error
            setPromptGroups(prev => prev.map(p => (p.id === id ? { ...p, isPinned: currentStatus } : p)));
            displayError({ title: "Failed to Update Pin Status", error: getErrorMessage(error, "An error occurred while updating the pin status.") });
        }
    };

    const handleExport = async (prompt: PromptGroup) => {
        try {
            const data = await api.webui.get(`/api/v1/prompts/groups/${prompt.id}/export`);

            // Create a blob and trigger download using utility
            const blob = new Blob([JSON.stringify(data, null, 2)], { type: "application/json" });
            const filename = `prompt-${prompt.name.replace(/[^a-z0-9]/gi, "-").toLowerCase()}-${Date.now()}.json`;
            downloadBlob(blob, filename);

            addNotification("Prompt exported successfully", "success");
        } catch (error) {
            displayError({ title: "Failed to Export Prompt", error: getErrorMessage(error, "An error occurred while exporting the prompt.") });
        }
    };

    const handleImport = async (importData: PromptImportData, options: { preserveCommand: boolean; preserveCategory: boolean }) => {
        try {
            // Convert camelCase to snake_case for backend API
            const apiPayload = {
                prompt_data: {
                    version: importData.version,
                    exported_at: importData.exportedAt,
                    prompt: {
                        name: importData.prompt.name,
                        description: importData.prompt.description,
                        category: importData.prompt.category,
                        command: importData.prompt.command,
                        prompt_text: importData.prompt.promptText,
                        metadata: importData.prompt.metadata
                            ? {
                                  author_name: importData.prompt.metadata.authorName,
                                  original_version: importData.prompt.metadata.originalVersion,
                                  original_created_at: importData.prompt.metadata.originalCreatedAt,
                              }
                            : undefined,
                    },
                },
                options: {
                    preserve_command: options.preserveCommand,
                    preserve_category: options.preserveCategory,
                },
            };

<<<<<<< HEAD
            const result = await api.webui.post(`/api/v1/prompts/import`, apiPayload);
=======
            const result = await api.webui.post("/api/v1/prompts/import", apiPayload);
>>>>>>> 8c2807c9

            // Navigate back to prompts page
            setShowBuilder(false);
            setShowImportDialog(false);
            setInitialMessage(null);
            setEditingGroup(null);

            // Refresh prompts and select the newly imported one
            await fetchPromptGroups();
            setNewlyCreatedPromptId(result.prompt_group_id);

            // Filter out truncation warnings since user was already informed in the dialog
            // Only show non-truncation warnings (e.g., command conflicts)
            const nonTruncationWarnings = (result.warnings || []).filter((warning: string) => !warning.toLowerCase().includes("truncated"));

            // Show notification - include non-truncation warnings if any
            if (nonTruncationWarnings.length > 0) {
                const warningText = nonTruncationWarnings.length === 1 ? nonTruncationWarnings[0] : nonTruncationWarnings.join("; ");
                addNotification(`Prompt imported with notes: ${warningText}`, "info");
            } else {
                addNotification("Prompt imported", "success");
            }
        } catch (error) {
            console.error("Failed to import prompt:", error);
            throw error; // Re-throw to let dialog handle it
        }
    };

    if (showBuilder) {
        return (
            <>
                <PromptTemplateBuilder
                    key={`builder-${builderKey}-${editingGroup?.id || "new"}`}
                    onBack={() => {
                        navigate("/prompts");
                    }}
                    onSuccess={async (createdPromptId?: string | null) => {
                        // Store the newly created/edited prompt ID for auto-selection
                        if (createdPromptId) {
                            setNewlyCreatedPromptId(createdPromptId);
                        }

                        await fetchPromptGroups();
                        navigate("/prompts");
                    }}
                    initialMessage={initialMessage}
                    editingGroup={editingGroup}
                    isEditing={!!editingGroup}
                    initialMode={builderInitialMode}
                />

                {/* Dialogs rendered globally */}
                {deletingPrompt && <PromptDeleteDialog key={`delete-${deletingPrompt.id}`} isOpen={true} onClose={() => setDeletingPrompt(null)} onConfirm={handleDeleteConfirm} promptName={deletingPrompt.name} />}
                <GeneratePromptDialog isOpen={showGenerateDialog} onClose={() => setShowGenerateDialog(false)} onGenerate={handleGeneratePrompt} />
            </>
        );
    }

    // Show Version History as full page view
    if (versionHistoryGroup) {
        return (
            <>
                <VersionHistoryPage group={versionHistoryGroup} onBack={() => navigate("/prompts")} onBackToPromptDetail={() => navigate("/prompts")} onEdit={handleEdit} onDeleteAll={handleDeleteClick} onRestoreVersion={handleRestoreVersion} />

                {/* Dialogs rendered globally */}
                {deletingPrompt && <PromptDeleteDialog key={`delete-${deletingPrompt.id}`} isOpen={true} onClose={() => setDeletingPrompt(null)} onConfirm={handleDeleteConfirm} promptName={deletingPrompt.name} />}
            </>
        );
    }

    // Main prompts view
    return (
        <div className="flex h-full w-full flex-col">
            <Header
                title="Prompts"
                buttons={[
                    <Button key="importPrompt" variant="ghost" title="Import Prompt" onClick={() => setShowImportDialog(true)}>
                        <Upload className="size-4" />
                        Import Prompt
                    </Button>,
                    <Button key="refreshPrompts" data-testid="refreshPrompts" disabled={isLoading} variant="ghost" title="Refresh Prompts" onClick={() => fetchPromptGroups()}>
                        <RefreshCcw className="size-4" />
                        Refresh Prompts
                    </Button>,
                ]}
            />

            {isLoading ? (
                <EmptyState title="Loading prompts..." variant="loading" />
            ) : (
                <div className="bg-card-background relative flex-1 p-4">
                    <PromptCards
                        prompts={promptGroups}
                        onManualCreate={() => navigate("/prompts/new?mode=manual")}
                        onAIAssisted={() => setShowGenerateDialog(true)}
                        onEdit={handleEdit}
                        onDelete={handleDeleteClick}
                        onViewVersions={group => navigate(`/prompts/${group.id}/versions`)}
                        onUseInChat={handleUseInChat}
                        onTogglePin={handleTogglePin}
                        onExport={handleExport}
                        newlyCreatedPromptId={newlyCreatedPromptId}
                    />
                </div>
            )}

            {deletingPrompt && <PromptDeleteDialog key={`delete-${deletingPrompt.id}`} isOpen={true} onClose={() => setDeletingPrompt(null)} onConfirm={handleDeleteConfirm} promptName={deletingPrompt.name} />}

            <GeneratePromptDialog isOpen={showGenerateDialog} onClose={() => setShowGenerateDialog(false)} onGenerate={handleGeneratePrompt} />

            {showVariableDialog && pendingPromptGroup && (
                <VariableDialog
                    group={pendingPromptGroup}
                    onSubmit={handleVariableSubmit}
                    onClose={() => {
                        setShowVariableDialog(false);
                        setPendingPromptGroup(null);
                    }}
                />
            )}

            <PromptImportDialog open={showImportDialog} onOpenChange={setShowImportDialog} onImport={handleImport} existingPrompts={promptGroups} />
        </div>
    );
};<|MERGE_RESOLUTION|>--- conflicted
+++ resolved
@@ -19,7 +19,6 @@
     const loaderData = useLoaderData<{ promptId?: string; view?: string; mode?: string }>();
 
     const { addNotification, displayError } = useChatContext();
-    // Migrated to api client
     const [promptGroups, setPromptGroups] = useState<PromptGroup[]>([]);
     const [isLoading, setIsLoading] = useState(false);
     const [showBuilder, setShowBuilder] = useState(false);
@@ -38,11 +37,7 @@
     const fetchPromptGroups = useCallback(async () => {
         setIsLoading(true);
         try {
-<<<<<<< HEAD
-            const data = await api.webui.get(`/api/v1/prompts/groups/all`);
-=======
             const data = await api.webui.get("/api/v1/prompts/groups/all");
->>>>>>> 8c2807c9
             setPromptGroups(data);
         } catch (error) {
             displayError({ title: "Failed to Load Prompts", error: getErrorMessage(error, "An error occurred while fetching prompt groups.") });
@@ -250,11 +245,7 @@
                 },
             };
 
-<<<<<<< HEAD
-            const result = await api.webui.post(`/api/v1/prompts/import`, apiPayload);
-=======
             const result = await api.webui.post("/api/v1/prompts/import", apiPayload);
->>>>>>> 8c2807c9
 
             // Navigate back to prompts page
             setShowBuilder(false);

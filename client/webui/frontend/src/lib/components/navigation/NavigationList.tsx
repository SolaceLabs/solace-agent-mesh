import React, { useState } from "react";
import { Settings, LogOut, User } from "lucide-react";

import { NavigationButton } from "@/lib/components/navigation";
import { UserMenu } from "@/lib/components/navigation/UserMenu";
import { useConfigContext } from "@/lib/hooks";
import type { NavigationItem } from "@/lib/types";
<<<<<<< HEAD
=======
import { Popover, PopoverTrigger, PopoverContent, Tooltip, TooltipTrigger, TooltipContent, Menu } from "@/lib/components/ui";
import { SettingsDialog } from "@/lib/components/settings";
import { useAuthContext, useConfigContext } from "@/lib/hooks";
>>>>>>> 5b5411c9

interface NavigationListProps {
    items: NavigationItem[];
    bottomItems?: NavigationItem[];
    activeItem: string | null;
    onItemClick: (itemId: string) => void;
}

// Wrapper component to inject user info from config
const UserMenuWithConfig: React.FC<{ onUsageClick: () => void }> = ({ onUsageClick }) => {
    const { user } = useConfigContext();

    return <UserMenu userName={user?.name || "Username not found"} userEmail={user?.email || "Email not found"} onUsageClick={onUsageClick} />;
};

export const NavigationList: React.FC<NavigationListProps> = ({ items, bottomItems, activeItem, onItemClick }) => {
    const [menuOpen, setMenuOpen] = useState(false);
    const [settingsDialogOpen, setSettingsDialogOpen] = useState(false);

    // When authorization is enabled, show menu with user info and settings/logout
    const { frontend_use_authorization: useAuthorization, configFeatureEnablement } = useConfigContext();
    const logoutEnabled = useAuthorization && configFeatureEnablement?.logout ? true : false;
    const { userInfo, logout } = useAuthContext();

    const handleSettingsClick = () => {
        setMenuOpen(false);
        setSettingsDialogOpen(true);
    };
    const handleLogoutClick = () => {
        setMenuOpen(false);
        logout();
    };

    return (
        <nav className="flex flex-1 flex-col" role="navigation" aria-label="Main navigation">
            {/* Main navigation items */}
            <ul className="space-y-1">
                {items.map(item => (
                    <li key={item.id}>
                        <NavigationButton item={item} isActive={activeItem === item.id} onItemClick={onItemClick} />
                        {item.showDividerAfter && <div className="mx-4 my-3 border-t border-[var(--color-secondary-w70)]" />}
                    </li>
                ))}
            </ul>

            {/* Spacer */}
            <div className="flex-1" />

            {/* Bottom items */}
            <ul className="space-y-1">
                {bottomItems &&
                    bottomItems.length > 0 &&
                    bottomItems.map(item => (
                        <li key={item.id} className="my-4">
                            <NavigationButton key={item.id} item={item} isActive={activeItem === item.id} onItemClick={onItemClick} />
                        </li>
                    ))}
<<<<<<< HEAD
                {/* User Menu with Settings and Token Usage */}
                <li className="my-4 flex justify-center">
                    <UserMenuWithConfig onUsageClick={() => onItemClick("usage")} />
                </li>
=======
                {/* User or Settings */}
                {logoutEnabled ? (
                    <li className="my-4 flex justify-center">
                        <Popover open={menuOpen} onOpenChange={setMenuOpen}>
                            <Tooltip>
                                <TooltipTrigger asChild>
                                    <PopoverTrigger asChild>
                                        <button
                                            type="button"
                                            className="relative mx-auto flex w-full cursor-pointer flex-col items-center bg-[var(--color-primary-w100)] px-3 py-5 text-xs text-[var(--color-primary-text-w10)] transition-colors hover:bg-[var(--color-primary-w90)] hover:text-[var(--color-primary-text-w10)]"
                                            aria-label="Open Menu"
                                        >
                                            <User className="h-6 w-6" />
                                        </button>
                                    </PopoverTrigger>
                                </TooltipTrigger>
                                <TooltipContent side="right">User & Settings</TooltipContent>
                            </Tooltip>
                            <PopoverContent side="right" align="end" className="w-60 p-0">
                                <div className="flex items-center gap-2 border-b px-3 py-4">
                                    <User className="size-4" />
                                    <span className="text-sm font-medium">{typeof userInfo?.username === "string" ? userInfo.username : "Guest"}</span>
                                </div>
                                <Menu
                                    actions={[
                                        {
                                            id: "settings",
                                            label: "Settings",
                                            icon: <Settings />,
                                            onClick: handleSettingsClick,
                                        },
                                        {
                                            id: "logout",
                                            label: "Log Out",
                                            icon: <LogOut />,
                                            onClick: handleLogoutClick,
                                            divider: true,
                                        },
                                    ]}
                                />
                            </PopoverContent>
                        </Popover>
                    </li>
                ) : (
                    <li className="my-4 flex justify-center">
                        <SettingsDialog iconOnly={true} />
                    </li>
                )}
>>>>>>> 5b5411c9
            </ul>

            {settingsDialogOpen && <SettingsDialog iconOnly={false} open={settingsDialogOpen} onOpenChange={setSettingsDialogOpen} />}
        </nav>
    );
};<|MERGE_RESOLUTION|>--- conflicted
+++ resolved
@@ -3,14 +3,10 @@
 
 import { NavigationButton } from "@/lib/components/navigation";
 import { UserMenu } from "@/lib/components/navigation/UserMenu";
-import { useConfigContext } from "@/lib/hooks";
-import type { NavigationItem } from "@/lib/types";
-<<<<<<< HEAD
-=======
 import { Popover, PopoverTrigger, PopoverContent, Tooltip, TooltipTrigger, TooltipContent, Menu } from "@/lib/components/ui";
 import { SettingsDialog } from "@/lib/components/settings";
 import { useAuthContext, useConfigContext } from "@/lib/hooks";
->>>>>>> 5b5411c9
+import type { NavigationItem } from "@/lib/types";
 
 interface NavigationListProps {
     items: NavigationItem[];
@@ -68,13 +64,7 @@
                             <NavigationButton key={item.id} item={item} isActive={activeItem === item.id} onItemClick={onItemClick} />
                         </li>
                     ))}
-<<<<<<< HEAD
-                {/* User Menu with Settings and Token Usage */}
-                <li className="my-4 flex justify-center">
-                    <UserMenuWithConfig onUsageClick={() => onItemClick("usage")} />
-                </li>
-=======
-                {/* User or Settings */}
+                {/* User Menu with Settings and Token Usage, or simple Settings/Logout menu */}
                 {logoutEnabled ? (
                     <li className="my-4 flex justify-center">
                         <Popover open={menuOpen} onOpenChange={setMenuOpen}>
@@ -119,10 +109,9 @@
                     </li>
                 ) : (
                     <li className="my-4 flex justify-center">
-                        <SettingsDialog iconOnly={true} />
+                        <UserMenuWithConfig onUsageClick={() => onItemClick("usage")} />
                     </li>
                 )}
->>>>>>> 5b5411c9
             </ul>
 
             {settingsDialogOpen && <SettingsDialog iconOnly={false} open={settingsDialogOpen} onOpenChange={setSettingsDialogOpen} />}

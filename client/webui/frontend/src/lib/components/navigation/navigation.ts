--- conflicted
+++ resolved
@@ -1,8 +1,14 @@
-<<<<<<< HEAD
-import { MessageCircle, Bot, SunMoon, Command } from "lucide-react";
+import { MessageCircle, Bot, SunMoon, FolderOpen, Command } from "lucide-react";
 
 import type { NavigationItem } from "@/lib/types";
 
+/**
+ * Get filtered top navigation items based on feature flags.
+ * This is the single source of truth for navigation items.
+ *
+ * @param featureFlags - Feature flags from backend config
+ * @returns Filtered navigation items based on enabled features
+ */
 export const getTopNavigationItems = (featureFlags?: Record<string, boolean>): NavigationItem[] => {
     const items: NavigationItem[] = [
         {
@@ -17,9 +23,20 @@
         },
     ];
     
+    // Add projects only if explicitly enabled (requires SQL persistence)
+    // Default to false if flag is undefined to be safe
+    const projectsEnabled = featureFlags?.projects ?? false;
+    if (projectsEnabled) {
+        items.push({
+            id: "projects",
+            label: "Projects",
+            icon: FolderOpen,
+        });
+    }
+    
     // Add prompts only if explicitly enabled (requires SQL persistence)
-    // Default to true if flag is undefined, but respect explicit false
-    const promptLibraryEnabled = featureFlags?.promptLibrary ?? true;
+    // Default to false if flag is undefined to be safe
+    const promptLibraryEnabled = featureFlags?.promptLibrary ?? false;
     if (promptLibraryEnabled) {
         items.push({
             id: "prompts",
@@ -31,15 +48,8 @@
     return items;
 };
 
-// Backward compatibility: export static items for components that don't use feature flags yet
+// Backward compatibility: export static items with all features for components that don't use feature flags yet
 export const topNavigationItems: NavigationItem[] = [
-=======
-import { MessageCircle, Bot, SunMoon, FolderOpen } from "lucide-react";
-
-import type { NavigationItem } from "@/lib/types";
-
-const allTopNavigationItems: NavigationItem[] = [
->>>>>>> 29d758c5
     {
         id: "chat",
         label: "Chat",
@@ -51,17 +61,15 @@
         icon: Bot,
     },
     {
-<<<<<<< HEAD
+        id: "projects",
+        label: "Projects",
+        icon: FolderOpen,
+    },
+    {
         id: "prompts",
         label: "Prompts",
         icon: Command,
     },
-=======
-        id: "projects",
-        label: "Projects",
-        icon: FolderOpen,
-    }
->>>>>>> 29d758c5
 ];
 
 export const bottomNavigationItems: NavigationItem[] = [
@@ -71,22 +79,4 @@
         icon: SunMoon,
         onClick: () => {}, // Will be handled in NavigationList
     },
-];
-
-/**
- * Get filtered top navigation items based on feature flags
- * @param projectsEnabled - Whether projects feature is enabled
- * @returns Filtered navigation items
- */
-export function getTopNavigationItems(projectsEnabled: boolean = true): NavigationItem[] {
-    return allTopNavigationItems.filter(item => {
-        // Filter out projects item if projects are disabled
-        if (item.id === "projects" && !projectsEnabled) {
-            return false;
-        }
-        return true;
-    });
-}
-
-// Export default items for backward compatibility (with projects enabled)
-export const topNavigationItems = getTopNavigationItems(true);+];
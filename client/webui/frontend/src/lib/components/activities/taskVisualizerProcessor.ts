/* eslint-disable @typescript-eslint/no-explicit-any */
import type {
    A2AEventSSEPayload,
    AgentPerformanceMetrics,
    Artifact,
    ArtifactNotificationData,
    DataPart,
    DelegationInfo,
    FilePart,
    JSONRPCError,
    LLMCallData,
    LLMResponseToAgentData,
    PerformanceReport,
    TaskFE,
    TaskState,
    TaskStatusUpdateEvent,
    TextPart,
    ToolCallPerformance,
    ToolDecision,
    ToolDecisionData,
    ToolInvocationStartData,
    ToolResultData,
    VisualizerStep,
    VisualizerStepType,
    VisualizedTask,
} from "@/lib/types";

/**
 * Helper function to get parentTaskId from a TaskFE object.
 * It first checks the direct `parentTaskId` field. If not present,
 * it attempts to infer it from the task's first event metadata.
 *
 * @param task The TaskFE object.
 * @returns The parentTaskId string, or null/undefined if not found.
 */
const getParentTaskIdFromTaskObject = (task: TaskFE): string | null | undefined => {
    // Infer from the first event if not set on the task object
    if (task.events && task.events.length > 0) {
        const firstEvent = task.events[0];
        // Typically, the first event for a sub-task is a 'request' event containing parentTaskId in its metadata
        if (firstEvent.full_payload?.params?.message?.metadata?.parentTaskId) {
            return firstEvent.full_payload.params.message.metadata.parentTaskId;
        }
    }
    return undefined;
};

const getEventTimestamp = (event: A2AEventSSEPayload): string => {
    return event.full_payload?.result?.status?.timestamp || event.timestamp;
};

/**
 * Recursively collects all events for a given task and all its descendant sub-tasks.
 * Also populates a map with the nesting level of each task.
 *
 * @param currentTaskId The ID of the task to start collecting from.
 * @param allMonitoredTasks A record of all monitored tasks.
 * @param taskNestingLevels A map to store the nesting level of each task ID.
 * @param currentLevel The current nesting level for currentTaskId.
 * @returns An array of A2AEventSSEPayload objects from the task and its descendants.
 */
const collectAllDescendantEvents = (currentTaskId: string, allMonitoredTasks: Record<string, TaskFE>, taskNestingLevels: Map<string, number>, currentLevel: number): A2AEventSSEPayload[] => {
    const task = allMonitoredTasks[currentTaskId];
    if (!task) {
        console.warn(`[collectAllDescendantEvents] Task not found in allMonitoredTasks: ${currentTaskId}`);
        return [];
    }

    taskNestingLevels.set(currentTaskId, currentLevel);
    let events: A2AEventSSEPayload[] = [...(task.events || [])];

    // Find and process direct children
    for (const taskIdInStore in allMonitoredTasks) {
        const potentialChildTask = allMonitoredTasks[taskIdInStore];
        if (potentialChildTask.taskId === currentTaskId) continue;

        // Use the helper to get parentTaskId, preferring the direct field but falling back to event inspection
        const childsParentId = getParentTaskIdFromTaskObject(potentialChildTask);

        if (childsParentId === currentTaskId) {
            events = events.concat(collectAllDescendantEvents(potentialChildTask.taskId, allMonitoredTasks, taskNestingLevels, currentLevel + 1));
        }
    }
    return events;
};

/**
 * Processes raw A2A SSE events for a task and transforms them into a sequence of
 * logical visualizer steps, including duration calculations.
 *
 * @param _rawEventsForParentTask - An array of A2AEventSSEPayload objects for the primary task (now unused, events are fetched via parentTaskObject and collectAllDescendantEvents).
 * @param allMonitoredTasks - A record of all monitored tasks, used to find sub-task events.
 * @param parentTaskObject - The TaskFE object for the primary task being visualized.
 * @returns A VisualizedTask object containing all processed steps and task-level timing, or null if no data.
 */
export const processTaskForVisualization = (
    _rawEventsForParentTask: A2AEventSSEPayload[], // Parameter kept for signature compatibility, but not directly used for initial event set.
    allMonitoredTasks: Record<string, TaskFE>,
    parentTaskObject: TaskFE | null
): VisualizedTask | null => {
    if (!parentTaskObject) {
        return null;
    }

    // --- Performance Report Initialization ---
    const report: PerformanceReport = {
        overall: { totalTaskDurationMs: 0 },
        agents: {},
    };

    const inProgressLlmCalls = new Map<string, { timestamp: string; modelName: string }>(); // Key: agentInstanceId
    const inProgressToolCalls = new Map<
        string,
        {
            timestamp: string;
            toolName: string;
            isPeer: boolean;
            invokingAgentInstanceId: string;
            subTaskId?: string;
            parallelBlockId?: string;
        }
    >(); // Key: functionCallId

    const ensureAgentMetrics = (instanceId: string, agentName: string): AgentPerformanceMetrics => {
        if (!report.agents[instanceId]) {
            report.agents[instanceId] = {
                agentName,
                instanceId,
                displayName: agentName, // Temporary, will be updated in phase 2
                llmCalls: [],
                toolCalls: [],
                totalLlmTimeMs: 0,
                totalToolTimeMs: 0,
            };
        }
        return report.agents[instanceId];
    };
    // --- End Performance Report Initialization ---

    const taskNestingLevels = new Map<string, number>();

    const combinedEvents = collectAllDescendantEvents(
        parentTaskObject.taskId,
        allMonitoredTasks,
        taskNestingLevels,
        0 // Root task is at level 0
    );

    if (combinedEvents.length === 0) {
        return {
            taskId: parentTaskObject.taskId,
            initialRequestText: parentTaskObject.initialRequestText,
            status: "working", // Or derive from parentTaskObject if it has a status
            startTime: parentTaskObject.firstSeen.toISOString(),
            steps: [],
        } as unknown as VisualizedTask;
    }

    // 2. Sort all collected events by timestamp
    const sortedEvents = combinedEvents.sort((a, b) => new Date(getEventTimestamp(a)).getTime() - new Date(getEventTimestamp(b)).getTime());

    const visualizerSteps: VisualizerStep[] = [];
    let lastStatusText: string | undefined = undefined;
    let currentAggregatedText = "";
    let aggregatedTextSourceAgent: string | undefined = undefined;
    let aggregatedTextTimestamp: string | undefined = undefined;
    let aggregatedRawEventIds: string[] = [];
    let lastFlushedAgentResponseText: string | null = null;
    let aggregatedTextIsForwardedContext: boolean | undefined = undefined;

    // State for duration calculation
    const subTaskToFunctionCallIdMap = new Map<string, string>();
    const functionCallIdToDelegationInfoMap = new Map<string, DelegationInfo>();
    const activeFunctionCallIdByTask = new Map<string, string>();

    const flushAggregatedTextStep = (currentEventOwningTaskId?: string) => {
        if (currentAggregatedText.trim() && aggregatedTextSourceAgent && aggregatedTextTimestamp) {
            const textToFlush = currentAggregatedText.trim();

            let owningTaskIdForFlush = parentTaskObject.taskId;
            if (aggregatedRawEventIds.length > 0) {
                const parts = aggregatedRawEventIds[0].split("-");
                if (parts.length > 2 && parts[1] !== "global") {
                    owningTaskIdForFlush = parts.slice(1, parts.length - 1).join("-");
                }
            } else if (currentEventOwningTaskId) {
                owningTaskIdForFlush = currentEventOwningTaskId;
            }

            const nestingLevelForFlush = taskNestingLevels.get(owningTaskIdForFlush) ?? 0;
            const functionCallIdForStep = subTaskToFunctionCallIdMap.get(owningTaskIdForFlush) || activeFunctionCallIdByTask.get(owningTaskIdForFlush);

            visualizerSteps.push({
                id: `vstep-agenttext-${visualizerSteps.length}-${aggregatedRawEventIds[0] || "unknown"}`,
                type: "AGENT_RESPONSE_TEXT",
                timestamp: aggregatedTextTimestamp,
                title: `${aggregatedTextSourceAgent}: Response`,
                source: aggregatedTextSourceAgent,
                target: "User",
                data: { text: textToFlush },
                rawEventIds: [...aggregatedRawEventIds],
                isSubTaskStep: nestingLevelForFlush > 0,
                nestingLevel: nestingLevelForFlush,
                owningTaskId: owningTaskIdForFlush,
                functionCallId: functionCallIdForStep,
            });
            lastFlushedAgentResponseText = textToFlush;
        }
        currentAggregatedText = "";
        aggregatedTextSourceAgent = undefined;
        aggregatedTextTimestamp = undefined;
        aggregatedRawEventIds = [];
        aggregatedTextIsForwardedContext = undefined;
    };

    // 3. Process the sorted, combined event stream
    sortedEvents.forEach((event, index) => {
        const eventTimestamp = getEventTimestamp(event);
        const eventId = `raw-${event.task_id || "global"}-${index}`;
        const payload = event.full_payload;
        const currentEventOwningTaskId = event.task_id || parentTaskObject.taskId;
        const currentEventNestingLevel = taskNestingLevels.get(currentEventOwningTaskId) ?? 0;

        // Determine agent name
        let eventAgentName = event.source_entity || "UnknownAgent";
        if (payload?.params?.message?.metadata?.agent_name) {
            eventAgentName = payload.params.message.metadata.agent_name;
        } else if (payload?.result?.metadata?.agent_name) {
            eventAgentName = payload.result.metadata.agent_name;
        } else if (payload?.result?.status?.message?.metadata?.agent_name) {
            eventAgentName = payload.result.status.message.metadata.agent_name;
        } else if (payload?.result?.artifact?.metadata?.agent_name) {
            eventAgentName = payload.result.artifact.metadata.agent_name;
        }

        // Determine functionCallId for the step
        let functionCallIdForStep: string | undefined;
        // const metadataFunctionCallId = (payload?.result?.status?.message?.metadata as any)?.function_call_id;

        if (currentEventNestingLevel > 0) {
            functionCallIdForStep = subTaskToFunctionCallIdMap.get(currentEventOwningTaskId);
        } else {
            functionCallIdForStep = activeFunctionCallIdByTask.get(currentEventOwningTaskId);
        }

        // if (metadataFunctionCallId) {
        //     functionCallIdForStep = metadataFunctionCallId;
        // }

        // Handle sub-task creation requests to establish the mapping early
        if (event.direction === "request" && currentEventNestingLevel > 0) {
            const metadata = payload.params?.metadata as any;
            const functionCallId = metadata?.function_call_id;
            const subTaskId = event.task_id;

            if (subTaskId && functionCallId) {
                subTaskToFunctionCallIdMap.set(subTaskId, functionCallId);
                // This event's only purpose is to create the mapping.
                // It doesn't create a visual step itself, so we return.
                return;
            }
        }

        // USER REQUEST (for root task only)
        if (event.direction === "request" && currentEventNestingLevel === 0 && event.task_id === parentTaskObject.taskId) {
            flushAggregatedTextStep(currentEventOwningTaskId);
            lastFlushedAgentResponseText = null;
            const params = payload.params as any;
            let userText = "User request";
            if (params?.message?.parts) {
                const textParts = params.message.parts.filter((p: any) => p.kind === "text" && p.text);
                if (textParts.length > 0) {
                    userText = textParts[textParts.length - 1].text;
                }
            }
            visualizerSteps.push({
                id: `vstep-userreq-${visualizerSteps.length}-${eventId}`,
                type: "USER_REQUEST",
                timestamp: eventTimestamp,
                title: "User Input",
                source: "User",
                target: event.target_entity || eventAgentName,
                data: { text: userText },
                rawEventIds: [eventId],
                isSubTaskStep: false,
                nestingLevel: 0,
                owningTaskId: currentEventOwningTaskId,
            });
            return;
        }

        // Any status_update with a result
        if (event.direction === "status-update" && payload?.result) {
            const result = payload.result as TaskStatusUpdateEvent;
            const statusMessage = result.status?.message;
            const messageMetadata = statusMessage?.metadata as any;

            let statusUpdateAgentName: string;
            const isForwardedMessage = !!messageMetadata?.forwarded_from_peer;
            if (isForwardedMessage) {
                statusUpdateAgentName = messageMetadata.forwarded_from_peer;
            } else if (result.metadata?.agent_name) {
                statusUpdateAgentName = result.metadata.agent_name as string;
            } else if (messageMetadata?.agent_name) {
                statusUpdateAgentName = messageMetadata.agent_name as string;
            } else {
                statusUpdateAgentName = event.source_entity || "Agent";
            }
            const agentInstanceId = `${statusUpdateAgentName}:${currentEventOwningTaskId}`;

            // Only process the parts if this is an original event, not a forwarded one.
            if (!isForwardedMessage && statusMessage?.parts) {
                for (const part of statusMessage.parts) {
                    if (part.kind === "data") {
                        const data = part.data as any;
                        if (data.type === "agent_progress_update") {
                            lastStatusText = data.status_text;
                        } else if (data.type === "artifact_creation_progress") {
                            lastStatusText = `Saving artifact: ${data.filename} (${data.bytes_saved} bytes)`;
                        }
                    }
                    if (part.kind === "data") {
                        flushAggregatedTextStep(currentEventOwningTaskId);
                        const dataPart = part as DataPart;
                        const signalData = dataPart.data as any;
                        const signalType = signalData?.type as string;

                        switch (signalType) {
                            case "agent_progress_update": {
                                visualizerSteps.push({
                                    id: `vstep-progress-${visualizerSteps.length}-${eventId}`,
                                    type: "AGENT_RESPONSE_TEXT",
                                    timestamp: eventTimestamp,
                                    title: `${statusUpdateAgentName}: Progress Update`,
                                    source: statusUpdateAgentName,
                                    target: "User",
                                    data: { text: signalData.status_text },
                                    rawEventIds: [eventId],
                                    isSubTaskStep: currentEventNestingLevel > 0,
                                    nestingLevel: currentEventNestingLevel,
                                    owningTaskId: currentEventOwningTaskId,
                                    functionCallId: functionCallIdForStep,
                                });
                                break;
                            }
<<<<<<< HEAD
                            case "artifact_creation_progress": {
                                visualizerSteps.push({
                                    id: `vstep-artifact-progress-${visualizerSteps.length}-${eventId}`,
                                    type: "AGENT_RESPONSE_TEXT", // Reusing for simplicity
                                    timestamp: eventTimestamp,
                                    title: `${statusUpdateAgentName}: Saving Artifact`,
                                    source: statusUpdateAgentName,
                                    target: "System",
                                    data: { text: `Saving ${signalData.filename} (${signalData.bytes_saved} bytes)` },
                                    rawEventIds: [eventId],
                                    isSubTaskStep: currentEventNestingLevel > 0,
                                    nestingLevel: currentEventNestingLevel,
                                    owningTaskId: currentEventOwningTaskId,
                                    functionCallId: functionCallIdForStep,
                                });
                                break;
                            }
=======
>>>>>>> ebc5515a
                            case "llm_invocation": {
                                const llmData = signalData.request as any;
                                let promptText = "System-initiated LLM call";
                                if (llmData?.contents && Array.isArray(llmData.contents) && llmData.contents.length > 0) {
                                    // Find the last user message in the history to use as the prompt preview.
                                    const lastUserContent = [...llmData.contents].reverse().find((c: any) => c.role === "user");
                                    if (lastUserContent && lastUserContent.parts) {
                                        promptText = lastUserContent.parts
                                            .map((p: any) => p.text || "") // Handle cases where text might be null/undefined
                                            .join("\n")
                                            .trim();
                                    }
                                }
                                const llmCallData: LLMCallData = {
                                    modelName: llmData?.model || "Unknown Model",
                                    promptPreview: promptText || "No text in user prompt.", // Fallback for empty prompt
                                };
                                ensureAgentMetrics(agentInstanceId, statusUpdateAgentName);
                                inProgressLlmCalls.set(agentInstanceId, { timestamp: eventTimestamp, modelName: llmCallData.modelName });
                                visualizerSteps.push({
                                    id: `vstep-llmcall-${visualizerSteps.length}-${eventId}`,
                                    type: "AGENT_LLM_CALL",
                                    timestamp: eventTimestamp,
                                    title: `${statusUpdateAgentName}: LLM Call`,
                                    source: statusUpdateAgentName,
                                    target: "LLM",
                                    data: { llmCall: llmCallData },
                                    rawEventIds: [eventId],
                                    isSubTaskStep: currentEventNestingLevel > 0,
                                    nestingLevel: currentEventNestingLevel,
                                    owningTaskId: currentEventOwningTaskId,
                                    functionCallId: functionCallIdForStep,
                                });
                                break;
                            }
                            case "llm_response": {
                                const openCallForPerf = inProgressLlmCalls.get(agentInstanceId);
                                if (openCallForPerf) {
                                    const duration = new Date(eventTimestamp).getTime() - new Date(openCallForPerf.timestamp).getTime();
                                    const agentMetrics = ensureAgentMetrics(agentInstanceId, statusUpdateAgentName);
                                    agentMetrics.llmCalls.push({ modelName: openCallForPerf.modelName, durationMs: duration, timestamp: openCallForPerf.timestamp });
                                    inProgressLlmCalls.delete(agentInstanceId);
                                }

                                const llmResponseData = signalData.data as any;
                                const contentParts = llmResponseData.content?.parts as any[];
                                const functionCallParts = contentParts?.filter(p => p.function_call);

                                if (functionCallParts && functionCallParts.length > 0) {
                                    flushAggregatedTextStep(currentEventOwningTaskId);
                                    lastFlushedAgentResponseText = null;
                                    activeFunctionCallIdByTask.delete(currentEventOwningTaskId);

                                    const decisions: ToolDecision[] = functionCallParts.map(p => ({
                                        functionCallId: p.function_call.id,
                                        toolName: p.function_call.name,
                                        toolArguments: p.function_call.args || {},
                                        isPeerDelegation: p.function_call.name?.startsWith("peer_"),
                                    }));
                                    const toolDecisionData: ToolDecisionData = { decisions, isParallel: decisions.length > 1 };

                                    const delegationInfos: DelegationInfo[] = [];
                                    const claimedSubTaskIds = new Set<string>();
                                    decisions.forEach(decision => {
                                        if (decision.isPeerDelegation) {
                                            const peerAgentActualName = decision.toolName.substring(5);
                                            for (const stId in allMonitoredTasks) {
                                                const candSubTask = allMonitoredTasks[stId];
                                                if (claimedSubTaskIds.has(candSubTask.taskId)) continue;

                                                const candSubTaskParentId = getParentTaskIdFromTaskObject(candSubTask);

                                                if (candSubTaskParentId === currentEventOwningTaskId && candSubTask.events && candSubTask.events.length > 0) {
                                                    const subTaskCreationRequest = candSubTask.events.find(e => e.direction === "request" && e.full_payload?.params?.message?.metadata?.function_call_id === decision.functionCallId);
                                                    if (subTaskCreationRequest && new Date(getEventTimestamp(subTaskCreationRequest)).getTime() >= new Date(eventTimestamp).getTime()) {
                                                        const delInfo: DelegationInfo = {
                                                            functionCallId: decision.functionCallId,
                                                            peerAgentName: peerAgentActualName,
                                                            subTaskId: candSubTask.taskId,
                                                        };
                                                        delegationInfos.push(delInfo);
                                                        functionCallIdToDelegationInfoMap.set(decision.functionCallId, delInfo);
                                                        if (candSubTask.taskId) {
                                                            subTaskToFunctionCallIdMap.set(candSubTask.taskId, decision.functionCallId);
                                                            claimedSubTaskIds.add(candSubTask.taskId);
                                                        }
                                                        break;
                                                    }
                                                }
                                            }
                                        }
                                    });

                                    const toolDecisionStep: VisualizerStep = {
                                        id: `vstep-tooldecision-${visualizerSteps.length}-${eventId}`,
                                        type: "AGENT_LLM_RESPONSE_TOOL_DECISION",
                                        timestamp: eventTimestamp,
                                        title: `LLM: Tool Decision${toolDecisionData.isParallel ? " (Parallel)" : ""}`,
                                        source: "LLM",
                                        target: statusUpdateAgentName,
                                        data: { toolDecision: toolDecisionData },
                                        rawEventIds: [eventId],
                                        delegationInfo: delegationInfos.length > 0 ? delegationInfos : undefined,
                                        isSubTaskStep: currentEventNestingLevel > 0,
                                        nestingLevel: currentEventNestingLevel,
                                        owningTaskId: currentEventOwningTaskId,
                                        functionCallId: functionCallIdForStep,
                                    };
                                    visualizerSteps.push(toolDecisionStep);

                                    const parallelBlockId = toolDecisionData.isParallel ? toolDecisionStep.id : undefined;

                                    // --- Performance Data Collection: Start timers for all decided tool calls ---
                                    const invokingAgentInstanceId = agentInstanceId;
                                    ensureAgentMetrics(invokingAgentInstanceId, statusUpdateAgentName);

                                    decisions.forEach(decision => {
                                        const subTaskId = decision.isPeerDelegation ? functionCallIdToDelegationInfoMap.get(decision.functionCallId)?.subTaskId : undefined;

                                        // Don't add if it's already being tracked (should not happen, but safe)
                                        if (!inProgressToolCalls.has(decision.functionCallId)) {
                                            inProgressToolCalls.set(decision.functionCallId, {
                                                timestamp: eventTimestamp, // Start timer at the moment of decision
                                                toolName: decision.toolName,
                                                isPeer: decision.isPeerDelegation,
                                                invokingAgentInstanceId: invokingAgentInstanceId,
                                                subTaskId: subTaskId,
                                                parallelBlockId: parallelBlockId,
                                            });
                                        }
                                    });
                                    // ---
                                } else {
<<<<<<< HEAD
                                    const llmResponseText = contentParts?.filter(p => p.text).map(p => p.text).join("\n") || "";
=======
                                    const llmResponseText =
                                        contentParts
                                            ?.filter(p => p.text)
                                            .map(p => p.text)
                                            .join("\n") || "";
>>>>>>> ebc5515a
                                    const llmResponseToAgentData: LLMResponseToAgentData = {
                                        responsePreview: llmResponseText.substring(0, 200) + (llmResponseText.length > 200 ? "..." : ""),
                                        isFinalResponse: llmResponseData?.partial === false,
                                    };
                                    visualizerSteps.push({
                                        id: `vstep-llmrespagent-${visualizerSteps.length}-${eventId}`,
                                        type: "AGENT_LLM_RESPONSE_TO_AGENT",
                                        timestamp: eventTimestamp,
                                        title: `${statusUpdateAgentName}: LLM Response`,
                                        source: "LLM",
                                        target: statusUpdateAgentName,
                                        data: { llmResponseToAgent: llmResponseToAgentData },
                                        rawEventIds: [eventId],
                                        isSubTaskStep: currentEventNestingLevel > 0,
                                        nestingLevel: currentEventNestingLevel,
                                        owningTaskId: currentEventOwningTaskId,
                                        functionCallId: functionCallIdForStep,
                                    });
                                }
                                break;
                            }
                            case "tool_invocation_start": {
                                const invocationData: ToolInvocationStartData = {
                                    functionCallId: signalData.function_call_id,
                                    toolName: signalData.tool_name,
                                    toolArguments: signalData.tool_args,
                                    isPeerInvocation: signalData.tool_name?.startsWith("peer_"),
                                };
                                visualizerSteps.push({
                                    id: `vstep-toolinvokestart-${visualizerSteps.length}-${eventId}`,
                                    type: "AGENT_TOOL_INVOCATION_START",
                                    timestamp: eventTimestamp,
                                    title: `${statusUpdateAgentName}: Executing tool ${invocationData.toolName}`,
                                    source: statusUpdateAgentName,
                                    target: invocationData.toolName,
                                    data: { toolInvocationStart: invocationData },
                                    rawEventIds: [eventId],
                                    isSubTaskStep: currentEventNestingLevel > 0,
                                    nestingLevel: currentEventNestingLevel,
                                    owningTaskId: currentEventOwningTaskId,
                                    functionCallId: functionCallIdForStep,
                                });
                                break;
                            }
                            case "tool_result": {
                                const functionCallId = signalData.function_call_id;
                                // --- Performance Data Collection ---
                                const openToolCallForPerf = inProgressToolCalls.get(functionCallId);
                                if (openToolCallForPerf) {
                                    const duration = new Date(eventTimestamp).getTime() - new Date(openToolCallForPerf.timestamp).getTime();
                                    const invokingAgentMetrics = report.agents[openToolCallForPerf.invokingAgentInstanceId];
                                    if (invokingAgentMetrics) {
                                        const toolCallPerf: ToolCallPerformance = {
                                            toolName: openToolCallForPerf.toolName,
                                            durationMs: duration,
                                            isPeer: openToolCallForPerf.isPeer,
                                            timestamp: openToolCallForPerf.timestamp,
                                            peerAgentName: openToolCallForPerf.isPeer ? openToolCallForPerf.toolName.substring(5) : undefined,
                                            subTaskId: openToolCallForPerf.subTaskId,
                                            parallelBlockId: openToolCallForPerf.parallelBlockId,
                                        };
                                        invokingAgentMetrics.toolCalls.push(toolCallPerf);
                                    }
                                    inProgressToolCalls.delete(functionCallId);
                                }
                                // ---

                                const toolResultData: ToolResultData = {
                                    toolName: signalData.tool_name,
                                    functionCallId: functionCallId,
                                    resultData: signalData.result_data,
                                    isPeerResponse: signalData.tool_name?.startsWith("peer_"),
                                };
                                visualizerSteps.push({
                                    id: `vstep-toolresult-${visualizerSteps.length}-${eventId}`,
                                    type: "AGENT_TOOL_EXECUTION_RESULT",
                                    timestamp: eventTimestamp,
                                    title: `${statusUpdateAgentName}: Tool Result - ${toolResultData.toolName}`,
                                    source: toolResultData.toolName,
                                    target: statusUpdateAgentName,
                                    data: { toolResult: toolResultData },
                                    rawEventIds: [eventId],
                                    isSubTaskStep: currentEventNestingLevel > 0,
                                    nestingLevel: currentEventNestingLevel,
                                    owningTaskId: currentEventOwningTaskId,
                                    functionCallId: functionCallIdForStep,
                                });
                                break;
                            }
                        }
                    } else if (part.kind === "text" && part.text) {
                        if (aggregatedTextSourceAgent && aggregatedTextSourceAgent !== statusUpdateAgentName) {
                            flushAggregatedTextStep(currentEventOwningTaskId);
                            lastFlushedAgentResponseText = null;
                        }
                        if (!aggregatedTextSourceAgent) {
                            aggregatedTextSourceAgent = statusUpdateAgentName;
                            aggregatedTextTimestamp = eventTimestamp;
                            aggregatedTextIsForwardedContext = isForwardedMessage;
                        }
                        currentAggregatedText += part.text;
                        aggregatedRawEventIds.push(eventId);
                    }
                }
            }
            return;
        }

        // ARTIFACT UPDATE
        if (event.direction === "artifact_update" && payload?.result?.artifact) {
            flushAggregatedTextStep(currentEventOwningTaskId);
            const artifactData = payload.result.artifact as Artifact;
            const artifactAgentName = (artifactData.metadata?.agent_name as string) || event.source_entity || "Agent";
            let mimeType: string | undefined = undefined;
            if (artifactData.parts && artifactData.parts.length > 0) {
                const firstPart = artifactData.parts[0];
                if (firstPart.kind === "file") {
                    mimeType = (firstPart as FilePart).file.mimeType || undefined;
                } else if (firstPart.metadata?.mime_type) {
                    mimeType = firstPart.metadata.mime_type as string;
                }
            }
            const artifactNotification: ArtifactNotificationData = {
                artifactName: artifactData.name || "Unnamed Artifact",
                version: typeof artifactData.metadata?.version === "number" ? artifactData.metadata.version : undefined,
                description: artifactData.description || undefined,
                mimeType,
            };
            visualizerSteps.push({
                id: `vstep-artifactnotify-${visualizerSteps.length}-${eventId}`,
                type: "AGENT_ARTIFACT_NOTIFICATION",
                timestamp: eventTimestamp,
                title: `${artifactAgentName}: Artifact Update - ${artifactNotification.artifactName}`,
                source: artifactAgentName,
                target: "User/System",
                data: { artifactNotification },
                rawEventIds: [eventId],
                isSubTaskStep: currentEventNestingLevel > 0,
                nestingLevel: currentEventNestingLevel,
                owningTaskId: currentEventOwningTaskId,
                functionCallId: functionCallIdForStep,
            });
            return;
        }

        // FINAL RESPONSE / TASK COMPLETION
        if (["response", "task"].includes(event.direction) && payload?.result?.status?.state) {
            if (currentAggregatedText.trim()) {
                flushAggregatedTextStep(currentEventOwningTaskId);
            }

            const result = payload.result as any;
            const finalState = result.status.state as string;
            const responseAgentName = result.metadata?.agent_name || result.status?.message?.metadata?.agent_name || event.source_entity || "Agent";

            if (["completed", "failed", "canceled"].includes(finalState) && currentEventNestingLevel == 0) {
                const stepType: VisualizerStepType = finalState === "completed" ? "TASK_COMPLETED" : "TASK_FAILED";
                const title = `${responseAgentName}: Task ${finalState.charAt(0).toUpperCase() + finalState.slice(1)}`;
                let dataPayload: any = {};
                let finalMessageTextFromEvent = "";
                if (result.status.message?.parts) {
                    const textPart = result.status.message.parts.find((p: any) => p.kind === "text") as TextPart | undefined;
                    if (textPart?.text) finalMessageTextFromEvent = textPart.text.trim();
                }

                const isRootTaskFinalEvent = currentEventOwningTaskId === parentTaskObject.taskId;
                const includeFinalMessage = finalMessageTextFromEvent && (!isRootTaskFinalEvent || finalMessageTextFromEvent !== lastFlushedAgentResponseText);

                if (stepType === "TASK_COMPLETED") {
                    dataPayload = { finalMessage: includeFinalMessage ? finalMessageTextFromEvent : undefined };
                } else {
                    const errorMessage = includeFinalMessage ? finalMessageTextFromEvent : `Task ${finalState}.`;
                    const errorDetails: { message: string; code?: number | string; details?: any } = { message: errorMessage };
                    const rpcError = payload.error as JSONRPCError | undefined;
                    if (rpcError) {
                        errorDetails.message = rpcError.message || errorDetails.message;
                        errorDetails.code = rpcError.code;
                        if (rpcError.data) errorDetails.details = rpcError.data;
                    }
                    if (result.error) {
                        errorDetails.message = result.error.message || errorDetails.message;
                        errorDetails.code = result.error.code || errorDetails.code;
                        errorDetails.details = result.error.data || errorDetails.details;
                    }
                    dataPayload = { errorDetails };
                }
                visualizerSteps.push({
                    id: `vstep-${finalState}-${visualizerSteps.length}-${eventId}`,
                    type: stepType,
                    timestamp: eventTimestamp,
                    title,
                    source: responseAgentName,
                    target: "User",
                    data: dataPayload,
                    rawEventIds: [eventId],
                    isSubTaskStep: currentEventNestingLevel > 0,
                    nestingLevel: currentEventNestingLevel,
                    owningTaskId: currentEventOwningTaskId,
                    functionCallId: functionCallIdForStep,
                });
                if (isRootTaskFinalEvent) lastFlushedAgentResponseText = null;
                return;
            }
        }

        // Fallback for flushing text if no other condition matched for the current event
        const isStreamingTextEvent = event.direction === "status-update" && payload?.result?.status?.message?.parts?.some((p: any) => p.kind === "text");
        let currentEventSourceAgentName = event.source_entity;
        if (payload?.result?.status?.message?.metadata?.forwarded_from_peer) {
            currentEventSourceAgentName = payload.result.status.message.metadata.forwarded_from_peer;
        } else if (payload?.result?.metadata?.agent_name) {
            currentEventSourceAgentName = payload.result.metadata.agent_name;
        } else if (payload?.result?.status?.message?.metadata?.agent_name) {
            currentEventSourceAgentName = payload.result.status.message.metadata.agent_name;
        }

        if (currentAggregatedText.trim() && aggregatedTextSourceAgent) {
            if (!isStreamingTextEvent || (isStreamingTextEvent && currentEventSourceAgentName !== aggregatedTextSourceAgent)) {
                flushAggregatedTextStep(currentEventOwningTaskId);
                if (taskNestingLevels.get(aggregatedRawEventIds[0]?.split("-")[1] || parentTaskObject.taskId) === 0 && !aggregatedTextIsForwardedContext) {
                    lastFlushedAgentResponseText = null;
                }
            }
        }

    });

    // Final flush for any remaining aggregated text
    const lastEventTaskId = sortedEvents.length > 0 ? sortedEvents[sortedEvents.length - 1].task_id || parentTaskObject.taskId : parentTaskObject.taskId;
    flushAggregatedTextStep(lastEventTaskId);

    const startTime = sortedEvents[0] ? getEventTimestamp(sortedEvents[0]) : parentTaskObject.firstSeen.toISOString();
    let endTime: string | undefined = undefined;
    let taskStatus: TaskState = "working";

    const rootTaskSteps = visualizerSteps.filter(step => step.owningTaskId === parentTaskObject.taskId);
    const lastRootTaskStep = rootTaskSteps.length > 0 ? rootTaskSteps[rootTaskSteps.length - 1] : null;

    if (lastRootTaskStep) {
        if (lastRootTaskStep.type === "TASK_COMPLETED") {
            taskStatus = "completed";
            endTime = lastRootTaskStep.timestamp;
        } else if (lastRootTaskStep.type === "TASK_FAILED") {
            taskStatus = "failed";
            endTime = lastRootTaskStep.timestamp;
        }
    }
    if (taskStatus === "working" && sortedEvents.length > 0) {
        const lastOverallEvent = sortedEvents[sortedEvents.length - 1];
        const lastEventTask = allMonitoredTasks[lastOverallEvent.task_id || parentTaskObject.taskId];
        if (lastEventTask) {
            // Future enhancement: check TaskFE status directly
        }
    }

    let totalDurationMs: number | undefined = undefined;
    if (startTime && endTime) {
        totalDurationMs = new Date(endTime).getTime() - new Date(startTime).getTime();
    }

    // If the task has reached a terminal state, we should not show a "current" status text.
    if (["completed", "failed", "canceled", "rejected"].includes(taskStatus)) {
        lastStatusText = undefined;
    }

    const visualizedTask: VisualizedTask = {
        taskId: parentTaskObject.taskId,
        initialRequestText: parentTaskObject.initialRequestText,
        status: taskStatus,
        currentStatusText: lastStatusText,
        startTime: startTime,
        endTime: endTime,
        durationMs: totalDurationMs,
        steps: visualizerSteps,
    };

    // Post-process to aggregate final text for completed tasks
    visualizedTask.steps.forEach((step, index) => {
        if (step.type === "TASK_COMPLETED") {
            let finalTurnText = "";
            // Walk backwards from the completed step
            for (let i = index - 1; i >= 0; i--) {
                const prevStep = visualizedTask.steps[i];
                // Stop if we hit a step that isn't a simple text response from the same agent
                if (prevStep.type !== "AGENT_RESPONSE_TEXT" || prevStep.source !== step.source) {
                    break;
                }
                // Prepend the text
                finalTurnText = prevStep.data.text + finalTurnText;
            }
            // Also include the text from the final event itself, if any
            if (step.data.finalMessage) {
                finalTurnText += step.data.finalMessage;
            }
            step.data.finalMessage = finalTurnText.trim() || undefined;
        }
    });

    // --- Phase 2: Post-Processing and Final Aggregation ---

    // 1. Calculate aggregated timings for each agent
    Object.values(report.agents).forEach(agentMetrics => {
        // 1a. Calculate total LLM time
        agentMetrics.totalLlmTimeMs = agentMetrics.llmCalls.reduce((sum, call) => sum + call.durationMs, 0);

        // 1b. Calculate total Tool time, handling parallelism
        const sequentialCalls = agentMetrics.toolCalls.filter(call => !call.parallelBlockId);
        const parallelBlocks = new Map<string, ToolCallPerformance[]>();

        agentMetrics.toolCalls.forEach(call => {
            if (call.parallelBlockId) {
                if (!parallelBlocks.has(call.parallelBlockId)) {
                    parallelBlocks.set(call.parallelBlockId, []);
                }
                parallelBlocks.get(call.parallelBlockId)!.push(call);
            }
        });

        const sequentialTime = sequentialCalls.reduce((sum, call) => sum + call.durationMs, 0);

        let parallelTime = 0;
        parallelBlocks.forEach(blockCalls => {
            if (blockCalls.length > 0) {
                const startTime = Math.min(...blockCalls.map(call => new Date(call.timestamp).getTime()));
                const endTime = Math.max(...blockCalls.map(call => new Date(call.timestamp).getTime() + call.durationMs));
                parallelTime += endTime - startTime;
            }
        });

        agentMetrics.totalToolTimeMs = sequentialTime + parallelTime;
    });

    // 2. Assign unique display names for parallel instances
    const agentInstancesByName = new Map<string, AgentPerformanceMetrics[]>();
    Object.values(report.agents).forEach(agentMetrics => {
        if (!agentInstancesByName.has(agentMetrics.agentName)) {
            agentInstancesByName.set(agentMetrics.agentName, []);
        }
        agentInstancesByName.get(agentMetrics.agentName)!.push(agentMetrics);
    });

    agentInstancesByName.forEach(instances => {
        if (instances.length > 1) {
            // Sort instances by their first activity time to ensure consistent naming
            instances.sort((a, b) => {
                const getFirstTimestamp = (metrics: AgentPerformanceMetrics): number => {
                    const allTimestamps = [...metrics.llmCalls.map(c => new Date(c.timestamp).getTime()), ...metrics.toolCalls.map(c => new Date(c.timestamp).getTime())];
                    return allTimestamps.length > 0 ? Math.min(...allTimestamps) : Infinity;
                };
                return getFirstTimestamp(a) - getFirstTimestamp(b);
            });

            // Assign numbered display names
            instances.forEach((instance, index) => {
                instance.displayName = `${instance.agentName} (${index + 1})`;
            });
        }
    });

    // 3. Link peer delegations to unique display names
    const subTaskToDisplayNameMap = new Map<string, string>();
    Object.values(report.agents).forEach(agentMetrics => {
        // The instanceId is "AgentName:owningTaskId"
        const owningTaskId = agentMetrics.instanceId.split(":").slice(1).join(":");
        if (owningTaskId) {
            subTaskToDisplayNameMap.set(owningTaskId, agentMetrics.displayName);
        }
    });

    Object.values(report.agents).forEach(agentMetrics => {
        agentMetrics.toolCalls.forEach(call => {
            if (call.isPeer && call.subTaskId) {
                const peerDisplayName = subTaskToDisplayNameMap.get(call.subTaskId);
                if (peerDisplayName) {
                    call.peerAgentName = peerDisplayName;
                }
            }
        });
    });

    // 4. Calculate overall task duration for the report
    if (totalDurationMs !== undefined) {
        report.overall.totalTaskDurationMs = totalDurationMs;
    }

    // --- End of Phase 2 ---

    visualizedTask.performanceReport = report;

    return visualizedTask;
};<|MERGE_RESOLUTION|>--- conflicted
+++ resolved
@@ -343,26 +343,6 @@
                                 });
                                 break;
                             }
-<<<<<<< HEAD
-                            case "artifact_creation_progress": {
-                                visualizerSteps.push({
-                                    id: `vstep-artifact-progress-${visualizerSteps.length}-${eventId}`,
-                                    type: "AGENT_RESPONSE_TEXT", // Reusing for simplicity
-                                    timestamp: eventTimestamp,
-                                    title: `${statusUpdateAgentName}: Saving Artifact`,
-                                    source: statusUpdateAgentName,
-                                    target: "System",
-                                    data: { text: `Saving ${signalData.filename} (${signalData.bytes_saved} bytes)` },
-                                    rawEventIds: [eventId],
-                                    isSubTaskStep: currentEventNestingLevel > 0,
-                                    nestingLevel: currentEventNestingLevel,
-                                    owningTaskId: currentEventOwningTaskId,
-                                    functionCallId: functionCallIdForStep,
-                                });
-                                break;
-                            }
-=======
->>>>>>> ebc5515a
                             case "llm_invocation": {
                                 const llmData = signalData.request as any;
                                 let promptText = "System-initiated LLM call";
@@ -496,15 +476,11 @@
                                     });
                                     // ---
                                 } else {
-<<<<<<< HEAD
-                                    const llmResponseText = contentParts?.filter(p => p.text).map(p => p.text).join("\n") || "";
-=======
                                     const llmResponseText =
                                         contentParts
                                             ?.filter(p => p.text)
                                             .map(p => p.text)
                                             .join("\n") || "";
->>>>>>> ebc5515a
                                     const llmResponseToAgentData: LLMResponseToAgentData = {
                                         responsePreview: llmResponseText.substring(0, 200) + (llmResponseText.length > 200 ? "..." : ""),
                                         isFinalResponse: llmResponseData?.partial === false,

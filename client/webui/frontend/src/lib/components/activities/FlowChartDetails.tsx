--- conflicted
+++ resolved
@@ -71,14 +71,10 @@
 
     const handleDownloadStim = async () => {
         try {
-<<<<<<< HEAD
-            const response = await api.webui.get(`/api/v1/tasks/${task.taskId}`, { raw: true });
-=======
             const response = await api.webui.get(`/api/v1/tasks/${task.taskId}`, { fullResponse: true });
             if (!response.ok) {
                 throw new Error(`Failed to download task log: ${response.statusText}`);
             }
->>>>>>> 8c2807c9
             const blob = await response.blob();
             downloadBlob(blob, `${task.taskId}.stim`);
             addNotification("Task log downloaded", "success");

--- conflicted
+++ resolved
@@ -77,15 +77,14 @@
         if (!processedSteps || processedSteps.length === 0) {
             return { nodes: [], edges: [] };
         }
-<<<<<<< HEAD
 
         try {
-            const builder = new BlockBuilder(agentNameMap);
+            const builder = new BlockBuilder(agentNameDisplayNameMap);
             const { root, edges } = builder.build(processedSteps);
             root.measure();
             root.layout();
             root.resolveAbsolutePositions(300, 0); // Start with offset to accommodate User lane on left
-            
+
             builder.printTree();
 
             const nodes = root.collectNodes();
@@ -95,11 +94,7 @@
             console.error("BlockBuilder Error:", e);
             return { nodes: [], edges: [] };
         }
-    }, [processedSteps, agentNameMap]);
-=======
-        return transformProcessedStepsToTimelineFlow(processedSteps, agentNameDisplayNameMap);
     }, [processedSteps, agentNameDisplayNameMap]);
->>>>>>> 5c43494e
 
     // Consolidated edge computation
     const computedEdges = useMemo(() => {

import React from "react";

<<<<<<< HEAD
import { CheckCircle, FileText, GitCommit, GitMerge, HardDrive, Link, List, MessageSquare, Share2, Split, Terminal, User, Workflow, XCircle, Zap } from "lucide-react";

import { JSONViewer, MarkdownHTMLConverter } from "@/lib/components";
import type {
    ArtifactNotificationData,
    LLMCallData,
    LLMResponseToAgentData,
    ToolDecisionData,
    ToolInvocationStartData,
    ToolResultData,
    VisualizerStep,
    WorkflowExecutionResultData,
    WorkflowExecutionStartData,
    WorkflowNodeExecutionResultData,
    WorkflowNodeExecutionStartData,
} from "@/lib/types";
=======
import { CheckCircle, FileText, HardDrive, Link, MessageSquare, Share2, Terminal, User, XCircle, Zap, ExternalLink } from "lucide-react";

import { JSONViewer, MarkdownHTMLConverter } from "@/lib/components";
import { useChatContext } from "@/lib/hooks";
import type { ArtifactNotificationData, LLMCallData, LLMResponseToAgentData, ToolDecisionData, ToolInvocationStartData, ToolResultData, VisualizerStep } from "@/lib/types";
>>>>>>> c34f332f

interface VisualizerStepCardProps {
    step: VisualizerStep;
    isHighlighted?: boolean;
    onClick?: () => void;
    variant?: "list" | "popover";
}

const VisualizerStepCard: React.FC<VisualizerStepCardProps> = ({ step, isHighlighted, onClick, variant = "list" }) => {
    const { artifacts, setPreviewArtifact, setActiveSidePanelTab, setIsSidePanelCollapsed, navigateArtifactVersion } = useChatContext();

    const getStepIcon = () => {
        switch (step.type) {
            case "USER_REQUEST":
                return <User className="mr-2 text-blue-500 dark:text-blue-400" size={18} />;
            case "AGENT_RESPONSE_TEXT":
                return <Zap className="mr-2 text-teal-500 dark:text-teal-400" size={18} />;
            case "TASK_COMPLETED":
                return <CheckCircle className="mr-2 text-green-500 dark:text-green-400" size={18} />;
            case "TASK_FAILED":
                return <XCircle className="mr-2 text-red-500 dark:text-red-400" size={18} />;
            case "AGENT_LLM_CALL":
                return <Zap className="mr-2 text-purple-500 dark:text-purple-400" size={18} />;
            case "AGENT_LLM_RESPONSE_TO_AGENT":
                return <Zap className="mr-2 text-teal-500 dark:text-teal-400" size={18} />;
            case "AGENT_LLM_RESPONSE_TOOL_DECISION": {
                const firstDecision = step.data.toolDecision?.decisions?.[0];
                const isPeer = firstDecision?.isPeerDelegation;

                return isPeer ? <Share2 className="mr-2 text-orange-500 dark:text-orange-400" size={18} /> : <Terminal className="mr-2 text-orange-500 dark:text-orange-400" size={18} />;
            }
            case "AGENT_TOOL_INVOCATION_START":
                return step.data.toolInvocationStart?.isPeerInvocation ? <Share2 className="mr-2 text-cyan-500 dark:text-cyan-400" size={18} /> : <Terminal className="mr-2 text-cyan-500 dark:text-cyan-400" size={18} />;
            case "AGENT_TOOL_EXECUTION_RESULT":
                return <HardDrive className="mr-2 text-teal-500 dark:text-teal-400" size={18} />;
            case "AGENT_ARTIFACT_NOTIFICATION":
                return <FileText className="mr-2 text-indigo-500 dark:text-indigo-400" size={18} />;
            case "WORKFLOW_EXECUTION_START":
            case "WORKFLOW_EXECUTION_RESULT":
                return <Workflow className="mr-2 text-purple-500 dark:text-purple-400" size={18} />;
            case "WORKFLOW_NODE_EXECUTION_START":
                if (step.data.workflowNodeExecutionStart?.nodeType === "map") return <List className="mr-2 text-blue-500 dark:text-blue-400" size={18} />;
                if (step.data.workflowNodeExecutionStart?.nodeType === "fork") return <Split className="mr-2 text-blue-500 dark:text-blue-400" size={18} />;
                if (step.data.workflowNodeExecutionStart?.nodeType === "conditional") return <GitMerge className="mr-2 text-blue-500 dark:text-blue-400" size={18} />;
                return <GitCommit className="mr-2 text-blue-500 dark:text-blue-400" size={18} />;
            case "WORKFLOW_NODE_EXECUTION_RESULT":
                return <GitCommit className="mr-2 text-green-500 dark:text-green-400" size={18} />;
            case "WORKFLOW_MAP_PROGRESS":
                return <List className="mr-2 text-blue-500 dark:text-blue-400" size={18} />;
            default:
                return <MessageSquare className="mr-2 text-gray-500 dark:text-gray-400" size={18} />;
        }
    };

    const formattedTimestamp = new Date(step.timestamp).toLocaleTimeString([], {
        hour: "2-digit",
        minute: "2-digit",
        second: "2-digit",
    });
    const milliseconds = String(new Date(step.timestamp).getMilliseconds()).padStart(3, "0");
    const displayTimestamp = `${formattedTimestamp}.${milliseconds}`;

    const renderLLMCallData = (data: LLMCallData) => (
        <div className="mt-1.5 rounded-md bg-gray-50 p-2 text-xs text-gray-700 dark:bg-gray-700 dark:text-gray-300">
            <p>
                <strong>Model:</strong> {data.modelName}
            </p>
            <p className="mt-1">
                <strong>Prompt Preview:</strong>
            </p>
            <pre className="max-h-28 overflow-y-auto rounded bg-gray-100 p-1.5 font-mono text-xs break-all whitespace-pre-wrap dark:bg-gray-700">{data.promptPreview}</pre>
        </div>
    );

    const LLMResponseToAgentDetails: React.FC<{ data: LLMResponseToAgentData }> = ({ data }) => {
        const [expanded, setExpanded] = React.useState(false);

        const toggleExpand = (e: React.MouseEvent) => {
            e.stopPropagation();
            setExpanded(!expanded);
        };

        // If not expanded, just show a minimal summary
        if (!expanded) {
            return (
                <div className="mt-1.5 flex items-center justify-between text-xs text-gray-500 dark:text-gray-400">
                    <span className="italic">Internal LLM response</span>
                    <button onClick={toggleExpand} className="text-xs text-blue-500 underline hover:text-blue-700 dark:text-blue-400 dark:hover:text-blue-300">
                        Show details
                    </button>
                </div>
            );
        }

        // Expanded view
        return (
            <div className="mt-1.5 rounded-md bg-gray-50 p-2 text-xs text-gray-700 dark:bg-gray-700 dark:text-gray-300">
                <div className="mb-1 flex items-center justify-between">
                    <strong>LLM Response Details:</strong>
                    <button onClick={toggleExpand} className="text-xs text-blue-500 underline hover:text-blue-700 dark:text-blue-400 dark:hover:text-blue-300">
                        Hide details
                    </button>
                </div>
                {data.modelName && (
                    <p>
                        <strong>Model:</strong> {data.modelName}
                    </p>
                )}
                <div className="mt-1">
                    <p>
                        <strong>Response Preview:</strong>
                    </p>
                    <pre className="max-h-28 overflow-y-auto rounded bg-gray-100 p-1.5 font-mono text-xs break-all whitespace-pre-wrap dark:bg-gray-700">{data.responsePreview}</pre>
                </div>
                {data.isFinalResponse !== undefined && (
                    <p className="mt-1">
                        <strong>Final Response:</strong> {data.isFinalResponse ? "Yes" : "No"}
                    </p>
                )}
            </div>
        );
    };

    const renderToolDecisionData = (data: ToolDecisionData) => (
        <div className="mt-1.5 rounded-md bg-blue-50 p-2 font-mono text-xs text-blue-700 dark:bg-blue-900 dark:text-blue-300">
            <p className="mb-2">
                <strong>🔧 {data.isParallel ? "Parallel Tool Calls:" : "Tool Call:"}</strong>
            </p>
            <ul className="space-y-1 pl-2">
                {data.decisions.map(decision => (
                    <li key={decision.functionCallId} className="flex items-center">
                        <span className="mr-2">•</span>
                        <code>{decision.toolName}</code>
                    </li>
                ))}
            </ul>
        </div>
    );

    const renderToolInvocationStartData = (data: ToolInvocationStartData) => (
        <div className="mt-1.5 rounded-md bg-gray-50 p-2 text-xs text-gray-700 dark:bg-gray-700 dark:text-gray-300">
            <p>
                <strong>Tool:</strong> {data.toolName}
            </p>
            <p className="mt-1">
                <strong>Arguments:</strong>
            </p>
            <div className="max-h-40 overflow-y-auto rounded bg-gray-100 p-1.5 dark:bg-gray-700">
                <JSONViewer data={data.toolArguments} />
            </div>
        </div>
    );

    const renderToolResultData = (data: ToolResultData) => (
        <div className="mt-1.5 rounded-md bg-gray-50 p-2 text-xs text-gray-700 dark:bg-gray-700 dark:text-gray-300">
            <p>
                <strong>Tool:</strong> {data.toolName}
            </p>
            <p className="mt-1">
                <strong>Result:</strong>
            </p>
            <div className="max-h-40 overflow-y-auto rounded bg-gray-100 p-1.5 dark:bg-gray-700">
                {typeof data.resultData === "object" ? <JSONViewer data={data.resultData} /> : <pre className="font-mono text-xs break-all whitespace-pre-wrap">{String(data.resultData)}</pre>}
            </div>
        </div>
    );
    const renderArtifactNotificationData = (data: ArtifactNotificationData) => {
        const handleViewFile = async (e: React.MouseEvent) => {
            e.stopPropagation();

            // Find the artifact by filename
            const artifact = artifacts.find(a => a.filename === data.artifactName);

            if (artifact) {
                // Switch to Files tab
                setActiveSidePanelTab("files");

                // Expand side panel if collapsed
                setIsSidePanelCollapsed(false);

                // Set preview artifact to open the file (loads latest by default)
                setPreviewArtifact(artifact);

                // If a specific version is indicated in the workflow data, navigate to it
                if (data.version !== undefined && data.version !== artifact.version) {
                    // Wait a bit for the file to load, then navigate to the specific version
                    setTimeout(() => {
                        navigateArtifactVersion(artifact.filename, data.version!);
                    }, 100);
                }
            }
            // If artifact not found, do nothing (silent failure)
        };

        return (
            <div className="mt-1.5 rounded-md bg-gray-50 p-2 text-xs text-gray-700 dark:bg-gray-700 dark:text-gray-300">
                <div className="flex items-center justify-between">
                    <p>
                        <strong>Artifact:</strong> {data.artifactName}
                        {data.version !== undefined && <span className="text-gray-500 dark:text-gray-400"> (v{data.version})</span>}
                    </p>
                    <button onClick={handleViewFile} className="flex items-center gap-1 text-blue-600 transition-colors hover:text-blue-800 dark:text-blue-400 dark:hover:text-blue-300" title="View in Files tab">
                        <span className="text-xs">View File</span>
                        <ExternalLink size={12} />
                    </button>
                </div>
                {data.mimeType && (
                    <p>
                        <strong>Type:</strong> {data.mimeType}
                    </p>
                )}
                {data.description && (
                    <p className="mt-1">
                        <strong>Description:</strong> {data.description}
                    </p>
                )}
            </div>
        );
    };

    const renderWorkflowNodeStartData = (data: WorkflowNodeExecutionStartData) => (
        <div className="mt-1.5 rounded-md bg-gray-50 p-2 text-xs text-gray-700 dark:bg-gray-700 dark:text-gray-300">
            <div className="mb-1 flex items-center justify-between">
                <span className="text-[10px] font-bold uppercase text-gray-500 dark:text-gray-400">{data.nodeType} Node</span>
                {(data.iterationIndex !== undefined && data.iterationIndex !== null && typeof data.iterationIndex === 'number') && <span className="rounded bg-blue-100 px-1.5 py-0.5 text-[10px] text-blue-800 dark:bg-blue-900 dark:text-blue-200">Iter #{data.iterationIndex}</span>}
            </div>

            {data.condition && (
                <div className="mt-1">
                    <p className="mb-0.5 font-semibold">Condition:</p>
                    <code className="block break-all rounded border border-gray-200 bg-gray-100 p-1.5 font-mono text-xs dark:border-gray-600 dark:bg-gray-800">{data.condition}</code>
                </div>
            )}
            {data.trueBranch && (
                <p className="mt-1">
                    <strong>True Branch:</strong> {data.trueBranch}
                </p>
            )}
            {data.falseBranch && (
                <p>
                    <strong>False Branch:</strong> {data.falseBranch}
                </p>
            )}
        </div>
    );

    const renderWorkflowNodeResultData = (data: WorkflowNodeExecutionResultData) => (
        <div className="mt-1.5 rounded-md bg-gray-50 p-2 text-xs text-gray-700 dark:bg-gray-700 dark:text-gray-300">
            <p>
                <strong>Status:</strong> {data.status}
            </p>
            {data.metadata?.condition && (
                <div className="mt-1 mb-1">
                    <p className="mb-0.5 font-semibold">Condition:</p>
                    <code className="block break-all rounded border border-gray-200 bg-gray-100 p-1.5 font-mono text-xs dark:border-gray-600 dark:bg-gray-800">{data.metadata.condition}</code>
                </div>
            )}
            {data.metadata?.condition_result !== undefined && (
                <p className="mt-1">
                    <strong>Condition Result:</strong> <span className={data.metadata.condition_result ? "font-bold text-green-600 dark:text-green-400" : "font-bold text-orange-600 dark:text-orange-400"}>{data.metadata.condition_result ? "True" : "False"}</span>
                </p>
            )}
            {data.outputArtifactRef && (
                <p className="mt-1">
                    <strong>Output:</strong> {data.outputArtifactRef.name} (v{data.outputArtifactRef.version})
                </p>
            )}
            {data.errorMessage && (
                <p className="mt-1 text-red-600">
                    <strong>Error:</strong> {data.errorMessage}
                </p>
            )}
        </div>
    );

    const renderWorkflowExecutionStartData = (data: WorkflowExecutionStartData) => (
        <div className="mt-1.5 rounded-md bg-gray-50 p-2 text-xs text-gray-700 dark:bg-gray-700 dark:text-gray-300">
            <p>
                <strong>Workflow:</strong> {data.workflowName}
            </p>
            {data.workflowInput && (
                <div className="mt-1">
                    <p>
                        <strong>Input:</strong>
                    </p>
                    <div className="max-h-40 overflow-y-auto rounded bg-gray-100 p-1.5 dark:bg-gray-800">
                        <JSONViewer data={data.workflowInput} />
                    </div>
                </div>
            )}
        </div>
    );

    const renderWorkflowExecutionResultData = (data: WorkflowExecutionResultData) => (
        <div className="mt-1.5 rounded-md bg-gray-50 p-2 text-xs text-gray-700 dark:bg-gray-700 dark:text-gray-300">
            <p>
                <strong>Status:</strong> {data.status}
            </p>
            {data.workflowOutput && (
                <div className="mt-1">
                    <p>
                        <strong>Output:</strong>
                    </p>
                    <div className="max-h-60 overflow-y-auto rounded bg-gray-100 p-1.5 dark:bg-gray-800">
                        <JSONViewer data={data.workflowOutput} />
                    </div>
                </div>
            )}
            {data.errorMessage && (
                <p className="text-red-600">
                    <strong>Error:</strong> {data.errorMessage}
                </p>
            )}
        </div>
    );

    // Calculate indentation based on nesting level - only apply in list variant
    const indentationStyle =
        variant === "list" && step.nestingLevel && step.nestingLevel > 0
            ? { marginLeft: `${step.nestingLevel * 24}px` } // e.g., 24px per level
            : {};

    // Different styling based on variant
    const cardClasses =
        variant === "popover"
            ? `
      p-3 bg-transparent hover:bg-gray-50 dark:hover:bg-gray-700/50 transition-colors duration-150
      ${onClick ? "cursor-pointer" : ""}
    `
            : `
      mb-3 p-3 border rounded-lg shadow-sm
      bg-white dark:bg-gray-800 hover:shadow-md transition-shadow duration-150
      ${isHighlighted ? "border-blue-500 dark:border-blue-400 ring-2 ring-blue-500 dark:ring-blue-400" : "border-gray-200 dark:border-gray-700"}
      ${onClick ? "cursor-pointer" : ""}
    `;

    const getDelegationText = () => {
        if (step.type === "AGENT_LLM_RESPONSE_TOOL_DECISION" || step.type === "AGENT_TOOL_INVOCATION_START") {
            return "Delegated to: ";
        }
        if (step.type === "AGENT_TOOL_EXECUTION_RESULT") {
            return "Response from: ";
        }
        return "Peer Interaction with: ";
    };

    return (
        <div className={cardClasses} style={indentationStyle} onClick={onClick}>
            <div className="mb-1.5 flex w-full items-center gap-1">
                {getStepIcon()}
                <div className="flex min-w-0 flex-1 flex-wrap items-center justify-between gap-2">
                    <h4 className="flex-1 truncate text-sm font-semibold" title={step.title}>
                        {step.title}
                    </h4>
                    <span className="text-muted-foreground shrink-0 font-mono text-xs">{displayTimestamp}</span>
                </div>
            </div>
            {step.delegationInfo && step.delegationInfo.length > 0 && (
                <div className="mt-2 mb-1.5 space-y-2 rounded-r-md border-l-4 border-blue-500 bg-blue-50 p-2 text-sm dark:border-blue-400 dark:bg-gray-700/60">
                    {step.delegationInfo.map(info => (
                        <div key={info.functionCallId}>
                            <div className="flex items-center font-semibold text-blue-700 dark:text-blue-300">
                                <Link className="mr-2 h-4 w-4 flex-shrink-0" />
                                <span>
                                    {getDelegationText()}
                                    {info.peerAgentName}
                                </span>
                            </div>
                            {info.subTaskId && (
                                <div className="mt-0.5 ml-[24px] text-xs text-blue-600 dark:text-blue-400">
                                    Sub-Task:{" "}
                                    <span className="font-mono" title={info.subTaskId}>
                                        {info.subTaskId.substring(0, 15)}...
                                    </span>
                                </div>
                            )}
                        </div>
                    ))}
                </div>
            )}
            {step.data.text && (
                <div className="max-h-20 overflow-y-auto pl-1 text-sm text-gray-800 dark:text-gray-100">
                    <MarkdownHTMLConverter>{step.data.text}</MarkdownHTMLConverter>
                </div>
            )}
            {step.data.finalMessage && (
                <div className="pl-1 text-sm text-gray-800 dark:text-gray-100">
                    <MarkdownHTMLConverter>{step.data.finalMessage}</MarkdownHTMLConverter>
                </div>
            )}
            {step.type === "TASK_COMPLETED" && !step.data.finalMessage && <div className="pl-1 text-sm text-gray-600 italic dark:text-gray-300">Task completed successfully.</div>}
            {step.data.errorDetails && (
                <div className="mt-1 rounded-md bg-red-50 p-2 pl-1 text-sm text-red-700 dark:bg-red-900/30 dark:text-red-400">
                    <p>
                        <strong>Error:</strong> {step.data.errorDetails.message}
                    </p>
                    {step.data.errorDetails.code && <p className="text-xs">Code: {step.data.errorDetails.code}</p>}
                </div>
            )}
            {step.data.llmCall && renderLLMCallData(step.data.llmCall)}
            {step.data.llmResponseToAgent && <LLMResponseToAgentDetails data={step.data.llmResponseToAgent} />}
            {step.data.toolDecision && renderToolDecisionData(step.data.toolDecision)}
            {step.data.toolInvocationStart && renderToolInvocationStartData(step.data.toolInvocationStart)}
            {step.data.toolResult && renderToolResultData(step.data.toolResult)}
            {step.data.artifactNotification && renderArtifactNotificationData(step.data.artifactNotification)}
            {step.data.workflowExecutionStart && renderWorkflowExecutionStartData(step.data.workflowExecutionStart)}
            {step.data.workflowNodeExecutionStart && renderWorkflowNodeStartData(step.data.workflowNodeExecutionStart)}
            {step.data.workflowNodeExecutionResult && renderWorkflowNodeResultData(step.data.workflowNodeExecutionResult)}
            {step.data.workflowExecutionResult && renderWorkflowExecutionResultData(step.data.workflowExecutionResult)}
        </div>
    );
};

export { VisualizerStepCard };<|MERGE_RESOLUTION|>--- conflicted
+++ resolved
@@ -1,9 +1,9 @@
 import React from "react";
 
-<<<<<<< HEAD
-import { CheckCircle, FileText, GitCommit, GitMerge, HardDrive, Link, List, MessageSquare, Share2, Split, Terminal, User, Workflow, XCircle, Zap } from "lucide-react";
+import { CheckCircle, ExternalLink, FileText, GitCommit, GitMerge, HardDrive, Link, List, MessageSquare, Share2, Split, Terminal, User, Workflow, XCircle, Zap } from "lucide-react";
 
 import { JSONViewer, MarkdownHTMLConverter } from "@/lib/components";
+import { useChatContext } from "@/lib/hooks";
 import type {
     ArtifactNotificationData,
     LLMCallData,
@@ -17,13 +17,6 @@
     WorkflowNodeExecutionResultData,
     WorkflowNodeExecutionStartData,
 } from "@/lib/types";
-=======
-import { CheckCircle, FileText, HardDrive, Link, MessageSquare, Share2, Terminal, User, XCircle, Zap, ExternalLink } from "lucide-react";
-
-import { JSONViewer, MarkdownHTMLConverter } from "@/lib/components";
-import { useChatContext } from "@/lib/hooks";
-import type { ArtifactNotificationData, LLMCallData, LLMResponseToAgentData, ToolDecisionData, ToolInvocationStartData, ToolResultData, VisualizerStep } from "@/lib/types";
->>>>>>> c34f332f
 
 interface VisualizerStepCardProps {
     step: VisualizerStep;

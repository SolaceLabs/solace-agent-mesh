--- conflicted
+++ resolved
@@ -4,13 +4,9 @@
 export { Textarea } from "./textarea";
 export { Input } from "./input";
 export { Avatar, AvatarImage, AvatarFallback } from "./avatar";
-<<<<<<< HEAD
-export { Dialog, DialogTrigger, DialogContent, DialogHeader, DialogTitle, DialogDescription } from "./dialog";
 export { Card, CardContent, CardDescription, CardHeader, CardTitle } from "./card";
 export { Form, FormControl, FormField, FormItem, FormLabel, FormMessage } from "./form";
-=======
 export * from "./dialog";
->>>>>>> 91ae58a4
 export { ResizablePanelGroup, ResizablePanel, ResizableHandle } from "./resizable";
 export { Pagination, PaginationContent, PaginationLink, PaginationItem, PaginationPrevious, PaginationNext, PaginationEllipsis } from "./pagination";
 

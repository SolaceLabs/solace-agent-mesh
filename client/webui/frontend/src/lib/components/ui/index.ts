--- conflicted
+++ resolved
@@ -11,12 +11,9 @@
 export { Spinner } from "./spinner";
 export * from "./dialog";
 export { ResizablePanelGroup, ResizablePanel, ResizableHandle } from "./resizable";
-<<<<<<< HEAD
+export { Switch } from "./switch";
 export { Progress } from "./progress";
 export { Checkbox } from "./checkbox";
-=======
-export { Switch } from "./switch";
->>>>>>> d795f485
 export { Pagination, PaginationContent, PaginationLink, PaginationItem, PaginationPrevious, PaginationNext, PaginationEllipsis } from "./pagination";
 
 // Layout Components

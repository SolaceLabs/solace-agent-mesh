import React from "react";
import { SunMoon } from "lucide-react";
import { useThemeContext } from "@/lib/hooks";
import { Label, Switch } from "@/lib/components/ui";

export const GeneralSettings: React.FC = () => {
    const { currentTheme, toggleTheme } = useThemeContext();

    return (
        <div className="space-y-6">
            {/* Display Section */}
            <div className="space-y-4">
                <div className="border-b pb-2">
                    <h3 className="text-lg font-semibold">Display</h3>
                </div>

                {/* Theme Toggle */}
                <div className="flex items-center justify-between">
                    <div className="flex items-center gap-2">
                        <SunMoon className="size-4" />
                        <Label className="font-medium">Dark Mode</Label>
                    </div>
                    <Switch checked={currentTheme === "dark"} onCheckedChange={toggleTheme} />
                </div>
<<<<<<< HEAD

                {/* Font Size Control */}
                <div className="flex items-center justify-between">
                    <div className="flex items-center gap-2">
                        <Type className="size-4" />
                        <Label className="font-medium">Font Size</Label>
                    </div>
                    <Select value={settings.fontSize || "medium"} onValueChange={(value: "small" | "medium" | "large" | "extra-large") => updateSetting("fontSize", value)}>
                        <SelectTrigger className="w-40">
                            <SelectValue placeholder="Select font size" />
                        </SelectTrigger>
                        <SelectContent>
                            <SelectItem value="small">Small</SelectItem>
                            <SelectItem value="medium">Medium</SelectItem>
                            <SelectItem value="large">Large</SelectItem>
                            <SelectItem value="extra-large">Extra Large</SelectItem>
                        </SelectContent>
                    </Select>
                </div>
=======
>>>>>>> 9d3cd174
            </div>
        </div>
    );
};<|MERGE_RESOLUTION|>--- conflicted
+++ resolved
@@ -22,28 +22,6 @@
                     </div>
                     <Switch checked={currentTheme === "dark"} onCheckedChange={toggleTheme} />
                 </div>
-<<<<<<< HEAD
-
-                {/* Font Size Control */}
-                <div className="flex items-center justify-between">
-                    <div className="flex items-center gap-2">
-                        <Type className="size-4" />
-                        <Label className="font-medium">Font Size</Label>
-                    </div>
-                    <Select value={settings.fontSize || "medium"} onValueChange={(value: "small" | "medium" | "large" | "extra-large") => updateSetting("fontSize", value)}>
-                        <SelectTrigger className="w-40">
-                            <SelectValue placeholder="Select font size" />
-                        </SelectTrigger>
-                        <SelectContent>
-                            <SelectItem value="small">Small</SelectItem>
-                            <SelectItem value="medium">Medium</SelectItem>
-                            <SelectItem value="large">Large</SelectItem>
-                            <SelectItem value="extra-large">Extra Large</SelectItem>
-                        </SelectContent>
-                    </Select>
-                </div>
-=======
->>>>>>> 9d3cd174
             </div>
         </div>
     );

--- conflicted
+++ resolved
@@ -76,34 +76,6 @@
 
     return (
         <Dialog open={open} onOpenChange={setOpen}>
-<<<<<<< HEAD
-            {iconOnly ? (
-                <Tooltip>
-                    <TooltipTrigger asChild>
-                        <DialogTrigger asChild>
-                            <button
-                                type="button"
-                                className="relative mx-auto flex w-full cursor-pointer flex-col items-center bg-[var(--color-primary-w100)] px-3 py-5 text-xs text-[var(--color-primary-text-w10)] transition-colors hover:bg-[var(--color-primary-w90)] hover:text-[var(--color-primary-text-w10)]"
-                                aria-label="Open Settings"
-                            >
-                                <Settings className="h-6 w-6" />
-                            </button>
-                        </DialogTrigger>
-                    </TooltipTrigger>
-                    <TooltipContent side="right">Settings</TooltipContent>
-                </Tooltip>
-            ) : (
-                <DialogTrigger asChild>
-                    <DropdownMenuItem
-                        className="cursor-pointer hover:bg-[var(--color-primary-w90)] hover:text-[var(--color-primary-text-w10)] focus:bg-[var(--color-primary-w90)] focus:text-[var(--color-primary-text-w10)]"
-                        onSelect={e => e.preventDefault()}
-                    >
-                        <Settings className="mr-2 h-4 w-4" />
-                        <span>Settings</span>
-                    </DropdownMenuItem>
-                </DialogTrigger>
-            )}
-=======
             {/* When controlled externally (open prop is provided), don't render trigger */}
             {!isControlled &&
                 (iconOnly ? (
@@ -123,13 +95,15 @@
                     </Tooltip>
                 ) : (
                     <DialogTrigger asChild>
-                        <Button variant="outline" className="w-full justify-start gap-2">
-                            <Settings className="size-5" />
+                        <DropdownMenuItem
+                            className="cursor-pointer hover:bg-[var(--color-primary-w90)] hover:text-[var(--color-primary-text-w10)] focus:bg-[var(--color-primary-w90)] focus:text-[var(--color-primary-text-w10)]"
+                            onSelect={e => e.preventDefault()}
+                        >
+                            <Settings className="mr-2 h-4 w-4" />
                             <span>Settings</span>
-                        </Button>
+                        </DropdownMenuItem>
                     </DialogTrigger>
                 ))}
->>>>>>> 5b5411c9
             <DialogContent className="max-h-[90vh] w-[90vw] !max-w-[1200px] gap-0 p-0" showCloseButton={true}>
                 <VisuallyHidden>
                     <DialogTitle>Settings</DialogTitle>

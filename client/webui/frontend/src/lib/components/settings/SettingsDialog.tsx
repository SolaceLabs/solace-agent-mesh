import React, { useState } from "react";
import { Settings, Type, Volume2 } from "lucide-react";
<<<<<<< HEAD
import { Dialog, DialogContent, DialogTitle, DialogDescription, DialogTrigger, Tooltip, TooltipContent, TooltipTrigger } from "@/lib/components/ui";
import { DropdownMenuItem } from "@/lib/components/ui/dropdown-menu";
import { SpeechSettingsPanel } from "./SpeechSettings";
import { GeneralSettings } from "./GeneralSettings";
=======

>>>>>>> 7705c41b
import { cn } from "@/lib/utils";
import { useConfigContext } from "@/lib/hooks";

import { Button, Dialog, DialogContent, DialogTitle, DialogDescription, DialogTrigger, Tooltip, TooltipContent, TooltipTrigger, VisuallyHidden } from "@/lib/components/ui";
import { SpeechSettingsPanel } from "./SpeechSettings";
import { GeneralSettings } from "./GeneralSettings";

type SettingsSection = "general" | "speech";

interface SidebarItemProps {
    icon: React.ReactNode;
    label: string;
    value: SettingsSection;
    active: boolean;
    onClick: () => void;
}

const SidebarItem: React.FC<SidebarItemProps> = ({ icon, label, active, onClick }) => {
    return (
        <button onClick={onClick} className={cn("flex w-full cursor-pointer items-center gap-3 px-4 py-2.5 transition-colors", active ? "dark:bg-accent bg-[var(--color-brand-w10)]" : "text-muted-foreground hover:bg-accent/50")}>
            {icon}
            <span>{label}</span>
        </button>
    );
};

interface SettingsDialogProps {
    iconOnly?: boolean;
}

export const SettingsDialog: React.FC<SettingsDialogProps> = ({ iconOnly = false }) => {
    const { configFeatureEnablement } = useConfigContext();
    const [open, setOpen] = useState(false);
    const [activeSection, setActiveSection] = useState<SettingsSection>("general");

    // Feature flags
    const sttEnabled = configFeatureEnablement?.speechToText ?? true;
    const ttsEnabled = configFeatureEnablement?.textToSpeech ?? true;
    const speechEnabled = sttEnabled || ttsEnabled;

    const renderContent = () => {
        switch (activeSection) {
            case "general":
                return <GeneralSettings />;
            case "speech":
                return <SpeechSettingsPanel />;
            default:
                return <GeneralSettings />;
        }
    };

    const getSectionTitle = () => {
        switch (activeSection) {
            case "general":
                return "General";
            case "speech":
                return "Speech";
            default:
                return "Settings";
        }
    };

    return (
        <Dialog open={open} onOpenChange={setOpen}>
            {iconOnly ? (
                <Tooltip>
                    <TooltipTrigger asChild>
                        <DialogTrigger asChild>
                            <button
                                type="button"
                                className="relative mx-auto flex w-full cursor-pointer flex-col items-center bg-[var(--color-primary-w100)] px-3 py-5 text-xs text-[var(--color-primary-text-w10)] transition-colors hover:bg-[var(--color-primary-w90)] hover:text-[var(--color-primary-text-w10)]"
                                aria-label="Open Settings"
                            >
                                <Settings className="h-6 w-6" />
                            </button>
                        </DialogTrigger>
                    </TooltipTrigger>
                    <TooltipContent side="right">Settings</TooltipContent>
                </Tooltip>
            ) : (
                <DialogTrigger asChild>
                    <DropdownMenuItem
                        className="cursor-pointer hover:bg-[var(--color-primary-w90)] hover:text-[var(--color-primary-text-w10)] focus:bg-[var(--color-primary-w90)] focus:text-[var(--color-primary-text-w10)]"
                        onSelect={e => e.preventDefault()}
                    >
                        <Settings className="mr-2 h-4 w-4" />
                        <span>Settings</span>
                    </DropdownMenuItem>
                </DialogTrigger>
            )}
            <DialogContent className="max-h-[90vh] w-[90vw] !max-w-[1200px] gap-0 p-0" showCloseButton={true}>
                <VisuallyHidden>
                    <DialogTitle>Settings</DialogTitle>
                    <DialogDescription>Configure application settings</DialogDescription>
                </VisuallyHidden>
                <div className="flex h-[80vh] overflow-hidden">
                    {/* Sidebar */}
                    <div className="bg-muted/30 flex w-64 flex-col border-r">
                        <div className="flex h-15 items-center px-4 text-lg font-semibold">Settings</div>
                        <nav className="flex-1">
                            <SidebarItem icon={<Type className="size-4" />} label="General" value="general" active={activeSection === "general"} onClick={() => setActiveSection("general")} />
                            {speechEnabled && <SidebarItem icon={<Volume2 className="size-4" />} label="Speech" value="speech" active={activeSection === "speech"} onClick={() => setActiveSection("speech")} />}
                        </nav>
                    </div>

                    {/* Main Content */}
                    <div className="flex min-w-0 flex-1 flex-col">
                        {/* Header */}
                        <div className="flex items-center border-b px-6 py-4">
                            <h3 className="text-xl font-semibold">{getSectionTitle()}</h3>
                        </div>

                        {/* Content Area */}
                        <div className="flex-1 overflow-y-auto p-6">
                            <div className="mx-auto max-w-2xl">{renderContent()}</div>
                        </div>
                    </div>
                </div>
            </DialogContent>
        </Dialog>
    );
};<|MERGE_RESOLUTION|>--- conflicted
+++ resolved
@@ -1,17 +1,11 @@
 import React, { useState } from "react";
 import { Settings, Type, Volume2 } from "lucide-react";
-<<<<<<< HEAD
-import { Dialog, DialogContent, DialogTitle, DialogDescription, DialogTrigger, Tooltip, TooltipContent, TooltipTrigger } from "@/lib/components/ui";
-import { DropdownMenuItem } from "@/lib/components/ui/dropdown-menu";
-import { SpeechSettingsPanel } from "./SpeechSettings";
-import { GeneralSettings } from "./GeneralSettings";
-=======
 
->>>>>>> 7705c41b
 import { cn } from "@/lib/utils";
 import { useConfigContext } from "@/lib/hooks";
 
-import { Button, Dialog, DialogContent, DialogTitle, DialogDescription, DialogTrigger, Tooltip, TooltipContent, TooltipTrigger, VisuallyHidden } from "@/lib/components/ui";
+import { Dialog, DialogContent, DialogTitle, DialogDescription, DialogTrigger, Tooltip, TooltipContent, TooltipTrigger, VisuallyHidden } from "@/lib/components/ui";
+import { DropdownMenuItem } from "@/lib/components/ui/dropdown-menu";
 import { SpeechSettingsPanel } from "./SpeechSettings";
 import { GeneralSettings } from "./GeneralSettings";
 

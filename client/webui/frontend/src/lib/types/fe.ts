/* eslint-disable @typescript-eslint/no-explicit-any */

import type { LucideIcon } from "lucide-react";

import type { AgentCard, AgentSkill, Part } from "./be";

export interface A2AEventSSEPayload {
    event_type: "a2a_message" | string;
    timestamp: string; // ISO 8601
    solace_topic: string;
    direction: "request" | "response" | "status_update" | "artifact_update" | "discovery" | string;
    source_entity: string;
    target_entity: string;
    message_id?: string | null; // JSON-RPC ID
    task_id?: string | null; // A2A Task ID
    payload_summary: {
        method?: string;
        params_preview?: string;
    };
    full_payload: Record<string, any>; // The full A2A JSON-RPC message or other payload
}

export interface TaskFE {
    taskId: string;
    initialRequestText: string; // Truncated text from the first 'request' event
    events: A2AEventSSEPayload[]; // Ordered list of raw SSE event payloads
    firstSeen: Date;
    lastUpdated: Date;
    parentTaskId?: string | null;
}

export interface TaskStoreState {
    tasks: Record<string, TaskFE>;
    taskOrder: string[]; // Array of taskIds to maintain insertion order or sorted order
}

/**
 * Represents a tool event in the chat conversation.
 */
export interface ToolEvent {
    toolName: string;
    data: unknown; // The result data from the tool
}

/**
 * @deprecated use AgentCardInfo
 */
export interface AgentInfo extends AgentCard {
    display_name?: string;
    last_seen?: string;
    peer_agents?: string[];
    tools?: AgentSkill[];
}

/**
 * A UI-specific interface that extends the official A2A AgentCard with additional
 * properties needed for rendering, like a displayName.
 */
export interface AgentCardInfo extends AgentInfo {
    displayName?: string;
    peerAgents?: string[];
    tools?: AgentSkill[];
}

// This is a UI-specific type for managing artifacts in the side panel.
// It is distinct from the A2A `Artifact` type.
export interface ArtifactInfo {
    filename: string;
    mime_type: string;
    size: number; // in bytes
    last_modified: string; // ISO 8601 timestamp
    uri?: string; // Optional but recommended artifact URI
    version?: number; // Optional: Represents the latest version number when listing
    versionCount?: number; // Optional: Total number of available versions
    description?: string | null; // Optional: Description of the artifact
    schema?: string | null | object; // Optional: Schema for the structure artifact
<<<<<<< HEAD
    source?: string; // Optional: Source of the artifact (e.g., "project")
=======
    accumulatedContent?: string; // Optional: Accumulated content during creation (plain text from streaming)
    isAccumulatedContentPlainText?: boolean; // Optional: True if accumulatedContent is plain text, false if base64
    isDisplayed?: boolean; // Optional: Tracks if artifact is currently visible to user
    needsEmbedResolution?: boolean; // Optional: Tracks if artifact needs download for embed resolution
>>>>>>> 54a39db8
}

/**
 * Represents a file attached to a message, primarily for UI rendering.
 * This is distinct from the A2A `FilePart` but can be derived from it.
 */
export interface FileAttachment {
    name: string;
    content?: string; // Base64 encoded content
    mime_type?: string;
    last_modified?: string; // ISO 8601 timestamp
    size?: number;
    uri?: string;
}

/**
 * Represents a UI notification (toast).
 */
export interface Notification {
    id: string;
    message: string;
    type?: "success" | "info" | "error";
}

export interface ArtifactPart {
    kind: "artifact";
    status: "in-progress" | "completed" | "failed";
    name: string;
    description?: string;
    bytesTransferred?: number;
    file?: FileAttachment; // The completed file info
    error?: string;
}

export type PartFE = Part | ArtifactPart;

/**
 * State for managing artifact rendering preferences and expanded state
 */
export interface ArtifactRenderingState {
    expandedArtifacts: Set<string>;
}

/**
 * Represents a single message in the chat conversation.
 */
export interface MessageFE {
    taskId?: string; // The ID of the task that generated this message
    role?: "user" | "agent";
    isStatusBubble?: boolean; // Added to indicate a temporary status message
    isUser: boolean; // True if the message is from the user, false if from the agent/system
    isStatusMessage?: boolean; // True if this is a temporary status message (e.g., "Agent is thinking")
    isThinkingMessage?: boolean; // Specific flag for the "thinking" status message
    isComplete?: boolean; // ADDED: True if the agent response associated with this message is complete
    isError?: boolean; // ADDED: True if this message represents an error/failure
    uploadedFiles?: File[]; // Array of files uploaded by the user with this message
    toolEvents?: ToolEvent[]; // --- NEW: Array to hold tool call results ---
    authenticationLink?: {
        url: string;
        text: string;
        targetAgent?: string;
        gatewayTaskId?: string;
        authenticationAttempted?: boolean; // Track if auth button was clicked
        rejected?: boolean; // Track if reject button was clicked
    };
    metadata?: {
        // Optional metadata, e.g., for feedback or correlation
        messageId?: string; // Unique ID for the agent's message (if provided by backend)
        sessionId?: string; // The A2A session ID associated with this message exchange
        lastProcessedEventSequence?: number; // Sequence number of the last SSE event processed for this bubble
    };
    parts: PartFE[];
}

// Layout Types

export const LayoutType = {
    GRID: "grid",
    HIERARCHICAL: "hierarchical",
    AUTO: "auto",
    CARDS: "cards",
} as const;

export type LayoutType = (typeof LayoutType)[keyof typeof LayoutType];

export interface LayoutConfig {
    type: string | LayoutType;
    spacing: {
        horizontal: number;
        vertical: number;
    };
    viewport: {
        width: number;
        height: number;
    };
    padding: number;
}

export interface CommunicationEdgeData extends Record<string, unknown> {
    communicationType: "bidirectional" | "unidirectional";
    sourceHandle?: string;
    targetHandle?: string;
}

export interface AgentNodeData extends Record<string, unknown> {
    label: string;
    agentName: string;
    status: "online" | "offline";
    description?: string;
}

// Navigation Types

export interface NavigationItem {
    id: string;
    label: string;
    icon: LucideIcon;
    onClick?: () => void;
    path?: string;
    active?: boolean;
    disabled?: boolean;
    showDividerAfter?: boolean;
}

export interface NavigationConfig {
    items: NavigationItem[];
    bottomItems?: NavigationItem[];
}

export interface NavigationContextValue {
    activeItem: string | null;
    setActiveItem: (itemId: string) => void;
    items: NavigationItem[];
    setItems: (items: NavigationItem[]) => void;
}

export interface Session {
    id: string;
    createdTime: string;
    updatedTime: string;
    name: string | null;
    projectId?: string | null;
    projectName?: string | null;
}<|MERGE_RESOLUTION|>--- conflicted
+++ resolved
@@ -74,14 +74,11 @@
     versionCount?: number; // Optional: Total number of available versions
     description?: string | null; // Optional: Description of the artifact
     schema?: string | null | object; // Optional: Schema for the structure artifact
-<<<<<<< HEAD
-    source?: string; // Optional: Source of the artifact (e.g., "project")
-=======
     accumulatedContent?: string; // Optional: Accumulated content during creation (plain text from streaming)
     isAccumulatedContentPlainText?: boolean; // Optional: True if accumulatedContent is plain text, false if base64
     isDisplayed?: boolean; // Optional: Tracks if artifact is currently visible to user
     needsEmbedResolution?: boolean; // Optional: Tracks if artifact needs download for embed resolution
->>>>>>> 54a39db8
+    source?: string; // Optional: Source of the artifact (e.g., "project")
 }
 
 /**

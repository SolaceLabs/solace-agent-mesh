/* eslint-disable @typescript-eslint/no-explicit-any */

import type { LucideIcon } from "lucide-react";

import type { AgentCard, AgentSkill, Part } from "./be";

export interface A2AEventSSEPayload {
    event_type: "a2a_message" | string;
    timestamp: string; // ISO 8601
    solace_topic: string;
    direction: "request" | "response" | "status_update" | "artifact_update" | "discovery" | string;
    source_entity: string;
    target_entity: string;
    message_id?: string | null; // JSON-RPC ID
    task_id?: string | null; // A2A Task ID
    payload_summary: {
        method?: string;
        params_preview?: string;
    };
    full_payload: Record<string, any>; // The full A2A JSON-RPC message or other payload
}

export interface TaskFE {
    taskId: string;
    initialRequestText: string; // Truncated text from the first 'request' event
    events: A2AEventSSEPayload[]; // Ordered list of raw SSE event payloads
    firstSeen: Date;
    lastUpdated: Date;
    parentTaskId?: string | null;
}

export interface TaskStoreState {
    tasks: Record<string, TaskFE>;
    taskOrder: string[]; // Array of taskIds to maintain insertion order or sorted order
}

<<<<<<< HEAD

=======
/**
 * Represents a tool event in the chat conversation.
 */
export interface ToolEvent {
    toolName: string;
    data: unknown; // The result data from the tool
}


/**
 * A UI-specific interface that extends the official A2A AgentCard with additional
 * properties needed for rendering, like a display_name.
 */
export interface AgentInfo extends AgentCard {
    display_name?: string;
    last_seen?: string;
    peer_agents?: string[];
    tools?: AgentSkill[];
}

// This is a UI-specific type for managing artifacts in the side panel.
// It is distinct from the A2A `Artifact` type.
export interface ArtifactInfo {
    filename: string;
    mime_type: string;
    size: number; // in bytes
    last_modified: string; // ISO 8601 timestamp
    uri?: string; // Optional but recommended artifact URI
    version?: number; // Optional: Represents the latest version number when listing
    versionCount?: number; // Optional: Total number of available versions
    description?: string | null; // Optional: Description of the artifact
    schema?: string | null | object; // Optional: Schema for the structure artifact
}

/**
 * Represents a file attached to a message, primarily for UI rendering.
 * This is distinct from the A2A `FilePart` but can be derived from it.
 */
>>>>>>> 35f30469
export interface FileAttachment {
    name: string;
    content?: string; // Base64 encoded content
    mime_type?: string;
    last_modified?: string; // ISO 8601 timestamp
    size?: number;
    uri?: string;
}

/**
 * Represents a UI notification (toast).
 */
export interface Notification {
    id: string;
    message: string;
    type?: "success" | "info" | "error";
}

/**
 * Represents a single message in the chat conversation.
 */
export interface MessageFE {
    taskId?: string; // The ID of the task that generated this message
    role?: "user" | "agent";
    isStatusBubble?: boolean; // Added to indicate a temporary status message
    isUser: boolean; // True if the message is from the user, false if from the agent/system
    isStatusMessage?: boolean; // True if this is a temporary status message (e.g., "Agent is thinking")
    isThinkingMessage?: boolean; // Specific flag for the "thinking" status message
    isComplete?: boolean; // ADDED: True if the agent response associated with this message is complete
    isError?: boolean; // ADDED: True if this message represents an error/failure
    files?: FileAttachment[]; // Array of files returned by the agent with this message
    uploadedFiles?: File[]; // Array of files uploaded by the user with this message
    artifactNotification?: {
        // ADDED: For displaying artifact arrival notifications
        name: string;
        version?: number; // Optional: If version info is available from metadata
    };
    toolEvents?: ToolEvent[]; // --- NEW: Array to hold tool call results ---
    metadata?: {
        // Optional metadata, e.g., for feedback or correlation
        messageId?: string; // Unique ID for the agent's message (if provided by backend)
        sessionId?: string; // The A2A session ID associated with this message exchange
        lastProcessedEventSequence?: number; // Sequence number of the last SSE event processed for this bubble
    };
    parts: Part[];
}

// Layout Types

export const LayoutType = {
    GRID: "grid",
    HIERARCHICAL: "hierarchical",
    AUTO: "auto",
    CARDS: "cards",
} as const;

export type LayoutType = (typeof LayoutType)[keyof typeof LayoutType];

export interface LayoutConfig {
    type: string | LayoutType;
    spacing: {
        horizontal: number;
        vertical: number;
    };
    viewport: {
        width: number;
        height: number;
    };
    padding: number;
}

export interface CommunicationEdgeData extends Record<string, unknown> {
    communicationType: "bidirectional" | "unidirectional";
    sourceHandle?: string;
    targetHandle?: string;
}

export interface AgentNodeData extends Record<string, unknown> {
    label: string;
    agentName: string;
    status: "online" | "offline";
    description?: string;
}

// Navigation Types

export interface NavigationItem {
    id: string;
    label: string;
    icon: LucideIcon;
    onClick?: () => void;
    path?: string;
    active?: boolean;
    disabled?: boolean;
    showDividerAfter?: boolean;
}

export interface NavigationConfig {
    items: NavigationItem[];
    bottomItems?: NavigationItem[];
}

export interface NavigationContextValue {
    activeItem: string | null;
    setActiveItem: (itemId: string) => void;
    items: NavigationItem[];
    setItems: (items: NavigationItem[]) => void;
}


export interface Session {
    id: string;
    created_at: string;
    updated_at: string;
    name: string | null;
}<|MERGE_RESOLUTION|>--- conflicted
+++ resolved
@@ -34,9 +34,6 @@
     taskOrder: string[]; // Array of taskIds to maintain insertion order or sorted order
 }
 
-<<<<<<< HEAD
-
-=======
 /**
  * Represents a tool event in the chat conversation.
  */
@@ -75,7 +72,6 @@
  * Represents a file attached to a message, primarily for UI rendering.
  * This is distinct from the A2A `FilePart` but can be derived from it.
  */
->>>>>>> 35f30469
 export interface FileAttachment {
     name: string;
     content?: string; // Base64 encoded content

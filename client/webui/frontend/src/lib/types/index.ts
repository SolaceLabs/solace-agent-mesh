export * from "./activities";
export * from "./be";
export * from "./fe";
<<<<<<< HEAD
export * from "./projects";
=======
export * from "./prompts";
>>>>>>> 38df604a
export * from "./storage";<|MERGE_RESOLUTION|>--- conflicted
+++ resolved
@@ -1,9 +1,6 @@
 export * from "./activities";
 export * from "./be";
 export * from "./fe";
-<<<<<<< HEAD
 export * from "./projects";
-=======
 export * from "./prompts";
->>>>>>> 38df604a
 export * from "./storage";
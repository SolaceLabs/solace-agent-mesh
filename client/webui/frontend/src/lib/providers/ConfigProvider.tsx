import { useState, useEffect, type ReactNode } from "react";
import { authenticatedFetch } from "../utils/api";
import { ConfigContext, type ConfigContextValue } from "../contexts";
import { useCsrfContext } from "../hooks/useCsrfContext";
import { EmptyState } from "../components";

interface BackendConfig {
    frontend_server_url: string;
    frontend_auth_login_url: string;
    frontend_use_authorization: boolean;
    frontend_welcome_message: string;
    frontend_redirect_url: string;
    frontend_collect_feedback: boolean;
    frontend_bot_name: string;
    frontend_logo_url: string;
    frontend_feature_enablement?: Record<string, boolean>;
    persistence_enabled?: boolean;
    validation_limits?: {
        projectNameMax?: number;
        projectDescriptionMax?: number;
        projectInstructionsMax?: number;
    };
<<<<<<< HEAD
    user?: {
        id: string;
        name: string;
        email: string;
        authenticated: boolean;
        auth_method: string;
=======
    background_tasks_config?: {
        default_timeout_ms?: number;
>>>>>>> 2ed57086
    };
}

interface ConfigProviderProps {
    children: ReactNode;
}

let RETAINED_CONFIG: ConfigContextValue | null = null;
let RETAINED_ERROR: string | null = null;

export function ConfigProvider({ children }: Readonly<ConfigProviderProps>) {
    const { fetchCsrfToken } = useCsrfContext();

    // Initialize state from retained values if available
    const [config, setConfig] = useState<ConfigContextValue | null>(RETAINED_CONFIG);
    const [loading, setLoading] = useState<boolean>(!RETAINED_CONFIG && !RETAINED_ERROR);
    const [error, setError] = useState<string | null>(RETAINED_ERROR);

    useEffect(() => {
        // If config or error was set from retained values, the effect has served its purpose for this "instance"
        if (RETAINED_CONFIG || RETAINED_ERROR) {
            return;
        }

        let isMounted = true;
        const initializeApp = async () => {
            setLoading(true);
            setError(null);

            try {
                let configResponse = await authenticatedFetch("/api/v1/config", {
                    credentials: "include",
                    headers: { Accept: "application/json" },
                });

                let data: BackendConfig;

                if (!configResponse.ok) {
                    const errorText = await configResponse.text();
                    console.error("Initial config fetch failed:", configResponse.status, errorText);
                    if (configResponse.status === 403) {
                        console.log("Config fetch failed with 403, attempting to get CSRF token first...");
                        const csrfToken = await fetchCsrfToken();
                        if (!csrfToken) {
                            throw new Error("Failed to obtain CSRF token after config fetch failed.");
                        }
                        console.log("Retrying config fetch with CSRF token...");
                        configResponse = await authenticatedFetch("/api/v1/config", {
                            credentials: "include",
                            headers: {
                                "X-CSRF-TOKEN": csrfToken,
                                Accept: "application/json",
                            },
                        });
                        if (!configResponse.ok) {
                            const errorTextRetry = await configResponse.text();
                            console.error("Config fetch retry failed:", configResponse.status, errorTextRetry);
                            throw new Error(`Failed to fetch config on retry: ${configResponse.status} ${errorTextRetry}`);
                        }
                        data = await configResponse.json();
                    } else {
                        throw new Error(`Failed to fetch config: ${configResponse.status} ${errorText}`);
                    }
                } else {
                    data = await configResponse.json();
                }

                const effectiveUseAuthorization = data.frontend_use_authorization ?? false;

                if (effectiveUseAuthorization) {
                    console.log("Fetching CSRF token for config-related requests...");
                    await fetchCsrfToken();
                }

                // Compute projectsEnabled from feature flags
                const projectsEnabled = data.frontend_feature_enablement?.projects ?? false;

                // Extract background tasks config from feature enablement
                const backgroundTasksEnabled = data.frontend_feature_enablement?.background_tasks ?? false;
                const backgroundTasksDefaultTimeoutMs = data.background_tasks_config?.default_timeout_ms ?? 3600000;

                // Map backend fields to ConfigContextValue fields
                const mappedConfig: ConfigContextValue = {
                    configServerUrl: data.frontend_server_url,
                    configAuthLoginUrl: data.frontend_auth_login_url,
                    configUseAuthorization: effectiveUseAuthorization,
                    configWelcomeMessage: data.frontend_welcome_message,
                    configRedirectUrl: data.frontend_redirect_url,
                    configCollectFeedback: data.frontend_collect_feedback,
                    configBotName: data.frontend_bot_name,
                    configLogoUrl: data.frontend_logo_url,
                    configFeatureEnablement: data.frontend_feature_enablement ?? {},
                    frontend_use_authorization: data.frontend_use_authorization,
                    persistenceEnabled: data.persistence_enabled ?? false,
                    projectsEnabled,
                    validationLimits: data.validation_limits,
<<<<<<< HEAD
                    user: data.user,
=======
                    backgroundTasksEnabled,
                    backgroundTasksDefaultTimeoutMs,
>>>>>>> 2ed57086
                };
                if (isMounted) {
                    RETAINED_CONFIG = mappedConfig;
                    setConfig(mappedConfig);
                }
                console.log("App config processed and set:", mappedConfig);
            } catch (err: unknown) {
                console.error("Error initializing app:", err);
                if (isMounted) {
                    const errorMessage = (err as Error).message || "Failed to load application configuration.";
                    RETAINED_ERROR = errorMessage;
                    setError(errorMessage);
                }
            } finally {
                if (isMounted) {
                    setLoading(false);
                }
            }
        };

        initializeApp();

        return () => {
            isMounted = false;
        };
    }, [fetchCsrfToken]);

    if (config) {
        return <ConfigContext.Provider value={config}>{children}</ConfigContext.Provider>;
    }

    // If config is not yet available, handle loading and error states.
    if (loading) {
        return (
            <div className="flex min-h-screen items-center justify-center bg-white dark:bg-gray-900">
                <div className="text-center">
                    <div className="border-solace-green mx-auto mb-4 h-12 w-12 animate-spin rounded-full border-b-2"></div>
                    <h1 className="text-2xl text-black dark:text-white">Loading Configuration...</h1>
                </div>
            </div>
        );
    }

    if (error) {
        return <EmptyState className="h-screen w-screen" variant="error" title="Configuration Error" subtitle="Please check the backend server and network connection, then refresh the page." />;
    }

    return (
        <div className="flex min-h-screen items-center justify-center bg-white dark:bg-gray-900">
            <div className="text-center">
                <div className="border-solace-green mx-auto mb-4 h-12 w-12 animate-spin rounded-full border-b-2"></div>
                <h1 className="text-2xl">Initializing Application...</h1>
            </div>
        </div>
    );
}<|MERGE_RESOLUTION|>--- conflicted
+++ resolved
@@ -20,17 +20,15 @@
         projectDescriptionMax?: number;
         projectInstructionsMax?: number;
     };
-<<<<<<< HEAD
+    background_tasks_config?: {
+        default_timeout_ms?: number;
+    };
     user?: {
         id: string;
         name: string;
         email: string;
         authenticated: boolean;
         auth_method: string;
-=======
-    background_tasks_config?: {
-        default_timeout_ms?: number;
->>>>>>> 2ed57086
     };
 }
 
@@ -127,12 +125,9 @@
                     persistenceEnabled: data.persistence_enabled ?? false,
                     projectsEnabled,
                     validationLimits: data.validation_limits,
-<<<<<<< HEAD
-                    user: data.user,
-=======
                     backgroundTasksEnabled,
                     backgroundTasksDefaultTimeoutMs,
->>>>>>> 2ed57086
+                    user: data.user,
                 };
                 if (isMounted) {
                     RETAINED_CONFIG = mappedConfig;

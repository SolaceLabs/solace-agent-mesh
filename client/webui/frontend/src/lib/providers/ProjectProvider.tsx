import React, { createContext, useCallback, useContext, useEffect, useState } from "react";

import { useConfigContext } from "@/lib/hooks";
import type { Project, ProjectContextValue, ProjectListResponse, UpdateProjectData } from "@/lib/types/projects";
import { authenticatedFetch } from "@/lib/utils/api";

const ProjectContext = createContext<ProjectContextValue | undefined>(undefined);

type OnProjectDeletedCallback = (projectId: string) => void;
let onProjectDeletedCallback: OnProjectDeletedCallback | null = null;

export const registerProjectDeletedCallback = (callback: OnProjectDeletedCallback) => {
    onProjectDeletedCallback = callback;
};

export const ProjectProvider: React.FC<{ children: React.ReactNode }> = ({ children }) => {
    const { configServerUrl, projectsEnabled } = useConfigContext();
    const [projects, setProjects] = useState<Project[]>([]);
    const [isLoading, setIsLoading] = useState<boolean>(true);
    const [error, setError] = useState<string | null>(null);
    const [currentProject, setCurrentProject] = useState<Project | null>(null);
    const [selectedProject, setSelectedProject] = useState<Project | null>(null);
    const [activeProject, setActiveProject] = useState<Project | null>(null);

    const apiPrefix = `${configServerUrl}/api/v1`;

    const fetchProjects = useCallback(async () => {
        if (!projectsEnabled) {
            setIsLoading(false);
            setProjects([]);
            return;
        }

        setIsLoading(true);
        setError(null);
        try {
            const response = await authenticatedFetch(`${apiPrefix}/projects`, {
                credentials: "include",
            });

            if (!response.ok) {
                const errorData = await response.json().catch(() => ({
                    detail: `Failed to fetch projects: ${response.statusText}`,
                }));
                throw new Error(errorData.detail || `Failed to fetch projects: ${response.statusText}`);
            }

            const data: ProjectListResponse = await response.json();
            // Sort projects by updatedAt (or createdAt if updatedAt is not available) in descending order
            const sortedProjects = [...data.projects].sort((a, b) => {
                const dateA = new Date(a.updatedAt || a.createdAt).getTime();
                const dateB = new Date(b.updatedAt || b.createdAt).getTime();
                return dateB - dateA; // Descending order (latest first)
            });
            setProjects(sortedProjects);
        } catch (err: unknown) {
            console.error("Error fetching projects:", err);
            setError(err instanceof Error ? err.message : "Could not load projects.");
            setProjects([]);
        } finally {
            setIsLoading(false);
        }
    }, [apiPrefix, projectsEnabled]);

    const createProject = useCallback(
        async (projectData: FormData): Promise<Project> => {
            if (!projectsEnabled) {
                throw new Error("Projects feature is disabled");
            }

            try {
                const response = await authenticatedFetch(`${apiPrefix}/projects`, {
                    method: "POST",
                    // No 'Content-Type' header, browser will set it for FormData
                    body: projectData,
                    credentials: "include",
                });

                if (!response.ok) {
                    const errorData = await response.json().catch(() => ({
                        detail: `Failed to create project: ${response.statusText}`,
                    }));
                    throw new Error(errorData.detail || `Failed to create project: ${response.statusText}`);
                }

                const newProject: Project = await response.json();

                // Update local state
                setProjects(prev => [newProject, ...prev]);

                return newProject;
            } catch (err: unknown) {
                console.error("Error creating project:", err);
                const errorMessage = err instanceof Error ? err.message : "Could not create project.";
                setError(errorMessage);
                throw new Error(errorMessage);
            }
        },
        [apiPrefix, projectsEnabled]
    );

    const addFilesToProject = useCallback(
        async (projectId: string, formData: FormData): Promise<void> => {
            if (!projectsEnabled) {
                throw new Error("Projects feature is disabled");
            }

            try {
                const response = await authenticatedFetch(`${apiPrefix}/projects/${projectId}/artifacts`, {
                    method: "POST",
                    body: formData,
                    credentials: "include",
                });

                if (!response.ok) {
                    const errorData = await response.json().catch(() => ({
                        detail: `Failed to add files: ${response.statusText}`,
                    }));
                    throw new Error(errorData.detail || `Failed to add files: ${response.statusText}`);
                }
            } catch (err: unknown) {
                console.error("Error adding files to project:", err);
                const errorMessage = err instanceof Error ? err.message : "Could not add files to project.";
                setError(errorMessage);
                throw new Error(errorMessage);
            }
        },
        [apiPrefix, projectsEnabled]
    );

    const removeFileFromProject = useCallback(
        async (projectId: string, filename: string): Promise<void> => {
            if (!projectsEnabled) {
                throw new Error("Projects feature is disabled");
            }

            try {
                const response = await authenticatedFetch(`${apiPrefix}/projects/${projectId}/artifacts/${encodeURIComponent(filename)}`, {
                    method: "DELETE",
                    credentials: "include",
                });

                if (!response.ok && response.status !== 204) {
                    const errorData = await response.json().catch(() => ({
                        detail: `Failed to remove file: ${response.statusText}`,
                    }));
                    throw new Error(errorData.detail || `Failed to remove file: ${response.statusText}`);
                }
            } catch (err: unknown) {
                console.error("Error removing file from project:", err);
                const errorMessage = err instanceof Error ? err.message : "Could not remove file from project.";
                setError(errorMessage);
                throw new Error(errorMessage);
            }
        },
        [apiPrefix, projectsEnabled]
    );

    const updateProject = useCallback(
        async (projectId: string, data: UpdateProjectData): Promise<Project> => {
            if (!projectsEnabled) {
                throw new Error("Projects feature is disabled");
            }

            try {
                const response = await authenticatedFetch(`${apiPrefix}/projects/${projectId}`, {
                    method: "PUT",
                    headers: { "Content-Type": "application/json" },
                    body: JSON.stringify(data),
                    credentials: "include",
                });

                if (!response.ok) {
                    const errorData = await response.json().catch(() => ({
                        detail: `Failed to update project: ${response.statusText}`,
                    }));
                    throw new Error(errorData.detail || `Failed to update project: ${response.statusText}`);
                }

                const updatedProject: Project = await response.json();

                // Update projects list and re-sort
                setProjects(prev => {
                    const updated = prev.map(p => (p.id === updatedProject.id ? updatedProject : p));
                    return updated.sort((a, b) => {
                        const dateA = new Date(a.updatedAt || a.createdAt).getTime();
                        const dateB = new Date(b.updatedAt || b.createdAt).getTime();
                        return dateB - dateA; // Descending order (latest first)
                    });
                });
                // Update current project if it's the one being edited
                setCurrentProject(current => (current?.id === updatedProject.id ? updatedProject : current));
                // Update selected project if it's the one being edited
                setSelectedProject(current => (current?.id === updatedProject.id ? updatedProject : current));
                // Update active project if it's the one being edited
                setActiveProject(current => (current?.id === updatedProject.id ? updatedProject : current));

                return updatedProject;
            } catch (err: unknown) {
                console.error("Error updating project:", err);
                const errorMessage = err instanceof Error ? err.message : "Could not update project.";
                setError(errorMessage);
                throw new Error(errorMessage);
            }
        },
        [apiPrefix, projectsEnabled]
<<<<<<< HEAD
    );

    const deleteProject = useCallback(
        async (projectId: string): Promise<void> => {
            if (!projectsEnabled) {
                throw new Error("Projects feature is disabled");
            }

            try {
                const response = await authenticatedFetch(`${apiPrefix}/projects/${projectId}`, {
                    method: "DELETE",
                    credentials: "include",
                });

                if (!response.ok && response.status !== 204) {
                    const errorData = await response.json().catch(() => ({
                        detail: `Failed to delete project: ${response.statusText}`,
                    }));
                    throw new Error(errorData.detail || `Failed to delete project: ${response.statusText}`);
                }

                setProjects(prev => prev.filter(p => p.id !== projectId));
                
                setCurrentProject(current => (current?.id === projectId ? null : current));
                setSelectedProject(selected => (selected?.id === projectId ? null : selected));
                setActiveProject(active => (active?.id === projectId ? null : active));
                
                if (onProjectDeletedCallback) {
                    onProjectDeletedCallback(projectId);
                }
            } catch (err: unknown) {
                console.error("Error deleting project:", err);
                const errorMessage = err instanceof Error ? err.message : "Could not delete project.";
                setError(errorMessage);
                throw new Error(errorMessage);
            }
        },
        [apiPrefix, projectsEnabled]
=======
>>>>>>> a3da52ea
    );

    useEffect(() => {
        fetchProjects();
    }, [fetchProjects]);

    const value: ProjectContextValue = {
        projects,
        isLoading,
        error,
        createProject,
        refetch: fetchProjects,
        currentProject,
        setCurrentProject,
        selectedProject,
        setSelectedProject,
        activeProject,
        setActiveProject,
        addFilesToProject,
        removeFileFromProject,
        updateProject,
        deleteProject,
    };

    return <ProjectContext.Provider value={value}>{children}</ProjectContext.Provider>;
};

export const useProjectContext = () => {
    const context = useContext(ProjectContext);
    if (context === undefined) {
        throw new Error("useProjectContext must be used within a ProjectProvider");
    }
    return context;
};<|MERGE_RESOLUTION|>--- conflicted
+++ resolved
@@ -25,6 +25,12 @@
     const apiPrefix = `${configServerUrl}/api/v1`;
 
     const fetchProjects = useCallback(async () => {
+        if (!projectsEnabled) {
+            setIsLoading(false);
+            setProjects([]);
+            return;
+        }
+
         if (!projectsEnabled) {
             setIsLoading(false);
             setProjects([]);
@@ -105,6 +111,7 @@
                 throw new Error("Projects feature is disabled");
             }
 
+
             try {
                 const response = await authenticatedFetch(`${apiPrefix}/projects/${projectId}/artifacts`, {
                     method: "POST",
@@ -133,6 +140,7 @@
             if (!projectsEnabled) {
                 throw new Error("Projects feature is disabled");
             }
+
 
             try {
                 const response = await authenticatedFetch(`${apiPrefix}/projects/${projectId}/artifacts/${encodeURIComponent(filename)}`, {
@@ -204,7 +212,6 @@
             }
         },
         [apiPrefix, projectsEnabled]
-<<<<<<< HEAD
     );
 
     const deleteProject = useCallback(
@@ -243,8 +250,6 @@
             }
         },
         [apiPrefix, projectsEnabled]
-=======
->>>>>>> a3da52ea
     );
 
     useEffect(() => {

--- conflicted
+++ resolved
@@ -28,45 +28,14 @@
             }
 
             try {
-<<<<<<< HEAD
-                const userData = await api.webui.get(`/api/v1/users/me`);
-
+                const userData = await api.webui.get<Record<string, unknown>>("/api/v1/users/me");
                 console.log("User is authenticated:", userData);
 
                 if (isMounted) {
                     setUserInfo(userData);
                     setIsAuthenticated(true);
-=======
-                const userResponse = await authenticatedFetch("/api/v1/users/me", {
-                    headers: { Accept: "application/json" },
-                });
-
-                if (userResponse.ok) {
-                    const userData = await userResponse.json();
-                    console.log("User is authenticated:", userData);
-
-                    if (isMounted) {
-                        setUserInfo(userData);
-                        setIsAuthenticated(true);
-                    }
-
-                    // Get CSRF token for authenticated requests if not already cached
-                    console.log("Fetching CSRF token for authenticated requests...");
-                    await fetchCsrfToken();
-                } else if (userResponse.status === 401) {
-                    console.log("User is not authenticated");
-                    if (isMounted) {
-                        setIsAuthenticated(false);
-                    }
-                } else {
-                    console.error("Unexpected response from /users/me:", userResponse.status);
-                    if (isMounted) {
-                        setIsAuthenticated(false);
-                    }
->>>>>>> 5c43494e
                 }
 
-                // Get CSRF token for authenticated requests if not already cached
                 console.log("Fetching CSRF token for authenticated requests...");
                 await fetchCsrfToken();
             } catch (authError) {
@@ -104,20 +73,13 @@
     const logout = async () => {
         try {
             if (configUseAuthorization) {
-                const response = await authenticatedFetch("/api/v1/auth/logout", {
-                    method: "POST",
-                    headers: {
-                        "Content-Type": "application/json",
-                        Accept: "application/json",
-                    },
-                });
+                const response = await api.webui.post("/api/v1/auth/logout", undefined, { raw: true });
 
                 if (!response.ok) {
                     throw new Error("Backend logout failed with status: " + response.status);
                 }
             }
         } catch (error) {
-            // Log the error but proceed to clear local auth state
             console.error("Error calling logout endpoint:", error);
         } finally {
             setIsAuthenticated(false);

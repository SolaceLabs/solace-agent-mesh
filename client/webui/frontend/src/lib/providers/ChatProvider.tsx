--- conflicted
+++ resolved
@@ -1466,7 +1466,6 @@
 
             // Only cancel task if it's not a background task
             if (isResponding && currentTaskId && selectedAgentName && !isCancelling) {
-<<<<<<< HEAD
                 const isBackground = isTaskRunningInBackground(currentTaskId);
 
                 if (!isBackground) {
@@ -1488,24 +1487,6 @@
                     } catch (error) {
                         console.warn(`${log_prefix} Failed to cancel current task:`, error);
                     }
-=======
-                try {
-                    const cancelRequest = {
-                        jsonrpc: "2.0",
-                        id: `req-${v4()}`,
-                        method: "tasks/cancel",
-                        params: {
-                            id: currentTaskId,
-                        },
-                    };
-                    authenticatedFetch(`${apiPrefix}/tasks/${currentTaskId}:cancel`, {
-                        method: "POST",
-                        headers: { "Content-Type": "application/json" },
-                        body: JSON.stringify(cancelRequest),
-                    });
-                } catch (error) {
-                    console.warn(`${log_prefix} Failed to cancel current task:`, error);
->>>>>>> e0f1da82
                 }
             }
 
@@ -1589,7 +1570,6 @@
 
             // Only cancel task if it's not a background task
             if (isResponding && currentTaskId && selectedAgentName && !isCancelling) {
-<<<<<<< HEAD
                 const isBackground = isTaskRunningInBackground(currentTaskId);
 
                 if (!isBackground) {
@@ -1611,25 +1591,6 @@
                     } catch (error) {
                         console.warn(`${log_prefix} Failed to cancel current task:`, error);
                     }
-=======
-                console.log(`${log_prefix} Cancelling current task ${currentTaskId}`);
-                try {
-                    const cancelRequest = {
-                        jsonrpc: "2.0",
-                        id: `req-${v4()}`,
-                        method: "tasks/cancel",
-                        params: {
-                            id: currentTaskId,
-                        },
-                    };
-                    await authenticatedFetch(`${apiPrefix}/tasks/${currentTaskId}:cancel`, {
-                        method: "POST",
-                        headers: { "Content-Type": "application/json" },
-                        body: JSON.stringify(cancelRequest),
-                    });
-                } catch (error) {
-                    console.warn(`${log_prefix} Failed to cancel current task:`, error);
->>>>>>> e0f1da82
                 }
             }
 
@@ -2578,20 +2539,18 @@
         markArtifactAsDisplayed,
         downloadAndResolveArtifact,
 
-<<<<<<< HEAD
+        /** Global error display */
+        displayError: setError,
+
+        /** Pending prompt for starting new chat */
+        pendingPrompt,
+        startNewChatWithPrompt,
+        clearPendingPrompt,
+
         /** Background Task Monitoring */
         backgroundTasks,
         backgroundNotifications,
         isTaskRunningInBackground,
-=======
-        /** Global error display */
-        displayError: setError,
-
-        /** Pending prompt for starting new chat */
-        pendingPrompt,
-        startNewChatWithPrompt,
-        clearPendingPrompt,
->>>>>>> e0f1da82
     };
 
     return (

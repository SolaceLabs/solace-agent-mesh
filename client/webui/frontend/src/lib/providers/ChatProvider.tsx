/* eslint-disable @typescript-eslint/no-explicit-any */
import React, { useState, useCallback, useEffect, useRef, useMemo, type FormEvent, type ReactNode } from "react";
import { v4 } from "uuid";

import { useConfigContext, useArtifacts, useAgentCards, useErrorDialog, useBackgroundTaskMonitor } from "@/lib/hooks";
import { useProjectContext, registerProjectDeletedCallback } from "@/lib/providers";

import { authenticatedFetch, fetchJsonWithError, fetchWithError, getAccessToken, getErrorMessage, submitFeedback } from "@/lib/utils/api";
import { ChatContext, type ChatContextValue, type PendingPromptData } from "@/lib/contexts";
import type {
    ArtifactInfo,
    ArtifactRenderingState,
    CancelTaskRequest,
    DataPart,
    FileAttachment,
    FilePart,
    JSONRPCErrorResponse,
    Message,
    MessageFE,
    Notification,
    Part,
    PartFE,
    SendStreamingMessageRequest,
    SendStreamingMessageSuccessResponse,
    Session,
    Task,
    TaskStatusUpdateEvent,
    TextPart,
    ArtifactPart,
    AgentCardInfo,
    Project,
    RAGSearchResult,
} from "@/lib/types";

// Type for tasks loaded from the API
interface TaskFromAPI {
    taskId: string;
    messageBubbles: string; // JSON string
    taskMetadata: string | null; // JSON string
    createdTime: number;
    userMessage?: string;
}

// Schema version for data migration purposes
const CURRENT_SCHEMA_VERSION = 1;

// Migration function: V0 -> V1 (adds schema_version to tasks without one)
const migrateV0ToV1 = (task: any): any => {
    return {
        ...task,
        taskMetadata: {
            ...task.taskMetadata,
            schema_version: 1,
        },
    };
};

// Migration registry: maps version numbers to migration functions

const MIGRATIONS: Record<number, (task: any) => any> = {
    0: migrateV0ToV1,
    // Uncomment when future branch merges:
    // 1: migrateV1ToV2,
};

const INLINE_FILE_SIZE_LIMIT_BYTES = 1 * 1024 * 1024; // 1 MB

const fileToBase64 = (file: File): Promise<string> =>
    new Promise((resolve, reject) => {
        const reader = new FileReader();
        reader.readAsDataURL(file);
        reader.onload = () => resolve((reader.result as string).split(",")[1]);
        reader.onerror = error => reject(error);
    });

interface ChatProviderProps {
    children: ReactNode;
}

export const ChatProvider: React.FC<ChatProviderProps> = ({ children }) => {
    const { configWelcomeMessage, configServerUrl, persistenceEnabled, configCollectFeedback, backgroundTasksEnabled, backgroundTasksDefaultTimeoutMs } = useConfigContext();
    const apiPrefix = useMemo(() => `${configServerUrl}/api/v1`, [configServerUrl]);
    const { activeProject, setActiveProject, projects } = useProjectContext();
    const { ErrorDialog, setError } = useErrorDialog();

    // State Variables from useChat
    const [sessionId, setSessionId] = useState<string>("");
    const [messages, setMessages] = useState<MessageFE[]>([]);
    const [isResponding, setIsResponding] = useState<boolean>(false);

    // RAG State
    const [ragData, _setRagData] = useState<RAGSearchResult[]>([]);
    const ragDataRef = useRef<RAGSearchResult[]>([]);
    const [ragEnabled] = useState<boolean>(true);

    // Wrapper to keep ref in sync with state
    const setRagData = useCallback((data: RAGSearchResult[] | ((prev: RAGSearchResult[]) => RAGSearchResult[])) => {
        _setRagData(prev => {
            const newData = typeof data === "function" ? data(prev) : data;
            ragDataRef.current = newData;
            return newData;
        });
    }, []);
    const [notifications, setNotifications] = useState<Notification[]>([]);
    const [currentTaskId, setCurrentTaskId] = useState<string | null>(null);
    const currentEventSource = useRef<EventSource | null>(null);
    const [selectedAgentName, setSelectedAgentName] = useState<string>("");
    const [isCancelling, setIsCancelling] = useState<boolean>(false); // New state for cancellation

    const savingTasksRef = useRef<Set<string>>(new Set());

    // Track in-flight artifact preview fetches to prevent duplicates
    const artifactFetchInProgressRef = useRef<Set<string>>(new Set());
    const artifactDownloadInProgressRef = useRef<Set<string>>(new Set());

    // Track isCancelling in ref to access in async callbacks
    const isCancellingRef = useRef(isCancelling);
    useEffect(() => {
        isCancellingRef.current = isCancelling;
    }, [isCancelling]);

    // Track current session id to prevent race conditions
    const currentSessionIdRef = useRef(sessionId);
    useEffect(() => {
        currentSessionIdRef.current = sessionId;
    }, [sessionId]);

    const [taskIdInSidePanel, setTaskIdInSidePanel] = useState<string | null>(null);
    const cancelTimeoutRef = useRef<NodeJS.Timeout | null>(null);
    const isFinalizing = useRef(false);
    const latestStatusText = useRef<string | null>(null);
    const sseEventSequenceRef = useRef<number>(0);
    const backgroundTasksRef = useRef<typeof backgroundTasks>([]);
    const messagesRef = useRef<MessageFE[]>([]);

    // Agents State
    const { agents, agentNameMap: agentNameDisplayNameMap, error: agentsError, isLoading: agentsLoading, refetch: agentsRefetch } = useAgentCards();

    // Chat Side Panel State
    const { artifacts, isLoading: artifactsLoading, refetch: artifactsRefetch, setArtifacts } = useArtifacts(sessionId);

    // Side Panel Control State
    const [isSidePanelCollapsed, setIsSidePanelCollapsed] = useState<boolean>(true);
    const [activeSidePanelTab, setActiveSidePanelTab] = useState<"files" | "workflow" | "rag">("files");

    // Delete Modal State
    const [isDeleteModalOpen, setIsDeleteModalOpen] = useState(false);
    const [artifactToDelete, setArtifactToDelete] = useState<ArtifactInfo | null>(null);

    // Chat Side Panel Edit Mode State
    const [isArtifactEditMode, setIsArtifactEditMode] = useState<boolean>(false);
    const [selectedArtifactFilenames, setSelectedArtifactFilenames] = useState<Set<string>>(new Set());
    const [isBatchDeleteModalOpen, setIsBatchDeleteModalOpen] = useState<boolean>(false);

    // Preview State
    const [previewArtifactFilename, setPreviewArtifactFilename] = useState<string | null>(null);
    const [previewedArtifactAvailableVersions, setPreviewedArtifactAvailableVersions] = useState<number[] | null>(null);
    const [currentPreviewedVersionNumber, setCurrentPreviewedVersionNumber] = useState<number | null>(null);
    const [previewFileContent, setPreviewFileContent] = useState<FileAttachment | null>(null);

    // Derive previewArtifact from artifacts array to ensure it's always up-to-date
    const previewArtifact = useMemo(() => {
        if (!previewArtifactFilename) return null;
        return artifacts.find(a => a.filename === previewArtifactFilename) || null;
    }, [artifacts, previewArtifactFilename]);

    // Artifact Rendering State
    const [artifactRenderingState, setArtifactRenderingState] = useState<ArtifactRenderingState>({
        expandedArtifacts: new Set<string>(),
    });

    // Feedback State
    const [submittedFeedback, setSubmittedFeedback] = useState<Record<string, { type: "up" | "down"; text: string }>>({});

    // Pending prompt state for starting new chat with a prompt template
    const [pendingPrompt, setPendingPrompt] = useState<PendingPromptData | null>(null);

    // Notification Helper
    const addNotification = useCallback((message: string, type?: "success" | "info" | "warning") => {
        setNotifications(prev => {
            const existingNotification = prev.find(n => n.message === message);

            if (existingNotification) {
                return prev;
            }

            const id = Date.now().toString();
            const newNotification = { id, message, type: type || "info" };

            setTimeout(() => {
                setNotifications(current => current.filter(n => n.id !== id));
            }, 4000);

            return [...prev, newNotification];
        });
    }, []);

    // Background Task Monitoring (placed after addNotification is defined)
    const {
        backgroundTasks,
        notifications: backgroundNotifications,
        registerBackgroundTask,
        unregisterBackgroundTask,
        updateTaskTimestamp,
        isTaskRunningInBackground,
        checkTaskStatus,
    } = useBackgroundTaskMonitor({
        apiPrefix,
        userId: "sam_dev_user", // TODO: Get from auth context when available
        currentSessionId: sessionId,
        onTaskCompleted: useCallback(
            (taskId: string) => {
                addNotification("Background task completed", "success");

                // Trigger session list refresh to update background task indicators
                if (typeof window !== "undefined") {
                    window.dispatchEvent(
                        new CustomEvent("background-task-completed", {
                            detail: { taskId },
                        })
                    );
                    // Also trigger general session list refresh
                    window.dispatchEvent(new CustomEvent("new-chat-session"));
                }
            },
            [addNotification]
        ),
        onTaskFailed: useCallback(
            (taskId: string, error: string) => {
                setError({ title: "Background Task Failed", error });

                // Trigger session list refresh to update background task indicators
                if (typeof window !== "undefined") {
                    window.dispatchEvent(
                        new CustomEvent("background-task-completed", {
                            detail: { taskId },
                        })
                    );
                    // Also trigger general session list refresh
                    window.dispatchEvent(new CustomEvent("new-chat-session"));
                }
            },
            [setError]
        ),
    });

    // Keep refs in sync with state
    useEffect(() => {
        backgroundTasksRef.current = backgroundTasks;
    }, [backgroundTasks]);

    useEffect(() => {
        messagesRef.current = messages;
    }, [messages]);

    // Helper function to serialize a MessageFE to MessageBubble format for backend
    const serializeMessageBubble = useCallback((message: MessageFE) => {
        // Build text with artifact markers embedded
        let combinedText = "";
        const parts = message.parts || [];

        for (const part of parts) {
            if (part.kind === "text") {
                combinedText += (part as TextPart).text;
            } else if (part.kind === "artifact") {
                // Add artifact marker for artifact parts
                const artifactPart = part as ArtifactPart;
                combinedText += `«artifact_return:${artifactPart.name}»`;
            }
        }

        return {
            id: message.metadata?.messageId || `msg-${v4()}`,
            type: message.isUser ? "user" : "agent",
            text: combinedText,
            parts: message.parts,
            uploadedFiles: message.uploadedFiles?.map(f => ({
                name: f.name,
                type: f.type,
            })),
            isError: message.isError,
        };
    }, []);

    // Helper function to save task data to backend
    const saveTaskToBackend = useCallback(
        async (taskData: { task_id: string; user_message?: string; message_bubbles: any[]; task_metadata?: any }, overrideSessionId?: string): Promise<boolean> => {
            const effectiveSessionId = overrideSessionId || sessionId;

            if (!persistenceEnabled || !effectiveSessionId) {
                return false;
            }

            // Prevent duplicate saves (handles React Strict Mode + race conditions)
            if (savingTasksRef.current.has(taskData.task_id)) {
                return false;
            }

            // Mark as saving
            savingTasksRef.current.add(taskData.task_id);

            try {
                const response = await authenticatedFetch(`${apiPrefix}/sessions/${effectiveSessionId}/chat-tasks`, {
                    method: "POST",
                    headers: { "Content-Type": "application/json" },
                    body: JSON.stringify({
                        taskId: taskData.task_id,
                        userMessage: taskData.user_message,
                        // Serialize to JSON strings before sending
                        messageBubbles: JSON.stringify(taskData.message_bubbles),
                        taskMetadata: taskData.task_metadata ? JSON.stringify(taskData.task_metadata) : null,
                    }),
                });

                if (!response.ok) {
                    const errorData = await response.json().catch(() => ({ detail: "Failed saving task" }));
                    throw new Error(errorData.message || `HTTP error ${response.status}`);
                }
                return true;
            } catch (error) {
                console.error(`Failed saving task ${taskData.task_id}:`, error);
                // Don't throw - saving is best-effort and silent per NFR-1
                return false;
            } finally {
                // Always remove from saving set after a delay to handle rapid re-renders
                setTimeout(() => {
                    savingTasksRef.current.delete(taskData.task_id);
                }, 100);
            }
        },
        [apiPrefix, sessionId, persistenceEnabled]
    );

    // Helper function to extract artifact markers and create artifact parts
    const extractArtifactMarkers = useCallback((text: string, sessionId: string, addedArtifacts: Set<string>, processedParts: any[]) => {
        const ARTIFACT_RETURN_REGEX = /«artifact_return:([^»]+)»/g;
        const ARTIFACT_REGEX = /«artifact:([^»]+)»/g;

        const createArtifactPart = (filename: string) => ({
            kind: "artifact",
            status: "completed",
            name: filename,
            file: {
                name: filename,
                uri: `artifact://${sessionId}/${filename}`,
            },
        });

        // Extract artifact_return markers
        let match;
        while ((match = ARTIFACT_RETURN_REGEX.exec(text)) !== null) {
            const artifactFilename = match[1];
            if (!addedArtifacts.has(artifactFilename)) {
                addedArtifacts.add(artifactFilename);
                processedParts.push(createArtifactPart(artifactFilename));
            }
        }

        // Extract artifact: markers
        while ((match = ARTIFACT_REGEX.exec(text)) !== null) {
            const artifactFilename = match[1];
            if (!addedArtifacts.has(artifactFilename)) {
                addedArtifacts.add(artifactFilename);
                processedParts.push(createArtifactPart(artifactFilename));
            }
        }
    }, []);

    // Helper function to deserialize task data to MessageFE objects
    const deserializeTaskToMessages = useCallback((task: { taskId: string; messageBubbles: any[]; taskMetadata?: any; createdTime: number }, sessionId: string): MessageFE[] => {
        return task.messageBubbles.map(bubble => {
            // Process parts to handle markers and reconstruct artifact parts if needed
            const processedParts: any[] = [];
            const originalParts = bubble.parts || [{ kind: "text", text: bubble.text || "" }];

            // Track artifact names we've already added to avoid duplicates
            const addedArtifacts = new Set<string>();

            // First, check the bubble.text field for artifact markers (TaskLoggerService saves markers there)
            // This handles the case where backend saves text with markers but parts without artifacts
            if (bubble.text) {
                extractArtifactMarkers(bubble.text, sessionId, addedArtifacts, processedParts);
            }

            for (const part of originalParts) {
                if (part.kind === "text" && part.text) {
                    let textContent = part.text;

                    // Extract artifact markers and convert them to artifact parts
                    extractArtifactMarkers(textContent, sessionId, addedArtifacts, processedParts);

                    // Remove artifact markers from text content
                    textContent = textContent.replace(/«artifact_return:[^»]+»/g, "");
                    textContent = textContent.replace(/«artifact:[^»]+»/g, "");

                    // Remove status update markers
                    textContent = textContent.replace(/«status_update:[^»]+»\n?/g, "");

                    // Add text part if there's content
                    if (textContent.trim()) {
                        processedParts.push({ kind: "text", text: textContent });
                    }
                } else if (part.kind === "artifact") {
                    // Only add artifact part if not already added (from markers)
                    const artifactName = part.name;
                    if (artifactName && !addedArtifacts.has(artifactName)) {
                        addedArtifacts.add(artifactName);
                        processedParts.push(part);
                    }
                    // Skip duplicate artifacts
                } else {
                    // Keep other non-text parts as-is
                    processedParts.push(part);
                }
            }

            return {
                taskId: task.taskId,
                role: bubble.type === "user" ? "user" : "agent",
                parts: processedParts,
                isUser: bubble.type === "user",
                isComplete: true,
                files: bubble.files,
                uploadedFiles: bubble.uploadedFiles,
                artifactNotification: bubble.artifactNotification,
                isError: bubble.isError,
                metadata: {
                    messageId: bubble.id,
                    sessionId: sessionId,
                    lastProcessedEventSequence: 0,
                },
            };
        });
    }, []);

    // Helper function to apply migrations to a task
    const migrateTask = useCallback((task: any): any => {
        const version = task.taskMetadata?.schema_version || 0;

        if (version >= CURRENT_SCHEMA_VERSION) {
            // Already at current version
            return task;
        }

        // Apply migrations sequentially
        let migratedTask = task;
        for (let v = version; v < CURRENT_SCHEMA_VERSION; v++) {
            const migrationFunc = MIGRATIONS[v];
            if (migrationFunc) {
                migratedTask = migrationFunc(migratedTask);
                console.log(`Migrated task ${task.taskId} from v${v} to v${v + 1}`);
            } else {
                console.warn(`No migration function found for version ${v}`);
            }
        }

        return migratedTask;
    }, []);

    // Helper function to load session tasks and reconstruct messages
    const loadSessionTasks = useCallback(
        async (sessionId: string) => {
            const data = await fetchJsonWithError(`${apiPrefix}/sessions/${sessionId}/chat-tasks`);

            // Check if this session is still active before processing
            if (currentSessionIdRef.current !== sessionId) {
                console.log(`Session ${sessionId} is no longer the active session: ${currentSessionIdRef.current}`);
                return;
            }

            // Parse JSON strings from backend
            const tasks = data.tasks || [];
            const parsedTasks = tasks.map((task: TaskFromAPI) => ({
                ...task,
                messageBubbles: JSON.parse(task.messageBubbles),
                taskMetadata: task.taskMetadata ? JSON.parse(task.taskMetadata) : null,
            }));

            // Apply migrations to each task
            const migratedTasks = parsedTasks.map(migrateTask);

            // Deserialize all tasks to messages
            const allMessages: MessageFE[] = [];
            for (const task of migratedTasks) {
                const taskMessages = deserializeTaskToMessages(task, sessionId);
                allMessages.push(...taskMessages);
            }

            // Extract feedback state from task metadata
            const feedbackMap: Record<string, { type: "up" | "down"; text: string }> = {};
            // Extract RAG data from task metadata
            const allRagData: RAGSearchResult[] = [];

            for (const task of migratedTasks) {
                if (task.taskMetadata?.feedback) {
                    feedbackMap[task.taskId] = {
                        type: task.taskMetadata.feedback.type,
                        text: task.taskMetadata.feedback.text || "",
                    };
                }

                // Restore RAG data if present
                if (task.taskMetadata?.rag_data && Array.isArray(task.taskMetadata.rag_data)) {
                    allRagData.push(...task.taskMetadata.rag_data);
                }
            }

            // Extract agent name from the most recent task
            // (Use the last task's agent since that's the most recent interaction)
            let agentName: string | null = null;
            for (let i = migratedTasks.length - 1; i >= 0; i--) {
                if (migratedTasks[i].taskMetadata?.agent_name) {
                    agentName = migratedTasks[i].taskMetadata.agent_name;
                    break;
                }
            }

            // Update state
            setMessages(allMessages);
            setSubmittedFeedback(feedbackMap);

            // Restore RAG data
            if (allRagData.length > 0) {
                setRagData(allRagData);
            }

            // Set the agent name if found
            if (agentName) {
                setSelectedAgentName(agentName);
            }

            // Set taskIdInSidePanel to the most recent task for workflow visualization
            if (migratedTasks.length > 0) {
                const mostRecentTask = migratedTasks[migratedTasks.length - 1];
                setTaskIdInSidePanel(mostRecentTask.taskId);
            }
        },
        [apiPrefix, deserializeTaskToMessages, migrateTask, setRagData]
    );

    const uploadArtifactFile = useCallback(
        async (file: File, overrideSessionId?: string, description?: string, silent: boolean = false): Promise<{ uri: string; sessionId: string } | { error: string } | null> => {
            const effectiveSessionId = overrideSessionId || sessionId;
            const formData = new FormData();
            formData.append("upload_file", file);
            formData.append("filename", file.name);
            // Send sessionId as form field (can be empty string for new sessions)
            formData.append("sessionId", effectiveSessionId || "");

            // Add description as metadata if provided
            if (description) {
                const metadata = { description };
                formData.append("metadata_json", JSON.stringify(metadata));
            }

            try {
                const response = await authenticatedFetch(`${apiPrefix}/artifacts/upload`, {
                    method: "POST",
                    body: formData,
                });

                // Special handling for 413 status before checking response.ok
                if (response.status === 413) {
                    const errorData = await response.json().catch(() => ({ message: `Failed to upload ${file.name}.` }));
                    // Extract file size information if available
                    const actualSize = errorData.actual_size_bytes;
                    const maxSize = errorData.max_size_bytes;

                    let errorMessage;
                    if (actualSize && maxSize) {
                        const actualSizeMB = (actualSize / (1024 * 1024)).toFixed(2);
                        const maxSizeMB = (maxSize / (1024 * 1024)).toFixed(2);
                        errorMessage = `File "${file.name}" is too large: ${actualSizeMB} MB exceeds the maximum allowed size of ${maxSizeMB} MB.`;
                    } else {
                        errorMessage = errorData.message || `File "${file.name}" exceeds the maximum allowed size.`;
                    }

                    setError({ title: "File Upload Failed", error: errorMessage });
                    return { error: errorMessage };
                }

                // For all other errors, use be error
                if (!response.ok) {
                    throw new Error(
                        await response
                            .json()
                            .then(d => d.message)
                            .catch(() => `Failed to upload ${file.name}.`)
                    );
                }

                const result = await response.json();
                if (!silent) {
                    addNotification(`File "${file.name}" uploaded.`, "success");
                }
                await artifactsRefetch();
                // Return both URI and sessionId (backend may have created a new session)
                return result.uri && result.sessionId ? { uri: result.uri, sessionId: result.sessionId } : null;
            } catch (error) {
                const errorMessage = getErrorMessage(error, `Failed to upload "${file.name}".`);
                setError({ title: "File Upload Failed", error: errorMessage });
                return { error: errorMessage };
            }
        },
        [apiPrefix, sessionId, addNotification, artifactsRefetch, setError]
    );

    // Session State
    const [sessionName, setSessionName] = useState<string | null>(null);
    const [sessionToDelete, setSessionToDelete] = useState<Session | null>(null);
    const [isLoadingSession, setIsLoadingSession] = useState<boolean>(false);

    const deleteArtifactInternal = useCallback(
        async (filename: string) => {
            try {
                await fetchWithError(`${apiPrefix}/artifacts/${sessionId}/${encodeURIComponent(filename)}`, {
                    method: "DELETE",
                });
                addNotification(`File "${filename}" deleted.`, "success");
                artifactsRefetch();
            } catch (error) {
                setError({ title: "File Deletion Failed", error: getErrorMessage(error, `Failed to delete ${filename}.`) });
            }
        },
        [apiPrefix, sessionId, addNotification, artifactsRefetch, setError]
    );

    const openDeleteModal = useCallback((artifact: ArtifactInfo) => {
        setArtifactToDelete(artifact);
        setIsDeleteModalOpen(true);
    }, []);

    const closeDeleteModal = useCallback(() => {
        setArtifactToDelete(null);
        setIsDeleteModalOpen(false);
    }, []);

    // Wrapper function to set preview artifact by filename
    // IMPORTANT: Must be defined before confirmDelete to avoid circular dependency
    const setPreviewArtifact = useCallback((artifact: ArtifactInfo | null) => {
        setPreviewArtifactFilename(artifact?.filename || null);
    }, []);

    const confirmDelete = useCallback(async () => {
        if (artifactToDelete) {
            // Check if the artifact being deleted is currently being previewed
            const isCurrentlyPreviewed = previewArtifact?.filename === artifactToDelete.filename;

            await deleteArtifactInternal(artifactToDelete.filename);

            // If the deleted artifact was being previewed, go back to file list
            if (isCurrentlyPreviewed) {
                setPreviewArtifact(null);
            }
        }
        closeDeleteModal();
    }, [artifactToDelete, deleteArtifactInternal, closeDeleteModal, previewArtifact, setPreviewArtifact]);

    const handleDeleteSelectedArtifacts = useCallback(() => {
        if (selectedArtifactFilenames.size === 0) {
            return;
        }
        setIsBatchDeleteModalOpen(true);
    }, [selectedArtifactFilenames]);

    const confirmBatchDeleteArtifacts = useCallback(async () => {
        setIsBatchDeleteModalOpen(false);
        const filenamesToDelete = Array.from(selectedArtifactFilenames);
        let successCount = 0;
        let errorCount = 0;
        for (const filename of filenamesToDelete) {
            try {
                await fetchWithError(`${apiPrefix}/artifacts/${sessionId}/${encodeURIComponent(filename)}`, {
                    method: "DELETE",
                });
                successCount++;
            } catch (error: unknown) {
                console.error(error);
                errorCount++;
            }
        }
        if (successCount > 0) addNotification(`${successCount} files(s) deleted.`, "success");
        if (errorCount > 0) {
            setError({ title: "File Deletion Failed", error: `${errorCount} file(s) failed to delete.` });
        }
        artifactsRefetch();
        setSelectedArtifactFilenames(new Set());
        setIsArtifactEditMode(false);
    }, [selectedArtifactFilenames, addNotification, artifactsRefetch, apiPrefix, sessionId, setError]);

    const openArtifactForPreview = useCallback(
        async (artifactFilename: string): Promise<FileAttachment | null> => {
            // Prevent duplicate fetches for the same file
            if (artifactFetchInProgressRef.current.has(artifactFilename)) {
                return null;
            }

            // Mark this file as being fetched
            artifactFetchInProgressRef.current.add(artifactFilename);

            // Only clear state if this is a different file from what we're currently previewing
            // This prevents clearing state during duplicate fetch attempts
            if (previewArtifactFilename !== artifactFilename) {
                setPreviewedArtifactAvailableVersions(null);
                setCurrentPreviewedVersionNumber(null);
                setPreviewFileContent(null);
            }
            try {
                // Determine the correct URL based on context
                let versionsUrl: string;
                if (sessionId && sessionId.trim() && sessionId !== "null" && sessionId !== "undefined") {
                    versionsUrl = `${apiPrefix}/artifacts/${sessionId}/${encodeURIComponent(artifactFilename)}/versions`;
                } else if (activeProject?.id) {
                    versionsUrl = `${apiPrefix}/artifacts/null/${encodeURIComponent(artifactFilename)}/versions?project_id=${activeProject.id}`;
                } else {
                    throw new Error("No valid context for artifact preview");
                }

                const availableVersions: number[] = await fetchJsonWithError(versionsUrl);
                if (!availableVersions || availableVersions.length === 0) throw new Error("No versions available");
                setPreviewedArtifactAvailableVersions(availableVersions.sort((a, b) => a - b));
                const latestVersion = Math.max(...availableVersions);
                setCurrentPreviewedVersionNumber(latestVersion);
                let contentUrl: string;
                if (sessionId && sessionId.trim() && sessionId !== "null" && sessionId !== "undefined") {
                    contentUrl = `${apiPrefix}/artifacts/${sessionId}/${encodeURIComponent(artifactFilename)}/versions/${latestVersion}`;
                } else if (activeProject?.id) {
                    contentUrl = `${apiPrefix}/artifacts/null/${encodeURIComponent(artifactFilename)}/versions/${latestVersion}?project_id=${activeProject.id}`;
                } else {
                    throw new Error("No valid context for artifact content");
                }

                const contentResponse = await fetchWithError(contentUrl);

                // Get MIME type from response headers - this is the correct MIME type for this specific version
                const contentType = contentResponse.headers.get("Content-Type") || "application/octet-stream";
                // Strip charset and other parameters from Content-Type
                const mimeType = contentType.split(";")[0].trim();

                const blob = await contentResponse.blob();
                const base64Content = await new Promise<string>((resolve, reject) => {
                    const reader = new FileReader();
                    reader.onloadend = () => resolve(reader.result?.toString().split(",")[1] || "");
                    reader.onerror = reject;
                    reader.readAsDataURL(blob);
                });
                const artifactInfo = artifacts.find(art => art.filename === artifactFilename);
                const fileData: FileAttachment = {
                    name: artifactFilename,
                    // Use MIME type from response headers (version-specific), not from artifact list (latest version)
                    mime_type: mimeType,
                    content: base64Content,
                    last_modified: artifactInfo?.last_modified || new Date().toISOString(),
                };
                setPreviewFileContent(fileData);
                return fileData;
            } catch (error) {
                setError({ title: "Artifact Preview Failed", error: getErrorMessage(error, "Failed to load artifact preview.") });
                return null;
            } finally {
                // Remove from in-progress set immediately when done
                artifactFetchInProgressRef.current.delete(artifactFilename);
            }
        },
        [apiPrefix, sessionId, activeProject?.id, artifacts, previewArtifactFilename, setError]
    );

    const navigateArtifactVersion = useCallback(
        async (artifactFilename: string, targetVersion: number): Promise<FileAttachment | null> => {
            // If versions aren't loaded yet, this is likely a timing issue where this was called
            // before openArtifactForPreview completed. Just silently return - the artifact will
            // show the latest version when loaded, which is acceptable behavior.
            if (!previewedArtifactAvailableVersions || previewedArtifactAvailableVersions.length === 0) {
                return null;
            }

            // Now check if the specific version exists
            if (!previewedArtifactAvailableVersions.includes(targetVersion)) {
                console.warn(`Requested version ${targetVersion} not available for ${artifactFilename}`);
                return null;
            }
            setPreviewFileContent(null);
            try {
                // Determine the correct URL based on context
                let contentUrl: string;
                if (sessionId && sessionId.trim() && sessionId !== "null" && sessionId !== "undefined") {
                    contentUrl = `${apiPrefix}/artifacts/${sessionId}/${encodeURIComponent(artifactFilename)}/versions/${targetVersion}`;
                } else if (activeProject?.id) {
                    contentUrl = `${apiPrefix}/artifacts/null/${encodeURIComponent(artifactFilename)}/versions/${targetVersion}?project_id=${activeProject.id}`;
                } else {
                    throw new Error("No valid context for artifact navigation");
                }

                const contentResponse = await fetchWithError(contentUrl);

                // Get MIME type from response headers - this is the correct MIME type for this specific version
                const contentType = contentResponse.headers.get("Content-Type") || "application/octet-stream";
                // Strip charset and other parameters from Content-Type
                const mimeType = contentType.split(";")[0].trim();

                const blob = await contentResponse.blob();
                const base64Content = await new Promise<string>((resolve, reject) => {
                    const reader = new FileReader();
                    reader.onloadend = () => resolve(reader.result?.toString().split(",")[1] || "");
                    reader.onerror = reject;
                    reader.readAsDataURL(blob);
                });
                const artifactInfo = artifacts.find(art => art.filename === artifactFilename);
                const fileData: FileAttachment = {
                    name: artifactFilename,
                    // Use MIME type from response headers (version-specific), not from artifact list (latest version)
                    mime_type: mimeType,
                    content: base64Content,
                    last_modified: artifactInfo?.last_modified || new Date().toISOString(),
                };
                setCurrentPreviewedVersionNumber(targetVersion);
                setPreviewFileContent(fileData);
                return fileData;
            } catch (error) {
                setError({ title: "Artifact Version Preview Failed", error: getErrorMessage(error, "Failed to fetch artifact version.") });
                return null;
            }
        },
        [apiPrefix, artifacts, previewedArtifactAvailableVersions, sessionId, activeProject?.id, setError]
    );

    const openSidePanelTab = useCallback((tab: "files" | "workflow" | "rag") => {
        setIsSidePanelCollapsed(false);
        setActiveSidePanelTab(tab);

        if (typeof window !== "undefined") {
            window.dispatchEvent(
                new CustomEvent("expand-side-panel", {
                    detail: { tab },
                })
            );
        }
    }, []);

    const closeCurrentEventSource = useCallback(() => {
        if (cancelTimeoutRef.current) {
            clearTimeout(cancelTimeoutRef.current);
            cancelTimeoutRef.current = null;
        }

        if (currentEventSource.current) {
            // Listeners are now removed in the useEffect cleanup
            currentEventSource.current.close();
            currentEventSource.current = null;
        }
        isFinalizing.current = false;
    }, []);

    // Download and resolve artifact with embeds
    const downloadAndResolveArtifact = useCallback(
        async (filename: string): Promise<FileAttachment | null> => {
            // Prevent duplicate downloads for the same file
            if (artifactDownloadInProgressRef.current.has(filename)) {
                return null;
            }

            // Mark this file as being downloaded
            artifactDownloadInProgressRef.current.add(filename);

            try {
                // Find the artifact in state
                const artifact = artifacts.find(art => art.filename === filename);
                if (!artifact) {
                    console.error(`Artifact ${filename} not found in state`);
                    return null;
                }

                // Fetch the latest version with embeds resolved
                const availableVersions: number[] = await fetchJsonWithError(`${apiPrefix}/artifacts/${sessionId}/${encodeURIComponent(filename)}/versions`);
                if (!availableVersions || availableVersions.length === 0) {
                    throw new Error("No versions available");
                }

                const latestVersion = Math.max(...availableVersions);
                const contentResponse = await fetchWithError(`${apiPrefix}/artifacts/${sessionId}/${encodeURIComponent(filename)}/versions/${latestVersion}`);
                const blob = await contentResponse.blob();
                const base64Content = await new Promise<string>((resolve, reject) => {
                    const reader = new FileReader();
                    reader.onloadend = () => resolve(reader.result?.toString().split(",")[1] || "");
                    reader.onerror = reject;
                    reader.readAsDataURL(blob);
                });

                const fileData: FileAttachment = {
                    name: filename,
                    mime_type: artifact.mime_type || "application/octet-stream",
                    content: base64Content,
                    last_modified: artifact.last_modified || new Date().toISOString(),
                };

                // Clear the accumulated content and flags after successful download
                setArtifacts(prevArtifacts => {
                    return prevArtifacts.map(art =>
                        art.filename === filename
                            ? {
                                  ...art,
                                  accumulatedContent: undefined,
                                  needsEmbedResolution: false,
                              }
                            : art
                    );
                });

                return fileData;
            } catch (error) {
                setError({ title: "File Download Failed", error: getErrorMessage(error, `Failed to download ${filename}.`) });
                return null;
            } finally {
                // Remove from in-progress set immediately when done
                artifactDownloadInProgressRef.current.delete(filename);
            }
        },
        [apiPrefix, sessionId, artifacts, setArtifacts, setError]
    );

    const handleSseMessage = useCallback(
        (event: MessageEvent) => {
            sseEventSequenceRef.current += 1;
            const currentEventSequence = sseEventSequenceRef.current;
            let rpcResponse: SendStreamingMessageSuccessResponse | JSONRPCErrorResponse;

            try {
                rpcResponse = JSON.parse(event.data) as SendStreamingMessageSuccessResponse | JSONRPCErrorResponse;
            } catch (error: unknown) {
                console.error("Failed to parse SSE message:", error);
                return;
            }

            // Update background task timestamp if this is a background task
            if ("result" in rpcResponse && rpcResponse.result) {
                const result = rpcResponse.result;
                const taskIdFromResult = result.kind === "task" ? result.id : result.kind === "status-update" ? result.taskId : undefined;

                if (taskIdFromResult && isTaskRunningInBackground(taskIdFromResult)) {
                    updateTaskTimestamp(taskIdFromResult, Date.now());
                }
            }

            // Handle RPC Error
            if ("error" in rpcResponse && rpcResponse.error) {
                const errorContent = rpcResponse.error;
                const messageContent = `Error: ${errorContent.message}`;

                setMessages(prev => {
                    const newMessages = prev.filter(msg => !msg.isStatusBubble);
                    newMessages.push({
                        role: "agent",
                        parts: [{ kind: "text", text: messageContent }],
                        isUser: false,
                        isError: true,
                        isComplete: true,
                        metadata: {
                            messageId: `msg-${v4()}`,
                            lastProcessedEventSequence: currentEventSequence,
                        },
                    });
                    return newMessages;
                });

                setIsResponding(false);
                closeCurrentEventSource();
                setCurrentTaskId(null);
                return;
            }

            if (!("result" in rpcResponse) || !rpcResponse.result) {
                console.warn("Received SSE message without a result or error field.", rpcResponse);
                return;
            }

            const result = rpcResponse.result;
            let isFinalEvent = false;
            let messageToProcess: Message | undefined;
            let currentTaskIdFromResult: string | undefined;

            // Determine event type and extract relevant data
            switch (result.kind) {
                case "task":
                    isFinalEvent = true;
                    // For the final task object, we only use it as a signal to end the turn.
                    // The content has already been streamed via status_updates.
                    messageToProcess = undefined;
                    currentTaskIdFromResult = result.id;
                    break;
                case "status-update":
                    isFinalEvent = result.final;
                    messageToProcess = result.status?.message;
                    currentTaskIdFromResult = result.taskId;
                    break;
                case "artifact-update":
                    // An artifact was created or updated, refetch the list for the side panel.
                    void artifactsRefetch();
                    return; // No further processing needed for this event.
                default:
                    console.warn("Received unknown result kind in SSE message:", result);
                    return;
            }

            // Process data parts first to extract status text
            if (messageToProcess?.parts) {
                const dataParts = messageToProcess.parts.filter(p => p.kind === "data") as DataPart[];
                if (dataParts.length > 0) {
                    for (const part of dataParts) {
                        const data = part.data as any;
                        if (data && typeof data === "object" && "type" in data) {
                            switch (data.type) {
                                case "agent_progress_update": {
                                    latestStatusText.current = String(data?.status_text ?? "Processing...");
                                    const otherParts = messageToProcess.parts.filter(p => p.kind !== "data");
                                    if (otherParts.length === 0) {
                                        return; // This is a status-only event, do not process further.
                                    }
                                    break;
                                }
                                case "artifact_creation_progress": {
                                    const { filename, status, bytes_transferred, mime_type, description, artifact_chunk, version } = data as {
                                        filename: string;
                                        status: "in-progress" | "completed" | "failed";
                                        bytes_transferred: number;
                                        mime_type?: string;
                                        description?: string;
                                        artifact_chunk?: string;
                                        version?: number;
                                    };

                                    // Track if we need to trigger auto-download after state update
                                    let shouldAutoDownload = false;

                                    // Update global artifacts list with description and accumulated content
                                    setArtifacts(prevArtifacts => {
                                        const existingIndex = prevArtifacts.findIndex(a => a.filename === filename);
                                        if (existingIndex >= 0) {
                                            // Update existing artifact, preserving description if new one not provided
                                            const updated = [...prevArtifacts];
                                            const existingArtifact = updated[existingIndex];
                                            const isDisplayed = existingArtifact.isDisplayed || false;

                                            // Check if we should trigger auto-download (before state update)
                                            if (status === "completed" && isDisplayed) {
                                                shouldAutoDownload = true;
                                            }

                                            updated[existingIndex] = {
                                                ...existingArtifact,
                                                description: description !== undefined ? description : existingArtifact.description,
                                                size: bytes_transferred || existingArtifact.size,
                                                last_modified: new Date().toISOString(),
                                                // Ensure URI is set
                                                uri: existingArtifact.uri || `artifact://${sessionId}/${filename}`,
                                                // Accumulate content chunks for in-progress and completed artifacts
                                                accumulatedContent:
                                                    status === "in-progress" && artifact_chunk
                                                        ? (existingArtifact.accumulatedContent || "") + artifact_chunk
                                                        : status === "completed" && !isDisplayed
                                                          ? undefined // Clear accumulated content when completed if NOT displayed
                                                          : existingArtifact.accumulatedContent, // Keep for displayed artifacts
                                                // Mark that streaming content is plain text (not base64)
                                                isAccumulatedContentPlainText: status === "in-progress" && artifact_chunk ? true : existingArtifact.isAccumulatedContentPlainText,
                                                // Update mime_type when completed
                                                mime_type: status === "completed" && mime_type ? mime_type : existingArtifact.mime_type,
                                                // Mark that embed resolution is needed when completed
                                                needsEmbedResolution: status === "completed" ? true : existingArtifact.needsEmbedResolution,
                                            };

                                            return updated;
                                        } else {
                                            // Create new artifact entry only if we have description or it's the first chunk
                                            if (description !== undefined || status === "in-progress") {
                                                return [
                                                    ...prevArtifacts,
                                                    {
                                                        filename,
                                                        description: description || null,
                                                        mime_type: mime_type || "application/octet-stream",
                                                        size: bytes_transferred || 0,
                                                        last_modified: new Date().toISOString(),
                                                        uri: `artifact://${sessionId}/${filename}`,
                                                        accumulatedContent: status === "in-progress" && artifact_chunk ? artifact_chunk : undefined,
                                                        isAccumulatedContentPlainText: status === "in-progress" && artifact_chunk ? true : false,
                                                        needsEmbedResolution: status === "completed" ? true : false,
                                                    },
                                                ];
                                            }
                                        }
                                        return prevArtifacts;
                                    });

                                    // Trigger auto-download AFTER state update (outside the setter)
                                    if (shouldAutoDownload) {
                                        setTimeout(() => {
                                            downloadAndResolveArtifact(filename).catch(err => {
                                                console.error(`Auto-download failed for ${filename}:`, err);
                                            });
                                        }, 100);
                                    }

                                    setMessages(prev => {
                                        const newMessages = [...prev];
                                        let agentMessageIndex = newMessages.findLastIndex(m => !m.isUser && m.taskId === currentTaskIdFromResult);

                                        if (agentMessageIndex === -1) {
                                            const newAgentMessage: MessageFE = {
                                                role: "agent",
                                                parts: [],
                                                taskId: currentTaskIdFromResult,
                                                isUser: false,
                                                isComplete: false,
                                                isStatusBubble: false,
                                                metadata: { lastProcessedEventSequence: currentEventSequence },
                                            };
                                            newMessages.push(newAgentMessage);
                                            agentMessageIndex = newMessages.length - 1;
                                        }

                                        const agentMessage = { ...newMessages[agentMessageIndex], parts: [...newMessages[agentMessageIndex].parts] };
                                        agentMessage.isStatusBubble = false;
                                        const artifactPartIndex = agentMessage.parts.findIndex(p => p.kind === "artifact" && p.name === filename);

                                        if (status === "in-progress") {
                                            if (artifactPartIndex > -1) {
                                                const existingPart = agentMessage.parts[artifactPartIndex] as ArtifactPart;
                                                // Create a new part object with immutable update
                                                const updatedPart: ArtifactPart = {
                                                    ...existingPart,
                                                    bytesTransferred: bytes_transferred,
                                                    status: "in-progress",
                                                };
                                                agentMessage.parts[artifactPartIndex] = updatedPart;
                                            } else {
                                                const newPart: ArtifactPart = {
                                                    kind: "artifact",
                                                    status: "in-progress",
                                                    name: filename,
                                                    bytesTransferred: bytes_transferred,
                                                };
                                                agentMessage.parts.push(newPart);
                                            }
                                        } else if (status === "completed") {
                                            const fileAttachment: FileAttachment = {
                                                name: filename,
                                                mime_type,
                                                uri: version !== undefined ? `artifact://${sessionId}/${filename}?version=${version}` : `artifact://${sessionId}/${filename}`,
                                            };
                                            if (artifactPartIndex > -1) {
                                                const existingPart = agentMessage.parts[artifactPartIndex] as ArtifactPart;
                                                // Create a new part object with immutable update
                                                const updatedPart: ArtifactPart = {
                                                    ...existingPart,
                                                    status: "completed",
                                                    file: fileAttachment,
                                                };
                                                // Remove bytesTransferred for completed artifacts
                                                delete updatedPart.bytesTransferred;
                                                agentMessage.parts[artifactPartIndex] = updatedPart;
                                            } else {
                                                agentMessage.parts.push({
                                                    kind: "artifact",
                                                    status: "completed",
                                                    name: filename,
                                                    file: fileAttachment,
                                                });
                                            }
                                            void artifactsRefetch();
                                        } else {
                                            // status === "failed"
                                            const errorMsg = `Failed to create artifact: ${filename}`;
                                            if (artifactPartIndex > -1) {
                                                const existingPart = agentMessage.parts[artifactPartIndex] as ArtifactPart;
                                                // Create a new part object with immutable update
                                                const updatedPart: ArtifactPart = {
                                                    ...existingPart,
                                                    status: "failed",
                                                    error: errorMsg,
                                                };
                                                // Remove bytesTransferred for failed artifacts
                                                delete updatedPart.bytesTransferred;
                                                agentMessage.parts[artifactPartIndex] = updatedPart;
                                            } else {
                                                agentMessage.parts.push({
                                                    kind: "artifact",
                                                    status: "failed",
                                                    name: filename,
                                                    error: errorMsg,
                                                });
                                            }
                                            agentMessage.isError = true;
                                        }

                                        newMessages[agentMessageIndex] = agentMessage;

                                        // Filter out OTHER generic status bubbles, but keep our message.
                                        const finalMessages = newMessages.filter(m => !m.isStatusBubble || m.parts.some(p => p.kind === "artifact" || p.kind === "file"));
                                        return finalMessages;
                                    });
                                    // Return immediately to prevent the generic status handler from running
                                    return;
                                }
                                case "tool_invocation_start":
                                    break;
                                case "authentication_required": {
                                    const auth_uri = data?.auth_uri;
                                    const target_agent = typeof data?.target_agent === "string" ? data.target_agent : "Agent";
                                    const gateway_task_id = typeof data?.gateway_task_id === "string" ? data.gateway_task_id : undefined;
                                    if (typeof auth_uri === "string" && auth_uri.startsWith("http")) {
                                        const authMessage: MessageFE = {
                                            role: "agent",
                                            parts: [{ kind: "text", text: "" }],
                                            authenticationLink: {
                                                url: auth_uri,
                                                text: "Click to Authenticate",
                                                targetAgent: target_agent,
                                                gatewayTaskId: gateway_task_id,
                                            },
                                            isUser: false,
                                            isComplete: true,
                                            metadata: { messageId: `auth-${v4()}` },
                                        };
                                        setMessages(prev => [...prev, authMessage]);
                                    }
                                    break;
                                }
                                case "deep_research_progress": {
                                    // Deep research progress tracking - keep the data part for ChatMessage to render
                                    // Clear latestStatusText so LoadingMessageRow doesn't show duplicate status
                                    latestStatusText.current = null;

                                    // Also track queries and sources for RAG display
                                    const progressData = data;
                                    const currentQuery = progressData.current_query;
                                    const fetchingUrls = progressData.fetching_urls || [];
                                    const phase = progressData.phase;

                                    // Convert deep research progress to RAG data for source display
                                    if (phase === "searching" && currentQuery && currentQuery.trim()) {
                                        // Track new query
                                        setRagData(prev => {
                                            const existingQuery = prev.find(r => r.searchType === "deep_research" && r.query === currentQuery && r.taskId === currentTaskIdFromResult);

                                            if (!existingQuery) {
                                                const newEntry = {
                                                    query: currentQuery,
                                                    searchType: "deep_research" as const,
                                                    timestamp: new Date().toISOString(),
                                                    sources: [],
                                                    taskId: currentTaskIdFromResult,
                                                };
                                                return [...prev, newEntry];
                                            }
                                            return prev;
                                        });
                                    } else if (phase === "analyzing" && fetchingUrls.length > 0) {
                                        // Add sources to most recent query
                                        setRagData(prev => {
                                            const deepResearchEntries = prev.filter(r => r.searchType === "deep_research" && r.taskId === currentTaskIdFromResult);

                                            if (deepResearchEntries.length > 0) {
                                                const updated = [...prev];
                                                const lastQueryIndex = updated.lastIndexOf(deepResearchEntries[deepResearchEntries.length - 1]);

                                                if (lastQueryIndex !== -1) {
                                                    const existingUrls = new Set(updated[lastQueryIndex].sources.map(s => s.sourceUrl || s.url));

                                                    fetchingUrls.forEach((urlInfo: any) => {
                                                        const url = urlInfo.url;
                                                        const sourceType = urlInfo.source_type || "web";
                                                        if (url && !existingUrls.has(url)) {
                                                            updated[lastQueryIndex].sources.push({
                                                                citationId: `search${updated[lastQueryIndex].sources.length}`,
                                                                title: urlInfo.title || url,
                                                                sourceUrl: url,
                                                                url: url, // RAGInfoPanel checks for this field
                                                                contentPreview: urlInfo.title ? `Analyzed: ${urlInfo.title}` : `Analyzed: ${url}`,
                                                                relevanceScore: 1.0,
                                                                retrievedAt: new Date().toISOString(),
                                                                metadata: {
                                                                    favicon: urlInfo.favicon || (sourceType === "web" ? `https://www.google.com/s2/favicons?domain=${url}&sz=32` : ""),
                                                                    type: "web_search",
                                                                    source_type: sourceType,
                                                                },
                                                            });
                                                            existingUrls.add(url);
                                                        }
                                                    });
                                                }

                                                return updated;
                                            }
                                            return prev;
                                        });
                                    }

                                    // Don't return early - let the data part flow through to the message
                                    break;
                                }
                                case "tool_result": {
                                    // Handle tool results that may contain RAG metadata
                                    const resultData = (data as any).result_data;

                                    // Check if result_data contains rag_metadata
                                    if (resultData && typeof resultData === "object" && resultData.rag_metadata) {
                                        const ragMetadata = resultData.rag_metadata;
                                        if (ragMetadata && ragEnabled) {
                                            const ragSearchResult: RAGSearchResult = {
                                                query: ragMetadata.query,
                                                searchType: ragMetadata.searchType,
                                                timestamp: ragMetadata.timestamp,
                                                sources: ragMetadata.sources,
                                                taskId: currentTaskIdFromResult,
                                                metadata: ragMetadata.metadata, // Preserve metadata with query breakdown
                                            };

                                            // For deep research: REPLACE all previous entries for this task with the final metadata
                                            // This ensures we have the complete, properly structured data with metadata.queries
                                            if (ragMetadata.searchType === "deep_research") {
                                                setRagData(prev => {
                                                    // Remove all previous deep research entries for this task
                                                    const filtered = prev.filter(r => !(r.searchType === "deep_research" && r.taskId === currentTaskIdFromResult));
                                                    // Add the final complete entry
                                                    return [...filtered, ragSearchResult];
                                                });
                                            } else {
                                                // For regular web search: append as before
                                                setRagData(prev => [...prev, ragSearchResult]);
                                            }
                                        }
                                    }
                                    // Don't add tool_result to content parts - it's metadata only
                                    break;
                                }
                                default:
                                    console.warn("Received unknown data part type:", data.type);
                            }
                        } else if (part.metadata?.tool_name === "_notify_artifact_save") {
                            // Handle artifact completion notification
                            const artifactData = data as { filename: string; version: number; status: string };

                            if (artifactData.status === "success") {
                                // Mark the artifact as completed in the message parts
                                setMessages(currentMessages => {
                                    return currentMessages.map(msg => {
                                        if (msg.isUser || !msg.parts.some(p => p.kind === "artifact" && p.name === artifactData.filename)) {
                                            return msg;
                                        }

                                        return {
                                            ...msg,
                                            parts: msg.parts.map(part => {
                                                if (part.kind === "artifact" && (part as ArtifactPart).name === artifactData.filename) {
                                                    const fileAttachment: FileAttachment = {
                                                        name: artifactData.filename,
                                                        uri: `artifact://${sessionId}/${artifactData.filename}`,
                                                    };
                                                    return {
                                                        kind: "artifact",
                                                        status: "completed",
                                                        name: artifactData.filename,
                                                        file: fileAttachment,
                                                    } as ArtifactPart;
                                                }
                                                return part;
                                            }),
                                        };
                                    });
                                });
                            }
                        }
                    }
                }
            }

            // Filter out data parts EXCEPT deep_research_progress which needs to be rendered
            // Also filter out text parts when we have deep_research_progress to show progress-only
            const hasDeepResearchProgress = messageToProcess?.parts?.some(p => {
                if (p.kind === "data") {
                    const dataPart = p as DataPart;
                    return dataPart.data && (dataPart.data as any).type === "deep_research_progress";
                }
                return false;
            });

            const newContentParts =
                messageToProcess?.parts?.filter(p => {
                    // Keep deep_research_progress data parts
                    if (p.kind === "data") {
                        const dataPart = p as DataPart;
                        return dataPart.data && (dataPart.data as any).type === "deep_research_progress";
                    }
                    // Filter out text parts if we have deep research progress (to show progress-only)
                    if (p.kind === "text" && hasDeepResearchProgress) {
                        return false;
                    }
                    // Keep files and artifacts
                    return true;
                }) || [];
            const hasNewFiles = newContentParts.some(p => p.kind === "file");

            // Update UI state based on processed parts
            setMessages(prevMessages => {
                const newMessages = [...prevMessages];

                let lastMessage = newMessages[newMessages.length - 1];

                // Remove old generic status bubble
                if (lastMessage?.isStatusBubble) {
                    newMessages.pop();
                    lastMessage = newMessages[newMessages.length - 1];
                }

                // Check if this is a deep research progress update
                const isProgressUpdate = newContentParts.length === 1 && newContentParts[0].kind === "data" && (newContentParts[0] as DataPart).data && ((newContentParts[0] as DataPart).data as any).type === "deep_research_progress";

                // For progress updates, always update the same message (don't replace, just update the data)
                // The InlineResearchProgress component will handle showing all stages
                if (isProgressUpdate && lastMessage && !lastMessage.isUser && lastMessage.taskId === (result as TaskStatusUpdateEvent).taskId) {
                    const updatedMessage: MessageFE = {
                        ...lastMessage,
                        parts: newContentParts,
                        isComplete: isFinalEvent || hasNewFiles,
                        metadata: {
                            ...lastMessage.metadata,
                            lastProcessedEventSequence: currentEventSequence,
                        },
                    };
                    newMessages[newMessages.length - 1] = updatedMessage;
                } else if (lastMessage && !lastMessage.isUser && lastMessage.taskId === (result as TaskStatusUpdateEvent).taskId && newContentParts.length > 0) {
                    // Regular append for non-progress updates
                    const updatedMessage: MessageFE = {
                        ...lastMessage,
                        parts: [...lastMessage.parts, ...newContentParts],
                        isComplete: isFinalEvent || hasNewFiles,
                        metadata: {
                            ...lastMessage.metadata,
                            lastProcessedEventSequence: currentEventSequence,
                        },
                    };
                    newMessages[newMessages.length - 1] = updatedMessage;
                } else {
                    // Only create a new bubble if there is visible content to render.
                    // Include deep_research_progress data parts as visible content
                    const hasVisibleContent = newContentParts.some(p => (p.kind === "text" && (p as TextPart).text.trim()) || p.kind === "file" || (p.kind === "data" && (p as DataPart).data && (p as DataPart).data.type === "deep_research_progress"));
                    if (hasVisibleContent) {
                        const newBubble: MessageFE = {
                            role: "agent",
                            parts: newContentParts,
                            taskId: (result as TaskStatusUpdateEvent).taskId,
                            isUser: false,
                            isComplete: isFinalEvent || hasNewFiles,
                            metadata: {
                                messageId: rpcResponse.id?.toString() || `msg-${v4()}`,
                                sessionId: (result as TaskStatusUpdateEvent).contextId,
                                lastProcessedEventSequence: currentEventSequence,
                            },
                        };
                        newMessages.push(newBubble);
                    }
                }

                // Add a new status bubble if the task is not over
                if (isFinalEvent) {
                    latestStatusText.current = null;
                    // Finalize any lingering in-progress artifact parts for this task
                    for (let i = newMessages.length - 1; i >= 0; i--) {
                        const msg = newMessages[i];
                        if (msg.taskId === currentTaskIdFromResult && msg.parts.some(p => p.kind === "artifact" && p.status === "in-progress")) {
                            const finalParts: PartFE[] = msg.parts.map(p => {
                                if (p.kind === "artifact" && p.status === "in-progress") {
                                    // Mark in-progress part as failed
                                    return { ...p, status: "failed", error: `Artifact creation for "${p.name}" did not complete.` };
                                }
                                return p;
                            });
                            newMessages[i] = {
                                ...msg,
                                parts: finalParts,
                                isError: true, // Mark as error because it didn't complete
                                isComplete: true,
                            };
                        }
                    }
                    // Explicitly mark the last message as complete on the final event
                    const taskMessageIndex = newMessages.findLastIndex(msg => !msg.isUser && msg.taskId === currentTaskIdFromResult);

                    if (taskMessageIndex !== -1) {
                        newMessages[taskMessageIndex] = {
                            ...newMessages[taskMessageIndex],
                            isComplete: true,
                            metadata: { ...newMessages[taskMessageIndex].metadata, lastProcessedEventSequence: currentEventSequence },
                        };
                    }
                }

                return newMessages;
            });

            // Finalization logic
            if (isFinalEvent) {
                if (isCancellingRef.current) {
                    addNotification("Task cancelled.", "success");
                    if (cancelTimeoutRef.current) clearTimeout(cancelTimeoutRef.current);
                    setIsCancelling(false);
                }

                // Save complete task when agent response is done (Step 10.5-10.9)
                // Note: For background tasks, the backend TaskLoggerService handles saving automatically
                // For non-background tasks, we save here
                if (currentTaskIdFromResult) {
                    const isBackgroundTask = isTaskRunningInBackground(currentTaskIdFromResult);

                    // Only save non-background tasks from frontend
                    // Background tasks are saved by TaskLoggerService to avoid race conditions
                    if (!isBackgroundTask) {
                        // Use messagesRef to get the latest messages
                        const taskMessages = messagesRef.current.filter(msg => msg.taskId === currentTaskIdFromResult && !msg.isStatusBubble);

                        if (taskMessages.length > 0) {
                            // Serialize all message bubbles
                            const messageBubbles = taskMessages.map(serializeMessageBubble);

                            // Extract user message text
                            const userMessage = taskMessages.find(m => m.isUser);
                            const userMessageText =
                                userMessage?.parts
                                    ?.filter(p => p.kind === "text")
                                    .map(p => (p as TextPart).text)
                                    .join("") || "";

                            // Determine task status
                            const hasError = taskMessages.some(m => m.isError);
                            const taskStatus = hasError ? "error" : "completed";

<<<<<<< HEAD
                            const taskRagData = ragDataRef.current.filter(r => r.taskId === currentTaskIdFromResult);

                            // Save complete task (don't wait for completion)
                            saveTaskToBackend({
                                task_id: currentTaskIdFromResult,
                                user_message: userMessageText,
                                message_bubbles: messageBubbles,
                                task_metadata: {
                                    schema_version: CURRENT_SCHEMA_VERSION,
                                    status: taskStatus,
                                    agent_name: selectedAgentName,
                                    rag_data: taskRagData.length > 0 ? taskRagData : undefined, // Persist RAG data
=======
                            // Get the session ID from the task's context
                            const taskSessionId = (result as TaskStatusUpdateEvent).contextId || sessionId;

                            // Save complete task
                            saveTaskToBackend(
                                {
                                    task_id: currentTaskIdFromResult,
                                    user_message: userMessageText,
                                    message_bubbles: messageBubbles,
                                    task_metadata: {
                                        schema_version: CURRENT_SCHEMA_VERSION,
                                        status: taskStatus,
                                        agent_name: selectedAgentName,
                                    },
>>>>>>> e05900b6
                                },
                                taskSessionId
                            )
                                .then(saved => {
                                    if (saved && typeof window !== "undefined") {
                                        window.dispatchEvent(new CustomEvent("new-chat-session"));
                                    }
                                })
                                .catch(error => {
                                    console.error(`[ChatProvider] Error saving task ${currentTaskIdFromResult}:`, error);
                                });
                        }
                    } else {
                        // For background tasks, just unregister after completion
                        unregisterBackgroundTask(currentTaskIdFromResult);

                        // Trigger session list refresh
                        if (typeof window !== "undefined") {
                            window.dispatchEvent(new CustomEvent("new-chat-session"));
                        }
                    }
                }

                // Mark all in-progress artifacts as completed when task finishes
                setMessages(currentMessages => {
                    return currentMessages.map(msg => {
                        if (msg.isUser) return msg;

                        const hasInProgressArtifacts = msg.parts.some(p => p.kind === "artifact" && (p as ArtifactPart).status === "in-progress");

                        if (!hasInProgressArtifacts) return msg;

                        return {
                            ...msg,
                            parts: msg.parts.map(part => {
                                if (part.kind === "artifact" && (part as ArtifactPart).status === "in-progress") {
                                    const artifactPart = part as ArtifactPart;
                                    const fileAttachment: FileAttachment = {
                                        name: artifactPart.name,
                                        mime_type: artifactPart.file?.mime_type,
                                        uri: `artifact://${sessionId}/${artifactPart.name}`,
                                    };
                                    const completedPart: ArtifactPart = {
                                        kind: "artifact",
                                        status: "completed",
                                        name: artifactPart.name,
                                        file: fileAttachment,
                                    };
                                    return completedPart;
                                }
                                return part;
                            }),
                        };
                    });
                });

                // Background task unregistration is now handled in the saveTaskToBackend promise above
                // This ensures the database save completes before we unregister and refresh

                setIsResponding(false);
                closeCurrentEventSource();
                setCurrentTaskId(null);
                isFinalizing.current = true;
                void artifactsRefetch();
                setTimeout(() => {
                    isFinalizing.current = false;
                }, 100);
            }
        },
<<<<<<< HEAD
        [addNotification, closeCurrentEventSource, artifactsRefetch, sessionId, selectedAgentName, saveTaskToBackend, serializeMessageBubble, downloadAndResolveArtifact, setArtifacts, setRagData, ragEnabled]
=======
        [
            addNotification,
            closeCurrentEventSource,
            artifactsRefetch,
            sessionId,
            selectedAgentName,
            saveTaskToBackend,
            serializeMessageBubble,
            downloadAndResolveArtifact,
            setArtifacts,
            isTaskRunningInBackground,
            updateTaskTimestamp,
            unregisterBackgroundTask,
        ]
>>>>>>> e05900b6
    );

    const handleNewSession = useCallback(
        async (preserveProjectContext: boolean = false) => {
            const log_prefix = "ChatProvider.handleNewSession:";

            closeCurrentEventSource();

            // Only cancel task if it's not a background task
            if (isResponding && currentTaskId && selectedAgentName && !isCancelling) {
                const isBackground = isTaskRunningInBackground(currentTaskId);

                if (!isBackground) {
                    try {
                        const cancelRequest = {
                            jsonrpc: "2.0",
                            id: `req-${v4()}`,
                            method: "tasks/cancel",
                            params: {
                                id: currentTaskId,
                            },
                        };
                        authenticatedFetch(`${apiPrefix}/tasks/${currentTaskId}:cancel`, {
                            method: "POST",
                            headers: { "Content-Type": "application/json" },
                            body: JSON.stringify(cancelRequest),
                            credentials: "include",
                        });
                    } catch (error) {
                        console.warn(`${log_prefix} Failed to cancel current task:`, error);
                    }
                }
            }

            if (cancelTimeoutRef.current) {
                clearTimeout(cancelTimeoutRef.current);
                cancelTimeoutRef.current = null;
            }
            setIsCancelling(false);

            // Clear session ID - will be set by backend when first message is sent
            setSessionId("");

            // Clear session name - will be set when first message is sent
            setSessionName(null);

            // Clear project context when starting a new chat outside of a project
            if (activeProject && !preserveProjectContext) {
                setActiveProject(null);
            } else if (activeProject && preserveProjectContext) {
                console.log(`${log_prefix} Preserving project context: ${activeProject.name}`);
            }

            setSelectedAgentName("");
            setMessages([]);
            setIsResponding(false);
            setCurrentTaskId(null);
            setTaskIdInSidePanel(null);
            setPreviewArtifact(null);
            isFinalizing.current = false;
            latestStatusText.current = null;
            sseEventSequenceRef.current = 0;
            // Clear RAG data on new session
            setRagData([]);
            // Artifacts will be automatically refreshed by useArtifacts hook when sessionId changes

            // Dispatch event to focus chat input
            if (typeof window !== "undefined") {
                window.dispatchEvent(new CustomEvent("focus-chat-input"));
            }

            // Note: No session events dispatched here since no session exists yet.
            // Session creation event will be dispatched when first message creates the actual session.
        },
<<<<<<< HEAD
        [apiPrefix, isResponding, currentTaskId, selectedAgentName, isCancelling, closeCurrentEventSource, activeProject, setActiveProject, setPreviewArtifact, setRagData]
=======
        [apiPrefix, isResponding, currentTaskId, selectedAgentName, isCancelling, closeCurrentEventSource, activeProject, setActiveProject, setPreviewArtifact, isTaskRunningInBackground]
>>>>>>> e05900b6
    );

    // Start a new chat session with a prompt template pre-filled
    const startNewChatWithPrompt = useCallback(
        (promptData: PendingPromptData) => {
            // Store the pending prompt - it will be applied after the session is ready
            setPendingPrompt(promptData);
            // Start a new session
            handleNewSession();
        },
        [handleNewSession]
    );

    // Clear the pending prompt (called after it's been applied)
    const clearPendingPrompt = useCallback(() => {
        setPendingPrompt(null);
    }, []);

    const handleSwitchSession = useCallback(
        async (newSessionId: string) => {
            const log_prefix = "ChatProvider.handleSwitchSession:";
            console.log(`${log_prefix} Switching to session ${newSessionId}...`);

            setIsLoadingSession(true);

            // Check if we're switching away from a session with a running background task
            const currentSessionBackgroundTasks = backgroundTasks.filter(t => t.sessionId === sessionId);
            const hasRunningBackgroundTask = currentSessionBackgroundTasks.some(t => t.taskId === currentTaskId);

            // DON'T clear messages if there are background tasks in the current session
            // This ensures the messages are available for saving when the task completes
            const hasAnyBackgroundTasks = currentSessionBackgroundTasks.length > 0;

            if (!hasRunningBackgroundTask && !hasAnyBackgroundTasks) {
                setMessages([]);
            }

            closeCurrentEventSource();

            // Only cancel task if it's not a background task
            if (isResponding && currentTaskId && selectedAgentName && !isCancelling) {
                const isBackground = isTaskRunningInBackground(currentTaskId);

                if (!isBackground) {
                    try {
                        const cancelRequest = {
                            jsonrpc: "2.0",
                            id: `req-${v4()}`,
                            method: "tasks/cancel",
                            params: {
                                id: currentTaskId,
                            },
                        };
                        await authenticatedFetch(`${apiPrefix}/tasks/${currentTaskId}:cancel`, {
                            method: "POST",
                            headers: { "Content-Type": "application/json" },
                            body: JSON.stringify(cancelRequest),
                            credentials: "include",
                        });
                    } catch (error) {
                        console.warn(`${log_prefix} Failed to cancel current task:`, error);
                    }
                }
            }

            if (cancelTimeoutRef.current) {
                clearTimeout(cancelTimeoutRef.current);
                cancelTimeoutRef.current = null;
            }
            setIsCancelling(false);

            try {
                // Load session metadata first to get project info
                const sessionData = await fetchJsonWithError(`${apiPrefix}/sessions/${newSessionId}`);
                const session: Session | null = sessionData?.data;
                setSessionName(session?.name ?? "N/A");

                // Activate or deactivate project context based on session's project
                // Set flag to prevent handleNewSession from being triggered by this project change
                isSessionSwitchRef.current = true;

                if (session?.projectId) {
                    console.log(`${log_prefix} Session belongs to project ${session.projectId}`);

                    // Check if we're already in the correct project context
                    if (activeProject?.id !== session.projectId) {
                        // Find the full project object from the projects array
                        const project = projects.find((p: Project) => p.id === session?.projectId);

                        if (project) {
                            console.log(`${log_prefix} Activating project context: ${project.name}`);
                            setActiveProject(project);
                        } else {
                            console.warn(`${log_prefix} Project ${session.projectId} not found in projects array`);
                        }
                    } else {
                        console.log(`${log_prefix} Already in correct project context`);
                    }
                } else {
                    // Session has no project - deactivate project context
                    if (activeProject !== null) {
                        console.log(`${log_prefix} Session has no project, deactivating project context`);
                        setActiveProject(null);
                    }
                }

                // Update session ID state
                setSessionId(newSessionId);

                // Reset other session-related state
                setIsResponding(false);
                setCurrentTaskId(null);
                setTaskIdInSidePanel(null);
                setPreviewArtifact(null);
                isFinalizing.current = false;
                latestStatusText.current = null;
                sseEventSequenceRef.current = 0;
                // Clear RAG data when switching sessions - will be repopulated by loadSessionTasks
                setRagData([]);

                await loadSessionTasks(newSessionId);

                // Check for running background tasks in this session and reconnect
                const sessionBackgroundTasks = backgroundTasks.filter(t => t.sessionId === newSessionId);
                if (sessionBackgroundTasks.length > 0) {
                    // Check if any are still running
                    for (const bgTask of sessionBackgroundTasks) {
                        const status = await checkTaskStatus(bgTask.taskId);
                        if (status && status.is_running) {
                            console.log(`[ChatProvider] Reconnecting to running background task ${bgTask.taskId}`);
                            setCurrentTaskId(bgTask.taskId);
                            setIsResponding(true);
                            if (bgTask.agentName) {
                                setSelectedAgentName(bgTask.agentName);
                            }
                            // Only reconnect to the first running task
                            break;
                        } else {
                            // Task is no longer running - unregister it immediately
                            // This prevents the SSE useEffect from trying to reconnect
                            console.log(`[ChatProvider] Background task ${bgTask.taskId} is not running, unregistering`);
                            unregisterBackgroundTask(bgTask.taskId);
                        }
                    }
                }
            } catch (error) {
                setError({ title: "Switching Chats Failed", error: getErrorMessage(error, "Failed to switch chat sessions.") });
            } finally {
                setIsLoadingSession(false);
            }
        },
<<<<<<< HEAD
        [closeCurrentEventSource, isResponding, currentTaskId, selectedAgentName, isCancelling, apiPrefix, loadSessionTasks, activeProject, projects, setActiveProject, setPreviewArtifact, setError, setRagData]
=======
        [
            closeCurrentEventSource,
            isResponding,
            currentTaskId,
            selectedAgentName,
            isCancelling,
            apiPrefix,
            loadSessionTasks,
            activeProject,
            projects,
            setActiveProject,
            setPreviewArtifact,
            setError,
            isTaskRunningInBackground,
            backgroundTasks,
            checkTaskStatus,
            unregisterBackgroundTask,
        ]
>>>>>>> e05900b6
    );

    const updateSessionName = useCallback(
        async (sessionId: string, newName: string) => {
            try {
                const response = await authenticatedFetch(`${apiPrefix}/sessions/${sessionId}`, {
                    method: "PATCH",
                    headers: { "Content-Type": "application/json" },
                    body: JSON.stringify({ name: newName }),
                });

                // Special handling for 422 validation errors
                if (response.status === 422) {
                    throw new Error("Invalid name");
                }

                // For all other errors
                if (!response.ok) {
                    throw new Error(
                        await response
                            .json()
                            .then(d => d.message)
                            .catch(() => "Failed to update session name")
                    );
                }

                setSessionName(newName);
                if (typeof window !== "undefined") {
                    window.dispatchEvent(new CustomEvent("new-chat-session"));
                }
            } catch (error) {
                setError({ title: "Session Name Update Failed", error: getErrorMessage(error, "Failed to update session name.") });
            }
        },
        [apiPrefix, setError]
    );

    const deleteSession = useCallback(
        async (sessionIdToDelete: string) => {
            try {
                await fetchWithError(`${apiPrefix}/sessions/${sessionIdToDelete}`, {
                    method: "DELETE",
                });
                addNotification("Session deleted.", "success");
                if (sessionIdToDelete === sessionId) {
                    handleNewSession();
                }
                // Trigger session list refresh
                if (typeof window !== "undefined") {
                    window.dispatchEvent(new CustomEvent("new-chat-session"));
                }
            } catch (error) {
                setError({ title: "Chat Deletion Failed", error: getErrorMessage(error, "Failed to delete session.") });
            }
        },
        [apiPrefix, addNotification, handleNewSession, sessionId, setError]
    );

    // Artifact Rendering Actions
    const toggleArtifactExpanded = useCallback((filename: string) => {
        setArtifactRenderingState(prevState => {
            const newExpandedArtifacts = new Set(prevState.expandedArtifacts);

            if (newExpandedArtifacts.has(filename)) {
                newExpandedArtifacts.delete(filename);
            } else {
                newExpandedArtifacts.add(filename);
            }

            return {
                ...prevState,
                expandedArtifacts: newExpandedArtifacts,
            };
        });
    }, []);

    const isArtifactExpanded = useCallback(
        (filename: string) => {
            return artifactRenderingState.expandedArtifacts.has(filename);
        },
        [artifactRenderingState.expandedArtifacts]
    );

    // Artifact Display and Cache Management
    const markArtifactAsDisplayed = useCallback((filename: string, displayed: boolean) => {
        setArtifacts(prevArtifacts => {
            return prevArtifacts.map(artifact => (artifact.filename === filename ? { ...artifact, isDisplayed: displayed } : artifact));
        });
        // eslint-disable-next-line react-hooks/exhaustive-deps
    }, []); // setArtifacts is stable from useState

    const openSessionDeleteModal = useCallback((session: Session) => {
        setSessionToDelete(session);
    }, []);

    const closeSessionDeleteModal = useCallback(() => {
        setSessionToDelete(null);
    }, []);

    const confirmSessionDelete = useCallback(async () => {
        if (sessionToDelete) {
            await deleteSession(sessionToDelete.id);
            setSessionToDelete(null);
        }
    }, [sessionToDelete, deleteSession]);

    const handleCancel = useCallback(async () => {
        if ((!isResponding && !isCancelling) || !currentTaskId) {
            return;
        }
        if (isCancelling) {
            return;
        }

        setIsCancelling(true);

        try {
            const cancelRequest: CancelTaskRequest = {
                jsonrpc: "2.0",
                id: `req-${v4()}`,
                method: "tasks/cancel",
                params: {
                    id: currentTaskId,
                },
            };

            const response = await authenticatedFetch(`${apiPrefix}/tasks/${currentTaskId}:cancel`, {
                method: "POST",
                headers: { "Content-Type": "application/json" },
                body: JSON.stringify(cancelRequest),
            });

            if (response.status === 202) {
                if (cancelTimeoutRef.current) clearTimeout(cancelTimeoutRef.current);
                cancelTimeoutRef.current = setTimeout(() => {
                    addNotification("Cancellation timed out. Allowing new input.");
                    setIsCancelling(false);
                    setIsResponding(false);
                    closeCurrentEventSource();
                    setCurrentTaskId(null);
                    cancelTimeoutRef.current = null;

                    setMessages(prev => prev.filter(msg => !msg.isStatusBubble));
                }, 15000);
            } else {
                const errorData = await response.json().catch(() => ({ message: "Unknown cancellation error" }));
                throw new Error(errorData.message || `HTTP error ${response.status}`);
            }
        } catch (error) {
            setError({ title: "Task Cancellation Failed", error: getErrorMessage(error, "An unknown error occurred.") });
            setIsCancelling(false);
        }
    }, [isResponding, isCancelling, currentTaskId, apiPrefix, addNotification, setError, closeCurrentEventSource]);

    const handleFeedbackSubmit = useCallback(
        async (taskId: string, feedbackType: "up" | "down", feedbackText: string) => {
            if (!sessionId) {
                console.error("Cannot submit feedback without a session ID.");
                return;
            }
            try {
                await submitFeedback({
                    taskId: taskId,
                    sessionId: sessionId,
                    feedbackType: feedbackType,
                    feedbackText: feedbackText,
                });
                setSubmittedFeedback(prev => ({
                    ...prev,
                    [taskId]: { type: feedbackType, text: feedbackText },
                }));
            } catch (error) {
                console.error("Failed to submit feedback:", error);
                throw error;
            }
        },
        [sessionId]
    );

    const handleSseOpen = useCallback(() => {
        /* console.log for SSE open */
    }, []);

    const handleSseError = useCallback(() => {
        if (isResponding && !isFinalizing.current && !isCancellingRef.current) {
            setError({ title: "Connection Failed", error: "Connection lost. Please try again." });
        }
        if (!isFinalizing.current) {
            setIsResponding(false);
            if (!isCancellingRef.current) {
                closeCurrentEventSource();
                setCurrentTaskId(null);
            }
            latestStatusText.current = null;
        }
        setMessages(prev => prev.filter(msg => !msg.isStatusBubble).map((m, i, arr) => (i === arr.length - 1 && !m.isUser ? { ...m, isComplete: true } : m)));
    }, [closeCurrentEventSource, isResponding, setError]);

    const cleanupUploadedFiles = useCallback(
        async (uploadedFiles: Array<{ filename: string; sessionId: string }>) => {
            if (uploadedFiles.length === 0) {
                return;
            }

            for (const { filename, sessionId: fileSessionId } of uploadedFiles) {
                try {
                    const deleteUrl = `${apiPrefix}/artifacts/${fileSessionId}/${encodeURIComponent(filename)}`;

                    // Use the session ID that was used during upload
                    await fetchWithError(deleteUrl, {
                        method: "DELETE",
                    });
                } catch (error) {
                    console.error(`[cleanupUploadedFiles] Exception while cleaning up file ${filename}:`, error);
                    // Continue cleanup even if one fails (intentionally silent)
                }
            }
        },
        [apiPrefix]
    );

    const handleSubmit = useCallback(
        async (event: FormEvent, files?: File[] | null, userInputText?: string | null, overrideSessionId?: string | null) => {
            event.preventDefault();
            const currentInput = userInputText?.trim() || "";
            const currentFiles = files || [];
            if ((!currentInput && currentFiles.length === 0) || isResponding || isCancelling || !selectedAgentName) {
                return;
            }
            closeCurrentEventSource();
            isFinalizing.current = false;
            setIsResponding(true);
            setCurrentTaskId(null);
            latestStatusText.current = null;
            sseEventSequenceRef.current = 0;

            const userMsg: MessageFE = {
                role: "user",
                parts: [{ kind: "text", text: currentInput }],
                isUser: true,
                uploadedFiles: currentFiles.length > 0 ? currentFiles : undefined,
                metadata: {
                    messageId: `msg-${v4()}`,
                    sessionId: overrideSessionId || sessionId,
                    lastProcessedEventSequence: 0,
                },
            };
            latestStatusText.current = "Thinking";
            setMessages(prev => [...prev, userMsg]);

            try {
                // 1. Process files using hybrid approach with fail-fast
                const uploadedFileParts: FilePart[] = [];
                const successfullyUploadedFiles: Array<{ filename: string; sessionId: string }> = []; // Track large files for cleanup

                // Track the effective session ID for this message (may be updated if large file upload)
                // Use overrideSessionId if provided (e.g., from artifact upload that created a session)
                let effectiveSessionId = overrideSessionId || sessionId;

                console.log(`[handleSubmit] Processing ${currentFiles.length} file(s)`);

                for (const file of currentFiles) {
                    // Check if this is an artifact reference (pasted artifact)
                    if (file.type === "application/x-artifact-reference") {
                        try {
                            // Read the artifact reference data
                            const text = await file.text();
                            const artifactRef = JSON.parse(text);

                            if (artifactRef.isArtifactReference && artifactRef.uri) {
                                // This is a pasted artifact - send it as a file part with URI
                                console.log(`[handleSubmit] Adding artifact reference: ${artifactRef.filename} (${artifactRef.uri})`);
                                uploadedFileParts.push({
                                    kind: "file",
                                    file: {
                                        uri: artifactRef.uri,
                                        name: artifactRef.filename,
                                        mimeType: artifactRef.mimeType || "application/octet-stream",
                                    },
                                });
                                continue; // Skip to next file
                            }
                        } catch (error) {
                            console.error(`[handleSubmit] Error processing artifact reference:`, error);
                            // Fall through to normal file handling
                        }
                    }

                    if (file.size < INLINE_FILE_SIZE_LIMIT_BYTES) {
                        // Small file: send inline as base64 (no cleanup needed)
                        const base64Content = await fileToBase64(file);
                        uploadedFileParts.push({
                            kind: "file",
                            file: {
                                bytes: base64Content,
                                name: file.name,
                                mimeType: file.type,
                            },
                        });
                    } else {
                        // Large file: upload and get URI, pass effectiveSessionId to ensure all files go to the same session
                        const result = await uploadArtifactFile(file, effectiveSessionId);

                        // Check for success FIRST - must have both uri and sessionId
                        if (result && "uri" in result && result.uri && result.sessionId) {
                            // Update effective session ID once if backend has created a new session
                            if (!effectiveSessionId) {
                                effectiveSessionId = result.sessionId;
                            }

                            successfullyUploadedFiles.push({
                                filename: file.name,
                                sessionId: result.sessionId,
                            });

                            uploadedFileParts.push({
                                kind: "file",
                                file: {
                                    uri: result.uri,
                                    name: file.name,
                                    mimeType: file.type,
                                },
                            });
                        } else {
                            // ANY failure case (error object, null, or missing fields) - Clean up and stop
                            console.error(`[handleSubmit] File upload failed for "${file.name}". Result:`, result);
                            await cleanupUploadedFiles(successfullyUploadedFiles);

                            const cleanupMessage = successfullyUploadedFiles.length > 0 ? " Previously uploaded files have been cleaned up." : "";

                            const errorDetail = result && "error" in result ? ` (${result.error})` : "";
                            setError({ title: "File Upload Failed", error: `Message not sent. File upload failed for "${file.name}"${errorDetail}.${cleanupMessage}.` });
                            setIsResponding(false);
                            setMessages(prev => prev.filter(msg => msg.metadata?.messageId !== userMsg.metadata?.messageId));
                            return;
                        }
                    }
                }

                // 2. Construct message parts
                const messageParts: Part[] = [];
                if (currentInput) {
                    messageParts.push({ kind: "text", text: currentInput });
                }

                messageParts.push(...uploadedFileParts);

                if (messageParts.length === 0) {
                    return;
                }

                // 3. Construct the A2A message
                console.log(`ChatProvider handleSubmit: Using effectiveSessionId for contextId: ${effectiveSessionId}`);

                // Check if background execution is enabled via gateway config
                const enableBackgroundExecution = backgroundTasksEnabled ?? false;
                console.log(`[ChatProvider] Building metadata for ${selectedAgentName}, enableBackground=${enableBackgroundExecution}`);

                // Build metadata object
                const messageMetadata: Record<string, any> = {
                    agent_name: selectedAgentName,
                };

                if (activeProject?.id) {
                    messageMetadata.project_id = activeProject.id;
                }

                if (enableBackgroundExecution) {
                    messageMetadata.background_execution = true;
                    messageMetadata.max_execution_time_ms = backgroundTasksDefaultTimeoutMs ?? 3600000; // Default 1 hour
                    console.log(`[ChatProvider] Enabling background execution for ${selectedAgentName}`);
                    console.log(`[ChatProvider] Metadata object:`, messageMetadata);
                }

                const a2aMessage: Message = {
                    role: "user",
                    parts: messageParts,
                    messageId: `msg-${v4()}`,
                    kind: "message",
                    contextId: effectiveSessionId,
                    metadata: messageMetadata,
                };

<<<<<<< HEAD
                console.log(`ChatProvider handleSubmit: Full A2A message:`, JSON.stringify(a2aMessage, null, 2));
=======
                console.log(`[ChatProvider] A2A message metadata:`, a2aMessage.metadata);
>>>>>>> e05900b6

                // 4. Construct the SendStreamingMessageRequest
                const sendMessageRequest: SendStreamingMessageRequest = {
                    jsonrpc: "2.0",
                    id: `req-${v4()}`,
                    method: "message/stream",
                    params: {
                        message: a2aMessage,
                    },
                };

                // 5. Send the request
                console.log("ChatProvider handleSubmit: Sending POST to /message:stream");
                const result = await fetchJsonWithError(`${apiPrefix}/message:stream`, {
                    method: "POST",
                    headers: { "Content-Type": "application/json" },
                    body: JSON.stringify(sendMessageRequest),
                });

                const task = result?.result as Task | undefined;
                const taskId = task?.id;
                const responseSessionId = (task as Task & { contextId?: string })?.contextId;

                console.log(`ChatProvider handleSubmit: Extracted responseSessionId: ${responseSessionId}, current sessionId: ${sessionId}`);
                console.log(`ChatProvider handleSubmit: Full result object:`, result);

                if (!taskId) {
                    console.error("ChatProvider handleSubmit: Backend did not return a valid taskId. Result:", result);
                    throw new Error("Backend did not return a valid taskId.");
                }

                // Update session ID if backend provided one (for new sessions)
                console.log(`ChatProvider handleSubmit: Checking session update condition - responseSessionId: ${responseSessionId}, sessionId: ${sessionId}, different: ${responseSessionId !== sessionId}`);
                const isNewSession = !sessionId || sessionId === "";
                const finalSessionId = responseSessionId || sessionId;

                if (responseSessionId && responseSessionId !== sessionId) {
                    console.log(`ChatProvider handleSubmit: Updating sessionId from ${sessionId} to ${responseSessionId}`);
                    setSessionId(responseSessionId);
                    // Update the user message metadata with the new session ID
                    setMessages(prev => prev.map(msg => (msg.metadata?.messageId === userMsg.metadata?.messageId ? { ...msg, metadata: { ...msg.metadata, sessionId: responseSessionId } } : msg)));

                    // If it was a new session, generate and persist its name
                    if (isNewSession) {
                        let newSessionName = "New Chat";
                        const textParts = userMsg.parts.filter(p => p.kind === "text") as TextPart[];
                        const combinedText = textParts
                            .map(p => p.text)
                            .join(" ")
                            .trim();

                        if (combinedText) {
                            newSessionName = combinedText.length > 100 ? `${combinedText.substring(0, 100)}...` : combinedText;
                        } else if (currentFiles.length > 0) {
                            // No text, but files were sent - derive name from files
                            if (currentFiles.length === 1) {
                                newSessionName = currentFiles[0].name;
                            } else {
                                newSessionName = `${currentFiles[0].name} +${currentFiles.length - 1} more`;
                            }
                        }

                        if (newSessionName) {
                            setSessionName(newSessionName);
                            await updateSessionName(responseSessionId, newSessionName);
                        }
                    }

                    // Trigger session list refresh for new sessions
                    if (isNewSession && typeof window !== "undefined") {
                        window.dispatchEvent(new CustomEvent("new-chat-session"));
                    }
                }

                // Save initial task with user message
                // For background tasks, we save with "pending" status so the session list shows the spinner
                // The backend TaskLoggerService will update this with the full response when complete
                const enabledForBackground = backgroundTasksEnabled ?? false;
                if (finalSessionId) {
                    await saveTaskToBackend(
                        {
                            task_id: taskId,
                            user_message: currentInput,
                            message_bubbles: [serializeMessageBubble(userMsg)],
                            task_metadata: {
                                schema_version: CURRENT_SCHEMA_VERSION,
                                status: "pending",
                                agent_name: selectedAgentName,
                                is_background_task: enabledForBackground,
                            },
                        },
                        finalSessionId
                    ); // Pass session ID explicitly
                }

                console.log(`ChatProvider handleSubmit: Received taskId ${taskId}. Setting currentTaskId and taskIdInSidePanel.`);
                setCurrentTaskId(taskId);
                setTaskIdInSidePanel(taskId);

                // Check if this should be a background task (enabled via gateway config)
                if (enabledForBackground) {
                    console.log(`[ChatProvider] Registering ${taskId} as background task`);
                    registerBackgroundTask(taskId, finalSessionId, selectedAgentName);

                    // Trigger session list refresh to show spinner immediately
                    if (typeof window !== "undefined") {
                        window.dispatchEvent(new CustomEvent("new-chat-session"));
                    }
                }

                // Update user message with taskId so it's included in final save
                setMessages(prev => prev.map(msg => (msg.metadata?.messageId === userMsg.metadata?.messageId ? { ...msg, taskId: taskId } : msg)));
            } catch (error) {
                setError({ title: "Message Failed", error: getErrorMessage(error, "An error occurred. Please try again.") });
                setIsResponding(false);
                setMessages(prev => prev.filter(msg => !msg.isStatusBubble));
                setCurrentTaskId(null);
                isFinalizing.current = false;
                latestStatusText.current = null;
            }
        },
        [
            sessionId,
            isResponding,
            isCancelling,
            selectedAgentName,
            closeCurrentEventSource,
            apiPrefix,
            uploadArtifactFile,
            updateSessionName,
            saveTaskToBackend,
            serializeMessageBubble,
            activeProject,
            cleanupUploadedFiles,
            setError,
            registerBackgroundTask,
            backgroundTasksEnabled,
            backgroundTasksDefaultTimeoutMs,
        ]
    );

    const prevProjectIdRef = useRef<string | null | undefined>("");
    const isSessionSwitchRef = useRef(false);
    const isSessionMoveRef = useRef(false);

    useEffect(() => {
        const handleProjectDeleted = (deletedProjectId: string) => {
            if (activeProject?.id === deletedProjectId) {
                console.log(`Project ${deletedProjectId} was deleted, clearing session context`);
                handleNewSession(false);
            }
        };

        registerProjectDeletedCallback(handleProjectDeleted);
    }, [activeProject, handleNewSession]);

    useEffect(() => {
        const handleSessionMoved = async (event: Event) => {
            const customEvent = event as CustomEvent;
            const { sessionId: movedSessionId, projectId: newProjectId } = customEvent.detail;

            // If the moved session is the current session, update the project context
            if (movedSessionId === sessionId) {
                // Set flag to prevent handleNewSession from being triggered by this project change
                isSessionMoveRef.current = true;

                if (newProjectId) {
                    // Session moved to a project - activate that project
                    const project = projects.find((p: Project) => p.id === newProjectId);
                    if (project) {
                        setActiveProject(project);
                    }
                } else {
                    // Session moved out of project - deactivate project context
                    setActiveProject(null);
                }
            }
        };

        window.addEventListener("session-moved", handleSessionMoved);
        return () => {
            window.removeEventListener("session-moved", handleSessionMoved);
        };
    }, [sessionId, projects, setActiveProject]);

    useEffect(() => {
        // Listen for background task completion events
        // When a background task completes, reload ANY session it belongs to (not just current)
        // This ensures we get the latest data even if the task completed while we were in a different session
        const handleBackgroundTaskCompleted = async (event: Event) => {
            const customEvent = event as CustomEvent;
            const { taskId: completedTaskId } = customEvent.detail;

            // Find the completed task
            const completedTask = backgroundTasksRef.current.find(t => t.taskId === completedTaskId);
            if (completedTask) {
                console.log(`[ChatProvider] Background task ${completedTaskId} completed, will reload session ${completedTask.sessionId} after delay`);
                // Wait a bit to ensure any pending operations complete
                setTimeout(async () => {
                    // Reload the session if it's currently active
                    if (currentSessionIdRef.current === completedTask.sessionId) {
                        console.log(`[ChatProvider] Reloading current session ${completedTask.sessionId} to get latest data`);
                        await loadSessionTasks(completedTask.sessionId);
                    }
                }, 1500); // Increased delay to ensure save completes
            }
        };

        window.addEventListener("background-task-completed", handleBackgroundTaskCompleted);
        return () => {
            window.removeEventListener("background-task-completed", handleBackgroundTaskCompleted);
        };
    }, [loadSessionTasks]);

    useEffect(() => {
        // When the active project changes, reset the chat view to a clean slate
        // UNLESS the change was triggered by switching to a session (which handles its own state)
        // OR by moving a session (which should not start a new session)
        // Only trigger when activating or switching projects, not when deactivating (going to null)
        const prevId = prevProjectIdRef.current;
        const currentId = activeProject?.id;
        const isActivatingOrSwitching = currentId !== undefined && prevId !== currentId;

        if (isActivatingOrSwitching && !isSessionSwitchRef.current && !isSessionMoveRef.current) {
            console.log("Active project changed explicitly, resetting chat view and preserving project context.");
            handleNewSession(true); // Preserve the project context when switching projects
        }
        prevProjectIdRef.current = currentId;
        // Reset the flags after processing
        isSessionSwitchRef.current = false;
        isSessionMoveRef.current = false;
    }, [activeProject, handleNewSession]);

    useEffect(() => {
        // Don't show welcome message if we're loading a session
        if (!selectedAgentName && agents.length > 0 && messages.length === 0 && !isLoadingSession) {
            // Priority order for agent selection:
            // 1. URL parameter agent (?agent=AgentName)
            // 2. Project's default agent (if in project context)
            // 3. OrchestratorAgent (fallback)
            // 4. First available agent
            let selectedAgent = agents[0];

            // Check URL parameter first
            const urlParams = new URLSearchParams(window.location.search);
            const urlAgentName = urlParams.get("agent");
            let urlAgent: AgentCardInfo | undefined;

            if (urlAgentName) {
                urlAgent = agents.find(agent => agent.name === urlAgentName);
                if (urlAgent) {
                    selectedAgent = urlAgent;
                    console.log(`Using URL parameter agent: ${selectedAgent.name}`);
                } else {
                    console.warn(`URL parameter agent "${urlAgentName}" not found in available agents, falling back to priority order`);
                }
            }

            // If no URL agent found, follow existing priority order
            if (!urlAgent) {
                if (activeProject?.defaultAgentId) {
                    const projectDefaultAgent = agents.find(agent => agent.name === activeProject.defaultAgentId);
                    if (projectDefaultAgent) {
                        selectedAgent = projectDefaultAgent;
                        console.log(`Using project default agent: ${selectedAgent.name}`);
                    } else {
                        console.warn(`Project default agent "${activeProject.defaultAgentId}" not found, falling back to OrchestratorAgent`);
                        selectedAgent = agents.find(agent => agent.name === "OrchestratorAgent") ?? agents[0];
                    }
                } else {
                    selectedAgent = agents.find(agent => agent.name === "OrchestratorAgent") ?? agents[0];
                }
            }

            setSelectedAgentName(selectedAgent.name);

            const displayedText = configWelcomeMessage || `Hi! I'm the ${selectedAgent?.displayName}. How can I help?`;
            setMessages([
                {
                    parts: [{ kind: "text", text: displayedText }],
                    isUser: false,
                    isComplete: true,
                    role: "agent",
                    metadata: {
                        sessionId: "",
                        lastProcessedEventSequence: 0,
                    },
                },
            ]);
        }
    }, [agents, configWelcomeMessage, messages.length, selectedAgentName, sessionId, isLoadingSession, activeProject]);

    // Store the latest handlers in refs so they can be accessed without triggering effect re-runs
    const handleSseMessageRef = useRef(handleSseMessage);
    const handleSseOpenRef = useRef(handleSseOpen);
    const handleSseErrorRef = useRef(handleSseError);

    // Update refs whenever handlers change (but this won't trigger the effect)
    useEffect(() => {
        handleSseMessageRef.current = handleSseMessage;
        handleSseOpenRef.current = handleSseOpen;
        handleSseErrorRef.current = handleSseError;
    }, [handleSseMessage, handleSseOpen, handleSseError]);

    useEffect(() => {
        if (currentTaskId && apiPrefix) {
            const accessToken = getAccessToken();

            // Check if this is a reconnection to a background task
            // Use a ref to get the latest background tasks without triggering re-renders
            const bgTask = backgroundTasksRef.current.find(t => t.taskId === currentTaskId);
            const isReconnecting = bgTask !== undefined;

            // Build SSE URL with reconnection parameters if needed
            let eventSourceUrl = `${apiPrefix}/sse/subscribe/${currentTaskId}`;
            const params = new URLSearchParams();

            if (accessToken) {
                params.append("token", accessToken);
            }

            if (isReconnecting) {
                // For background task reconnection, always request full replay
                // The backend will replay ALL events from the beginning for background tasks
                // This ensures we can reconstruct the full message content after browser refresh
                params.append("reconnect", "true");
                params.append("last_event_timestamp", "0"); // Request all events from beginning
                console.log(`[ChatProvider] Reconnecting to background task ${currentTaskId} - requesting full event replay`);

                // Clear agent messages for this task before replaying
                // This prevents duplicate content when events are replayed
                setMessages(prev => {
                    const filtered = prev.filter(msg => {
                        // Keep user messages and messages from other tasks
                        if (msg.isUser) return true;
                        if (msg.taskId !== currentTaskId) return true;
                        // Remove agent messages for this task - they will be rebuilt from replayed events
                        return false;
                    });
                    return filtered;
                });
            }

            if (params.toString()) {
                eventSourceUrl += `?${params.toString()}`;
            }

            const eventSource = new EventSource(eventSourceUrl, { withCredentials: true });
            currentEventSource.current = eventSource;

            const wrappedHandleSseOpen = () => {
                handleSseOpenRef.current();
            };

            const wrappedHandleSseError = () => {
                handleSseErrorRef.current();
            };

            const wrappedHandleSseMessage = (event: MessageEvent) => {
                handleSseMessageRef.current(event);
            };

            eventSource.onopen = wrappedHandleSseOpen;
            eventSource.onerror = wrappedHandleSseError;
            eventSource.addEventListener("status_update", wrappedHandleSseMessage);
            eventSource.addEventListener("artifact_update", wrappedHandleSseMessage);
            eventSource.addEventListener("final_response", wrappedHandleSseMessage);
            eventSource.addEventListener("error", wrappedHandleSseMessage);

            return () => {
                // Explicitly remove listeners before closing
                eventSource.removeEventListener("status_update", wrappedHandleSseMessage);
                eventSource.removeEventListener("artifact_update", wrappedHandleSseMessage);
                eventSource.removeEventListener("final_response", wrappedHandleSseMessage);
                eventSource.removeEventListener("error", wrappedHandleSseMessage);
                eventSource.close();
            };
        } else {
            closeCurrentEventSource();
        }
    }, [currentTaskId, apiPrefix, closeCurrentEventSource]);

    const contextValue: ChatContextValue = {
        ragData,
        ragEnabled,
        configCollectFeedback,
        submittedFeedback,
        handleFeedbackSubmit,
        sessionId,
        setSessionId,
        sessionName,
        setSessionName,
        messages,
        setMessages,
        isResponding,
        currentTaskId,
        isCancelling,
        latestStatusText,
        isLoadingSession,
        agents,
        agentsLoading,
        agentsError,
        agentsRefetch,
        agentNameDisplayNameMap,
        handleNewSession,
        handleSwitchSession,
        handleSubmit,
        handleCancel,
        notifications,
        addNotification,
        selectedAgentName,
        setSelectedAgentName,
        artifacts,
        artifactsLoading,
        artifactsRefetch,
        setArtifacts,
        uploadArtifactFile,
        isSidePanelCollapsed,
        activeSidePanelTab,
        setIsSidePanelCollapsed,
        setActiveSidePanelTab,
        openSidePanelTab,
        taskIdInSidePanel,
        setTaskIdInSidePanel,
        isDeleteModalOpen,
        artifactToDelete,
        openDeleteModal,
        closeDeleteModal,
        confirmDelete,
        openSessionDeleteModal,
        closeSessionDeleteModal,
        confirmSessionDelete,
        sessionToDelete,
        isArtifactEditMode,
        setIsArtifactEditMode,
        selectedArtifactFilenames,
        setSelectedArtifactFilenames,
        handleDeleteSelectedArtifacts,
        confirmBatchDeleteArtifacts,
        isBatchDeleteModalOpen,
        setIsBatchDeleteModalOpen,
        previewedArtifactAvailableVersions,
        currentPreviewedVersionNumber,
        previewFileContent,
        openArtifactForPreview,
        navigateArtifactVersion,
        previewArtifact,
        setPreviewArtifact, // Now uses the wrapper function that sets filename
        updateSessionName,
        deleteSession,

        /** Artifact Rendering Actions */
        toggleArtifactExpanded,
        isArtifactExpanded,
        setArtifactRenderingState,
        artifactRenderingState,

        /** Artifact Display and Cache Management */
        markArtifactAsDisplayed,
        downloadAndResolveArtifact,

        /** Global error display */
        displayError: setError,

        /** Pending prompt for starting new chat */
        pendingPrompt,
        startNewChatWithPrompt,
        clearPendingPrompt,

        /** Background Task Monitoring */
        backgroundTasks,
        backgroundNotifications,
        isTaskRunningInBackground,
    };

    return (
        <ChatContext.Provider value={contextValue}>
            {children}
            <ErrorDialog />
        </ChatContext.Provider>
    );
};<|MERGE_RESOLUTION|>--- conflicted
+++ resolved
@@ -1533,20 +1533,8 @@
                             const hasError = taskMessages.some(m => m.isError);
                             const taskStatus = hasError ? "error" : "completed";
 
-<<<<<<< HEAD
                             const taskRagData = ragDataRef.current.filter(r => r.taskId === currentTaskIdFromResult);
 
-                            // Save complete task (don't wait for completion)
-                            saveTaskToBackend({
-                                task_id: currentTaskIdFromResult,
-                                user_message: userMessageText,
-                                message_bubbles: messageBubbles,
-                                task_metadata: {
-                                    schema_version: CURRENT_SCHEMA_VERSION,
-                                    status: taskStatus,
-                                    agent_name: selectedAgentName,
-                                    rag_data: taskRagData.length > 0 ? taskRagData : undefined, // Persist RAG data
-=======
                             // Get the session ID from the task's context
                             const taskSessionId = (result as TaskStatusUpdateEvent).contextId || sessionId;
 
@@ -1560,8 +1548,8 @@
                                         schema_version: CURRENT_SCHEMA_VERSION,
                                         status: taskStatus,
                                         agent_name: selectedAgentName,
+                                        rag_data: taskRagData.length > 0 ? taskRagData : undefined, // Persist RAG data
                                     },
->>>>>>> e05900b6
                                 },
                                 taskSessionId
                             )
@@ -1631,9 +1619,6 @@
                 }, 100);
             }
         },
-<<<<<<< HEAD
-        [addNotification, closeCurrentEventSource, artifactsRefetch, sessionId, selectedAgentName, saveTaskToBackend, serializeMessageBubble, downloadAndResolveArtifact, setArtifacts, setRagData, ragEnabled]
-=======
         [
             addNotification,
             closeCurrentEventSource,
@@ -1644,11 +1629,12 @@
             serializeMessageBubble,
             downloadAndResolveArtifact,
             setArtifacts,
+            setRagData,
+            ragEnabled,
             isTaskRunningInBackground,
             updateTaskTimestamp,
             unregisterBackgroundTask,
         ]
->>>>>>> e05900b6
     );
 
     const handleNewSession = useCallback(
@@ -1723,11 +1709,7 @@
             // Note: No session events dispatched here since no session exists yet.
             // Session creation event will be dispatched when first message creates the actual session.
         },
-<<<<<<< HEAD
-        [apiPrefix, isResponding, currentTaskId, selectedAgentName, isCancelling, closeCurrentEventSource, activeProject, setActiveProject, setPreviewArtifact, setRagData]
-=======
-        [apiPrefix, isResponding, currentTaskId, selectedAgentName, isCancelling, closeCurrentEventSource, activeProject, setActiveProject, setPreviewArtifact, isTaskRunningInBackground]
->>>>>>> e05900b6
+        [apiPrefix, isResponding, currentTaskId, selectedAgentName, isCancelling, closeCurrentEventSource, activeProject, setActiveProject, setPreviewArtifact, isTaskRunningInBackground, setRagData]
     );
 
     // Start a new chat session with a prompt template pre-filled
@@ -1879,9 +1861,6 @@
                 setIsLoadingSession(false);
             }
         },
-<<<<<<< HEAD
-        [closeCurrentEventSource, isResponding, currentTaskId, selectedAgentName, isCancelling, apiPrefix, loadSessionTasks, activeProject, projects, setActiveProject, setPreviewArtifact, setError, setRagData]
-=======
         [
             closeCurrentEventSource,
             isResponding,
@@ -1895,12 +1874,12 @@
             setActiveProject,
             setPreviewArtifact,
             setError,
+            setRagData,
             isTaskRunningInBackground,
             backgroundTasks,
             checkTaskStatus,
             unregisterBackgroundTask,
         ]
->>>>>>> e05900b6
     );
 
     const updateSessionName = useCallback(
@@ -2284,11 +2263,7 @@
                     metadata: messageMetadata,
                 };
 
-<<<<<<< HEAD
-                console.log(`ChatProvider handleSubmit: Full A2A message:`, JSON.stringify(a2aMessage, null, 2));
-=======
                 console.log(`[ChatProvider] A2A message metadata:`, a2aMessage.metadata);
->>>>>>> e05900b6
 
                 // 4. Construct the SendStreamingMessageRequest
                 const sendMessageRequest: SendStreamingMessageRequest = {

import React, { useState, useCallback, useEffect, useRef, type FormEvent, type ReactNode, useMemo } from "react";
import { v4 } from "uuid";

import { useConfigContext, useArtifacts, useAgentCards } from "@/lib/hooks";
<<<<<<< HEAD
import { useProjectContext } from "@/lib/providers";
import { authenticatedFetch, getAccessToken } from "@/lib/utils/api";
=======

// Schema version for data migration purposes
const CURRENT_SCHEMA_VERSION = 1;

// Migration function: V0 -> V1 (adds schema_version to tasks without one)
const migrateV0ToV1 = (task: TaskDataV0): TaskDataV1 => {
    return {
        ...task,
        taskMetadata: {
            ...task.taskMetadata,
            schema_version: 1
        }
    };
};

// Migration registry: maps version numbers to migration functions
const MIGRATIONS: Record<number, (task: TaskDataAnyVersion) => TaskDataAnyVersion> = {
    0: migrateV0ToV1,
    // Uncomment when future branch merges:
    // 1: migrateV1ToV2,
};

import { authenticatedFetch, getAccessToken, submitFeedback } from "@/lib/utils/api";
>>>>>>> ebc5515a
import { ChatContext, type ChatContextValue } from "@/lib/contexts";
import type {
    ArtifactInfo,
    CancelTaskRequest,
    FileAttachment,
    FilePart,
    JSONRPCErrorResponse,
    Message,
    MessageFE,
    Notification,
    Part,
    SendStreamingMessageRequest,
    SendStreamingMessageSuccessResponse,
    Session,
    Task,
    TaskArtifactUpdateEvent,
    TaskStatusUpdateEvent,
    TextPart,
} from "@/lib/types";
import type { MessageBubble, TaskMetadata, StoredTaskData } from "@/lib/types/storage";

interface ChatProviderProps {
    children: ReactNode;
}

// Version-specific task data types
interface TaskDataV0 {
    taskId: string;
    messageBubbles: unknown[];
    taskMetadata?: {
        // V0 has no schema_version
        [key: string]: unknown;
    } | null;
    createdTime: number;
    userMessage?: string;
}

interface TaskDataV1 {
    taskId: string;
    messageBubbles: unknown[];
    taskMetadata: {
        schema_version: 1;
        [key: string]: unknown;
    };
    createdTime: number;
    userMessage?: string;
}

// Union type for any version (used during migration)
type TaskDataAnyVersion = TaskDataV0 | TaskDataV1;

// Alias for the CURRENT version - this is what the rest of the code uses
type TaskDataCurrent = TaskDataV1;

// Type for tasks loaded from the API (always current version after migration)
interface TaskFromAPI {
    taskId: string;
    messageBubbles: string;  // JSON string
    taskMetadata: string | null;  // JSON string
    createdTime: number;
    userMessage?: string;
}

// File utils
const INLINE_FILE_SIZE_LIMIT_BYTES = 1 * 1024 * 1024; // 1 MB
const fileToBase64 = (file: File): Promise<string> => {
    return new Promise((resolve, reject) => {
        const reader = new FileReader();
        reader.readAsDataURL(file);
        reader.onload = () => resolve((reader.result as string).split(",")[1]);
        reader.onerror = error => reject(error);
    });
};

export const ChatProvider: React.FC<ChatProviderProps> = ({ children }) => {
    const { configWelcomeMessage, configServerUrl, persistenceEnabled, configCollectFeedback } = useConfigContext();
    const apiPrefix = useMemo(() => `${configServerUrl}/api/v1`, [configServerUrl]);
    const { activeProject } = useProjectContext();

    // State Variables from useChat
    const [sessionId, setSessionId] = useState<string>("");
    const [messages, setMessages] = useState<MessageFE[]>([]);
    const [userInput, setUserInput] = useState<string>("");
    const [isResponding, setIsResponding] = useState<boolean>(false);
    const [notifications, setNotifications] = useState<Notification[]>([]);
    const [currentTaskId, setCurrentTaskId] = useState<string | null>(null);
    const currentEventSource = useRef<EventSource | null>(null);
    const [selectedAgentName, setSelectedAgentName] = useState<string>("");
    const [isCancelling, setIsCancelling] = useState<boolean>(false);
    const [taskIdInSidePanel, setTaskIdInSidePanel] = useState<string | null>(null);

    // Refs
    const cancelTimeoutRef = useRef<NodeJS.Timeout | null>(null);
    const isFinalizing = useRef(false);
    const latestStatusText = useRef<string | null>(null);
    const sseEventSequenceRef = useRef<number>(0);
    const isCancellingRef = useRef(isCancelling);
    const savingTasksRef = useRef<Set<string>>(new Set());

    useEffect(() => {
        isCancellingRef.current = isCancelling;
    }, [isCancelling]);

    // Agents State
    const { agents, error: agentsError, isLoading: agentsLoading, refetch: agentsRefetch } = useAgentCards();

    // Chat Side Panel State
    const { artifacts, isLoading: artifactsLoading, refetch: artifactsRefetch } = useArtifacts(sessionId);

    // Side Panel Control State
    const [isSidePanelCollapsed, setIsSidePanelCollapsed] = useState<boolean>(true);
    const [activeSidePanelTab, setActiveSidePanelTab] = useState<"files" | "workflow">("files");

    // Delete Modal State
    const [isDeleteModalOpen, setIsDeleteModalOpen] = useState(false);
    const [artifactToDelete, setArtifactToDelete] = useState<ArtifactInfo | null>(null);

    // Chat Side Panel Edit Mode State
    const [isArtifactEditMode, setIsArtifactEditMode] = useState<boolean>(false);
    const [selectedArtifactFilenames, setSelectedArtifactFilenames] = useState<Set<string>>(new Set());
    const [isBatchDeleteModalOpen, setIsBatchDeleteModalOpen] = useState<boolean>(false);

    // Preview State
    const [previewArtifact, setPreviewArtifact] = useState<ArtifactInfo | null>(null);
    const [previewedArtifactAvailableVersions, setPreviewedArtifactAvailableVersions] = useState<number[] | null>(null);
    const [currentPreviewedVersionNumber, setCurrentPreviewedVersionNumber] = useState<number | null>(null);
    const [previewFileContent, setPreviewFileContent] = useState<FileAttachment | null>(null);

    // Session State
    const [sessionName, setSessionName] = useState<string | null>(null);
    const [sessionToDelete, setSessionToDelete] = useState<Session | null>(null);

    // Feedback State
    const [submittedFeedback, setSubmittedFeedback] = useState<Record<string, { type: "up" | "down"; text: string }>>({});

    // Notification Helper
    const addNotification = useCallback((message: string, type?: "success" | "info" | "error") => {
        setNotifications(prev => {
            const existingNotification = prev.find(n => n.message === message);

            if (existingNotification) {
                return prev;
            }

            const id = Date.now().toString();
            const newNotification = { id, message, type: type || "info" };

            setTimeout(() => {
                setNotifications(current => current.filter(n => n.id !== id));
            }, 3000);

            return [...prev, newNotification];
        });
    }, []);

    // Helper function to serialize a MessageFE to MessageBubble format for backend
    const serializeMessageBubble = useCallback((message: MessageFE): MessageBubble => {
        const textParts = message.parts?.filter(p => p.kind === "text") as TextPart[] | undefined;
        const combinedText = textParts?.map(p => p.text).join("") || "";

        return {
            id: message.metadata?.messageId || `msg-${v4()}`,
            type: message.isUser ? "user" : (message.artifactNotification ? "artifact_notification" : "agent"),
            text: combinedText,
            parts: message.parts,
            files: message.files,
            uploadedFiles: message.uploadedFiles?.map(f => ({
                name: f.name,
                type: f.type
            })),
            artifactNotification: message.artifactNotification,
            isError: message.isError
        };
    }, []);

    // Helper function to save task data to backend
    const saveTaskToBackend = useCallback(
        async (taskData: {
            task_id: string;
            user_message?: string;
            message_bubbles: MessageBubble[];
            task_metadata?: TaskMetadata;
        }) => {
            if (!persistenceEnabled || !sessionId) return;

            // Prevent duplicate saves (handles React Strict Mode + race conditions)
            if (savingTasksRef.current.has(taskData.task_id)) {
                return;
            }

            // Mark as saving
            savingTasksRef.current.add(taskData.task_id);

            try {
                const response = await authenticatedFetch(`${apiPrefix}/sessions/${sessionId}/chat-tasks`, {
                    method: "POST",
                    headers: { "Content-Type": "application/json" },
                    body: JSON.stringify({
                        taskId: taskData.task_id,
                        userMessage: taskData.user_message,
                        // Serialize to JSON strings before sending
                        messageBubbles: JSON.stringify(taskData.message_bubbles),
                        taskMetadata: taskData.task_metadata ? JSON.stringify(taskData.task_metadata) : null
                    })
                });

                if (!response.ok) {
                    const errorData = await response.json().catch(() => ({ detail: "Failed to save task" }));
                    throw new Error(errorData.detail || `HTTP error ${response.status}`);
                }
            } catch (error) {
                console.error(`Error saving task ${taskData.task_id}:`, error);
                // Don't throw - saving is best-effort and silent per NFR-1
            } finally {
                // Always remove from saving set after a delay to handle rapid re-renders
                setTimeout(() => {
                    savingTasksRef.current.delete(taskData.task_id);
                }, 100);
            }
        },
        [apiPrefix, sessionId, persistenceEnabled]
    );

    // Helper function to deserialize task data to MessageFE objects
    const deserializeTaskToMessages = useCallback((task: StoredTaskData): MessageFE[] => {
        return task.messageBubbles.map(bubble => ({
            taskId: task.taskId,
            role: bubble.type === "user" ? "user" : "agent",
            parts: bubble.parts || [{ kind: "text", text: bubble.text || "" }],
            isUser: bubble.type === "user",
            isComplete: true,
            files: bubble.files,
            // uploadedFiles in storage is Array<{name, type}>, but MessageFE expects File[]
            // We can't reconstruct File objects from stored metadata, so omit this field
            uploadedFiles: undefined,
            artifactNotification: bubble.artifactNotification,
            isError: bubble.isError,
            metadata: {
                messageId: bubble.id,
                sessionId: sessionId,
                lastProcessedEventSequence: 0
            }
        }));
    }, [sessionId]);

    // Helper function to apply migrations to a task
    const migrateTask = useCallback((task: TaskDataAnyVersion): TaskDataCurrent => {
        const version: number = (task.taskMetadata?.schema_version as number) || 0;

        if (version >= CURRENT_SCHEMA_VERSION) {
            // Already at current version
            return task as TaskDataCurrent;
        }

        // Apply migrations sequentially
        let migratedTask: TaskDataAnyVersion = task;
        for (let v = version; v < CURRENT_SCHEMA_VERSION; v++) {
            const migrationFunc = MIGRATIONS[v];
            if (migrationFunc) {
                migratedTask = migrationFunc(migratedTask);
                console.log(`Migrated task ${task.taskId} from v${v} to v${v + 1}`);
            } else {
                console.warn(`No migration function found for version ${v}`);
            }
        }

        return migratedTask as TaskDataCurrent;
    }, []);

    // Helper function to load session tasks and reconstruct messages
    const loadSessionTasks = useCallback(
        async (sessionId: string) => {
            try {
                const response = await authenticatedFetch(`${apiPrefix}/sessions/${sessionId}/chat-tasks`);

                if (!response.ok) {
                    const errorData = await response.json().catch(() => ({ detail: "Failed to load session tasks" }));
                    throw new Error(errorData.detail || `HTTP error ${response.status}`);
                }

                const data = await response.json();
                const tasks = data.tasks || [];

                // Parse JSON strings from backend
                const parsedTasks = tasks.map((task: TaskFromAPI) => ({
                    ...task,
                    messageBubbles: JSON.parse(task.messageBubbles),
                    taskMetadata: task.taskMetadata ? JSON.parse(task.taskMetadata) : null
                }));

                // Apply migrations to each task
                const migratedTasks = parsedTasks.map(migrateTask);

                // Deserialize all tasks to messages
                const allMessages: MessageFE[] = [];
                for (const task of migratedTasks) {
                    const taskMessages = deserializeTaskToMessages(task);
                    allMessages.push(...taskMessages);
                }

                // Extract feedback state from task metadata
                const feedbackMap: Record<string, { type: "up" | "down"; text: string }> = {};
                for (const task of migratedTasks) {
                    if (task.taskMetadata?.feedback) {
                        feedbackMap[task.taskId] = {
                            type: task.taskMetadata.feedback.type,
                            text: task.taskMetadata.feedback.text || ""
                        };
                    }
                }

                // Extract agent name from the most recent task
                // (Use the last task's agent since that's the most recent interaction)
                let agentName: string | null = null;
                for (let i = migratedTasks.length - 1; i >= 0; i--) {
                    if (migratedTasks[i].taskMetadata?.agent_name) {
                        agentName = migratedTasks[i].taskMetadata.agent_name;
                        break;
                    }
                }

                // Update state
                setMessages(allMessages);
                setSubmittedFeedback(feedbackMap);

                // Set the agent name if found
                if (agentName) {
                    setSelectedAgentName(agentName);
                }
            } catch (error) {
                console.error("Error loading session tasks:", error);
                addNotification("Error loading session history. Please try again.", "error");
                throw error;
            }
        },
        [apiPrefix, deserializeTaskToMessages, addNotification, migrateTask]
    );

    const uploadArtifactFile = useCallback(
        async (file: File, overrideSessionId?: string): Promise<{ uri: string; sessionId: string } | null> => {
            const currentSessionId = overrideSessionId || sessionId;
            const formData = new FormData();
            formData.append("upload_file", file);
            formData.append("filename", file.name);
            if (currentSessionId) {
                formData.append("sessionId", currentSessionId);
            }
            try {
                const response = await authenticatedFetch(`${apiPrefix}/artifacts/upload`, {
                    method: "POST",
                    body: formData,
                    credentials: "include",
                });
                if (!response.ok) {
                    const errorData = await response.json().catch(() => ({ detail: `Failed to upload ${file.name}` }));
                    throw new Error(errorData.detail || `HTTP error ${response.status}`);
                }
                const result = await response.json();
                const artifactData = result.data || result;
                addNotification(`Artifact "${file.name}" uploaded successfully.`);
                await artifactsRefetch();
                return { uri: artifactData.uri, sessionId: artifactData.sessionId };
            } catch (error) {
                addNotification(`Error uploading artifact "${file.name}": ${error instanceof Error ? error.message : "Unknown error"}`);
                return null;
            }
        },
        [apiPrefix, sessionId, addNotification, artifactsRefetch]
    );

    const deleteArtifactInternal = useCallback(
        async (filename: string) => {
            try {
                const response = await authenticatedFetch(`${apiPrefix}/artifacts/${sessionId}/${encodeURIComponent(filename)}`, {
                    method: "DELETE",
                    credentials: "include",
                });
                if (!response.ok && response.status !== 204) {
                    const errorData = await response.json().catch(() => ({ detail: `Failed to delete ${filename}` }));
                    throw new Error(errorData.detail || `HTTP error ${response.status}`);
                }
                addNotification(`File "${filename}" deleted successfully.`);
                artifactsRefetch();
            } catch (error) {
                addNotification(`Error deleting file "${filename}": ${error instanceof Error ? error.message : "Unknown error"}`);
            }
        },
        [apiPrefix, sessionId, addNotification, artifactsRefetch]
    );

    const openDeleteModal = useCallback((artifact: ArtifactInfo) => {
        setArtifactToDelete(artifact);
        setIsDeleteModalOpen(true);
    }, []);

    const closeDeleteModal = useCallback(() => {
        setArtifactToDelete(null);
        setIsDeleteModalOpen(false);
    }, []);

    const confirmDelete = useCallback(async () => {
        if (artifactToDelete) {
            await deleteArtifactInternal(artifactToDelete.filename);
        }
        closeDeleteModal();
    }, [artifactToDelete, deleteArtifactInternal, closeDeleteModal]);

    const handleDeleteSelectedArtifacts = useCallback(() => {
        if (selectedArtifactFilenames.size === 0) {
            addNotification("No files selected for deletion.");
            return;
        }
        setIsBatchDeleteModalOpen(true);
    }, [selectedArtifactFilenames, addNotification]);

    const confirmBatchDeleteArtifacts = useCallback(async () => {
        setIsBatchDeleteModalOpen(false);
        const filenamesToDelete = Array.from(selectedArtifactFilenames);
        let successCount = 0;
        let errorCount = 0;
        for (const filename of filenamesToDelete) {
            try {
                const response = await authenticatedFetch(`${apiPrefix}/artifacts/${encodeURIComponent(filename)}`, {
                    method: "DELETE",
                    credentials: "include",
                });
                if (!response.ok && response.status !== 204) throw new Error(`Failed to delete ${filename}`);
                successCount++;
            } catch (error: unknown) {
                console.error(error);
                errorCount++;
            }
        }
        if (successCount > 0) addNotification(`${successCount} files(s) deleted successfully.`);
        if (errorCount > 0) addNotification(`Failed to delete ${errorCount} files(s).`);
        artifactsRefetch();
        setSelectedArtifactFilenames(new Set());
        setIsArtifactEditMode(false);
    }, [selectedArtifactFilenames, apiPrefix, addNotification, artifactsRefetch]);

    const openArtifactForPreview = useCallback(
        async (artifactFilename: string): Promise<FileAttachment | null> => {
            setPreviewedArtifactAvailableVersions(null);
            setCurrentPreviewedVersionNumber(null);
            setPreviewFileContent(null);
            try {
                // Determine the correct URL based on context
                let versionsUrl: string;
                if (sessionId && sessionId.trim() && sessionId !== "null" && sessionId !== "undefined") {
                    versionsUrl = `${apiPrefix}/artifacts/${sessionId}/${encodeURIComponent(artifactFilename)}/versions`;
                } else if (activeProject?.id) {
                    versionsUrl = `${apiPrefix}/artifacts/null/${encodeURIComponent(artifactFilename)}/versions?project_id=${activeProject.id}`;
                } else {
                    throw new Error("No valid context for artifact preview");
                }

                const versionsResponse = await authenticatedFetch(versionsUrl, { credentials: "include" });
                if (!versionsResponse.ok) throw new Error("Error fetching version list");
                const availableVersions: number[] = await versionsResponse.json();
                if (!availableVersions || availableVersions.length === 0) throw new Error("No versions available");
                setPreviewedArtifactAvailableVersions(availableVersions.sort((a, b) => a - b));
                const latestVersion = Math.max(...availableVersions);
                setCurrentPreviewedVersionNumber(latestVersion);
                let contentUrl: string;
                if (sessionId && sessionId.trim() && sessionId !== "null" && sessionId !== "undefined") {
                    contentUrl = `${apiPrefix}/artifacts/${sessionId}/${encodeURIComponent(artifactFilename)}/versions/${latestVersion}`;
                } else if (activeProject?.id) {
                    contentUrl = `${apiPrefix}/artifacts/null/${encodeURIComponent(artifactFilename)}/versions/${latestVersion}?project_id=${activeProject.id}`;
                } else {
                    throw new Error("No valid context for artifact content");
                }

                const contentResponse = await authenticatedFetch(contentUrl, { credentials: "include" });
                if (!contentResponse.ok) throw new Error("Error fetching latest version content");
                const blob = await contentResponse.blob();
                const base64Content = await new Promise<string>((resolve, reject) => {
                    const reader = new FileReader();
                    reader.onloadend = () => resolve(reader.result?.toString().split(",")[1] || "");
                    reader.onerror = reject;
                    reader.readAsDataURL(blob);
                });
                const artifactInfo = artifacts.find(art => art.filename === artifactFilename);
                const fileData: FileAttachment = {
                    name: artifactFilename,
                    mime_type: artifactInfo?.mime_type || "application/octet-stream",
                    content: base64Content,
                    last_modified: artifactInfo?.last_modified || new Date().toISOString(),
                };
                setPreviewFileContent(fileData);
                return fileData;
            } catch (error) {
                addNotification(`Error loading preview for ${artifactFilename}: ${error instanceof Error ? error.message : "Unknown error"}`);
                return null;
            }
        },
        [apiPrefix, sessionId, activeProject?.id, artifacts, addNotification]
    );

    const navigateArtifactVersion = useCallback(
        async (artifactFilename: string, targetVersion: number): Promise<FileAttachment | null> => {
            if (!previewedArtifactAvailableVersions || !previewedArtifactAvailableVersions.includes(targetVersion)) {
                addNotification(`Version ${targetVersion} is not available for ${artifactFilename}.`);
                return null;
            }
            setPreviewFileContent(null);
            try {
                // Determine the correct URL based on context
                let contentUrl: string;
                if (sessionId && sessionId.trim() && sessionId !== "null" && sessionId !== "undefined") {
                    contentUrl = `${apiPrefix}/artifacts/${sessionId}/${encodeURIComponent(artifactFilename)}/versions/${targetVersion}`;
                } else if (activeProject?.id) {
                    contentUrl = `${apiPrefix}/artifacts/null/${encodeURIComponent(artifactFilename)}/versions/${targetVersion}?project_id=${activeProject.id}`;
                } else {
                    throw new Error("No valid context for artifact navigation");
                }

                const contentResponse = await authenticatedFetch(contentUrl, { credentials: "include" });
                if (!contentResponse.ok) throw new Error(`Error fetching version ${targetVersion}`);
                const blob = await contentResponse.blob();
                const base64Content = await new Promise<string>((resolve, reject) => {
                    const reader = new FileReader();
                    reader.onloadend = () => resolve(reader.result?.toString().split(",")[1] || "");
                    reader.onerror = reject;
                    reader.readAsDataURL(blob);
                });
                const artifactInfo = artifacts.find(art => art.filename === artifactFilename);
                const fileData: FileAttachment = {
                    name: artifactFilename,
                    mime_type: artifactInfo?.mime_type || "application/octet-stream",
                    content: base64Content,
                    last_modified: artifactInfo?.last_modified || new Date().toISOString(),
                };
                setCurrentPreviewedVersionNumber(targetVersion);
                setPreviewFileContent(fileData);
                return fileData;
            } catch (error) {
                addNotification(`Error loading version ${targetVersion}: ${error instanceof Error ? error.message : "Unknown error"}`);
                return null;
            }
        },
        [apiPrefix, addNotification, artifacts, previewedArtifactAvailableVersions, sessionId, activeProject?.id]
    );

    const openMessageAttachmentForPreview = useCallback(
        (file: FileAttachment) => {
            addNotification(`Loading preview for attached file: ${file.name}`);
            setPreviewFileContent(file);
            setPreviewedArtifactAvailableVersions(null);
            setCurrentPreviewedVersionNumber(null);
        },
        [addNotification]
    );

    const openSidePanelTab = useCallback((tab: "files" | "workflow") => {
        setIsSidePanelCollapsed(false);
        setActiveSidePanelTab(tab);

        if (typeof window !== "undefined") {
            window.dispatchEvent(
                new CustomEvent("expand-side-panel", {
                    detail: { tab },
                })
            );
        }
    }, []);

    const closeCurrentEventSource = useCallback(() => {
        if (cancelTimeoutRef.current) {
            clearTimeout(cancelTimeoutRef.current);
            cancelTimeoutRef.current = null;
        }

        if (currentEventSource.current) {
            // Listeners are now removed in the useEffect cleanup
            currentEventSource.current.close();
            currentEventSource.current = null;
        }
        isFinalizing.current = false;
    }, []);

    const handleSseMessage = useCallback(
        (event: MessageEvent) => {
            sseEventSequenceRef.current += 1;
            const currentEventSequence = sseEventSequenceRef.current;
            let rpcResponse: SendStreamingMessageSuccessResponse | JSONRPCErrorResponse;

            try {
                rpcResponse = JSON.parse(event.data) as SendStreamingMessageSuccessResponse | JSONRPCErrorResponse;
            } catch (error: unknown) {
                console.error("Failed to parse SSE message:", error);
                addNotification("Received unparseable agent update.", "error");
                return;
            }

            // Handle RPC Error
            if ("error" in rpcResponse && rpcResponse.error) {
                const errorContent = rpcResponse.error;
                const messageContent = `Error: ${errorContent.message}`;

                setMessages(prev => {
                    const newMessages = prev.filter(msg => !msg.isStatusBubble);
                    newMessages.push({
                        role: "agent",
                        parts: [{ kind: "text", text: messageContent }],
                        isUser: false,
                        isError: true,
                        isComplete: true,
                        metadata: {
                            messageId: `msg-${v4()}`,
                            lastProcessedEventSequence: currentEventSequence,
                        },
                    });
                    return newMessages;
                });

                setIsResponding(false);
                closeCurrentEventSource();
                setCurrentTaskId(null);
                return;
            }

            if (!("result" in rpcResponse) || !rpcResponse.result) {
                console.warn("Received SSE message without a result or error field.", rpcResponse);
                return;
            }

            const result = rpcResponse.result;
            let isFinalEvent = false;
            let messageToProcess: Message | undefined;
            let artifactToProcess: TaskArtifactUpdateEvent["artifact"] | undefined;
            let currentTaskIdFromResult: string | undefined;

            // Determine event type and extract relevant data
            switch (result.kind) {
                case "task":
                    isFinalEvent = true;
                    // For the final task object, we only use it as a signal to end the turn.
                    // The content has already been streamed via status_updates.
                    messageToProcess = undefined;
                    currentTaskIdFromResult = result.id;
                    if (result.artifacts && result.artifacts.length > 0) {
                        console.log("Final task has artifacts to process:", result.artifacts);
                    }
                    break;
                case "status-update":
                    isFinalEvent = result.final;
                    messageToProcess = result.status?.message;
                    currentTaskIdFromResult = result.taskId;
                    break;
                case "artifact-update":
                    artifactToProcess = result.artifact;
                    currentTaskIdFromResult = result.taskId;
                    break;
                default:
                    console.warn("Received unknown result kind in SSE message:", result);
                    return;
            }

            // Process the parts of the message
            const newContentParts: Part[] = [];
            const newFileAttachments: FileAttachment[] = [];
            let agentStatusText: string | null = null;

            if (messageToProcess?.parts) {
                for (const part of messageToProcess.parts) {
                    if (part.kind === "data") {
                        const data = part.data;
                        if (data && typeof data === "object" && "type" in data) {
                            switch (data.type) {
                                case "agent_progress_update":
                                    agentStatusText = String(data?.status_text ?? "Processing...");
                                    break;
                                case "artifact_creation_progress":
                                    agentStatusText = `Saving artifact: ${String(data?.filename ?? "unknown file")} (${Number(data?.bytes_saved ?? 0)} bytes)`;
                                    break;
                                case "tool_invocation_start":
                                    break;
                                default:
                                    newContentParts.push(part);
                            }
                        }
                    } else if (part.kind === "file") {
                        const filePart = part as FilePart;
                        const fileInfo = filePart.file;
                        const attachment: FileAttachment = {
                            name: fileInfo.name || "untitled_file",
                            mime_type: fileInfo.mimeType,
                        };
                        if ("bytes" in fileInfo && fileInfo.bytes) {
                            attachment.content = fileInfo.bytes;
                        } else if ("uri" in fileInfo && fileInfo.uri) {
                            attachment.uri = fileInfo.uri;
                        }
                        newFileAttachments.push(attachment);
                    } else {
                        newContentParts.push(part);
                    }
                }
            }

            if (agentStatusText) {
                latestStatusText.current = agentStatusText;
            }

            // Update UI state based on processed parts
            setMessages(prevMessages => {
                const newMessages = [...prevMessages];
                let lastMessage = newMessages[newMessages.length - 1];

                // Remove old status bubble
                if (lastMessage?.isStatusBubble) {
                    newMessages.pop();
                    lastMessage = newMessages[newMessages.length - 1];
                }

                const textPartFromStream = newContentParts.find(p => p.kind === "text") as TextPart | undefined;
                const otherContentParts = newContentParts.filter(p => p.kind !== "text");

                // Check if we can append to the last message
                if (lastMessage && !lastMessage.isUser && !lastMessage.isComplete && lastMessage.taskId === (result as TaskStatusUpdateEvent).taskId && (textPartFromStream || newFileAttachments.length > 0)) {
                    const updatedMessage: MessageFE = {
                        ...lastMessage,
                        parts: [...lastMessage.parts],
                        files: lastMessage.files ? [...lastMessage.files] : [],
                        isComplete: isFinalEvent || newFileAttachments.length > 0,
                        metadata: {
                            ...lastMessage.metadata,
                            lastProcessedEventSequence: currentEventSequence,
                        },
                    };

                    if (textPartFromStream) {
                        const lastPart = updatedMessage.parts[updatedMessage.parts.length - 1];
                        if (lastPart?.kind === "text") {
                            updatedMessage.parts[updatedMessage.parts.length - 1] = { ...lastPart, text: lastPart.text + textPartFromStream.text };
                        } else {
                            updatedMessage.parts.push(textPartFromStream);
                        }
                    }

                    if (otherContentParts.length > 0) {
                        updatedMessage.parts.push(...otherContentParts);
                    }

                    if (newFileAttachments.length > 0) {
                        updatedMessage.files!.push(...newFileAttachments);
                    }

                    newMessages[newMessages.length - 1] = updatedMessage;
                } else {
                    // Only create a new bubble if there is visible content to render.
                    const hasVisibleContent = newContentParts.some(p => p.kind === "text" && p.text.trim());
                    if (hasVisibleContent || newFileAttachments.length > 0 || artifactToProcess) {
                        const newBubble: MessageFE = {
                            role: "agent",
                            parts: newContentParts,
                            files: newFileAttachments.length > 0 ? newFileAttachments : undefined,
                            taskId: (result as TaskStatusUpdateEvent).taskId,
                            isUser: false,
                            isComplete: isFinalEvent || newFileAttachments.length > 0,
                            metadata: {
                                messageId: rpcResponse.id?.toString() || `msg-${v4()}`,
                                sessionId: (result as TaskStatusUpdateEvent).contextId,
                                lastProcessedEventSequence: currentEventSequence,
                            },
                        };
                        if (artifactToProcess) {
                            newBubble.artifactNotification = { name: artifactToProcess.name || artifactToProcess.artifactId };
                        }
                        newMessages.push(newBubble);
                    }
                }

                // Add a new status bubble if the task is not over
                if (!isFinalEvent && latestStatusText.current) {
                    newMessages.push({
                        role: "agent",
                        parts: [{ kind: "text", text: latestStatusText.current }],
                        taskId: (result as TaskStatusUpdateEvent).taskId,
                        isUser: false,
                        isStatusBubble: true,
                        isComplete: false,
                        metadata: {
                            messageId: `status-${v4()}`,
                            lastProcessedEventSequence: currentEventSequence,
                        },
                    });
                } else if (isFinalEvent) {
                    latestStatusText.current = null;
                    // Explicitly mark the last message as complete on the final event
                    const taskMessageIndex = newMessages.findLastIndex(msg => !msg.isUser && msg.taskId === currentTaskIdFromResult);

                    if (taskMessageIndex !== -1) {
                        newMessages[taskMessageIndex] = {
                            ...newMessages[taskMessageIndex],
                            isComplete: true,
                            metadata: { ...newMessages[taskMessageIndex].metadata, lastProcessedEventSequence: currentEventSequence },
                        };
                    }
                }

                return newMessages;
            });

            // Finalization logic
            if (isFinalEvent) {
                if (isCancellingRef.current) {
                    addNotification("Task successfully cancelled.");
                    if (cancelTimeoutRef.current) clearTimeout(cancelTimeoutRef.current);
                    setIsCancelling(false);
                }

                // Save complete task when agent response is done (Step 10.5-10.9)
                if (currentTaskIdFromResult && sessionId) {
                    // Gather all messages for this task, filtering out status bubbles
                    setMessages(currentMessages => {
                        const taskMessages = currentMessages.filter(
                            msg => msg.taskId === currentTaskIdFromResult && !msg.isStatusBubble
                        );

                        if (taskMessages.length > 0) {
                            // Serialize all message bubbles
                            const messageBubbles = taskMessages.map(serializeMessageBubble);

                            // Extract user message text
                            const userMessage = taskMessages.find(m => m.isUser);
                            const userMessageText = userMessage?.parts
                                ?.filter(p => p.kind === "text")
                                .map(p => (p as TextPart).text)
                                .join("") || "";

                            // Determine task status
                            const hasError = taskMessages.some(m => m.isError);
                            const taskStatus = hasError ? "error" : "completed";

                            // Save complete task (don't wait for completion)
                            saveTaskToBackend({
                                task_id: currentTaskIdFromResult,
                                user_message: userMessageText,
                                message_bubbles: messageBubbles,
                                task_metadata: {
                                    schema_version: CURRENT_SCHEMA_VERSION,
                                    status: taskStatus,
                                    agent_name: selectedAgentName
                                }
                            });
                        }

                        return currentMessages;
                    });
                }

                setIsResponding(false);
                closeCurrentEventSource();
                setCurrentTaskId(null);
                isFinalizing.current = true;
                void artifactsRefetch();
                setTimeout(() => {
                    isFinalizing.current = false;
                }, 100);
            }
        },
        [addNotification, closeCurrentEventSource, artifactsRefetch, sessionId, selectedAgentName, saveTaskToBackend, serializeMessageBubble]
    );

    const handleNewSession = useCallback(async () => {
        const log_prefix = "ChatProvider.handleNewSession:";
        console.log(`${log_prefix} Starting new session process...`);

        closeCurrentEventSource();

        if (isResponding && currentTaskId && selectedAgentName && !isCancelling) {
            console.log(`${log_prefix} Cancelling current task ${currentTaskId}`);
            try {
                const cancelRequest = {
                    jsonrpc: "2.0",
                    id: `req-${v4()}`,
                    method: "tasks/cancel",
                    params: {
                        id: currentTaskId,
                    },
                };
                authenticatedFetch(`${apiPrefix}/tasks/${currentTaskId}:cancel`, {
                    method: "POST",
                    headers: { "Content-Type": "application/json" },
                    body: JSON.stringify(cancelRequest),
                    credentials: "include",
                });
            } catch (error) {
                console.warn(`${log_prefix} Failed to cancel current task:`, error);
            }
        }

        if (cancelTimeoutRef.current) {
            clearTimeout(cancelTimeoutRef.current);
            cancelTimeoutRef.current = null;
        }
        setIsCancelling(false);

        // Reset frontend state - session will be created lazily when first message is sent
        console.log(`${log_prefix} Resetting session state - new session will be created when first message is sent`);

        // Clear session ID and name - will be set when first message is sent
        setSessionId("");
        setSessionName(null);

        // Reset UI state with empty session ID
        const welcomeMessages: MessageFE[] = configWelcomeMessage
            ? [
                {
                    parts: [{ kind: "text", text: configWelcomeMessage }],
                    isUser: false,
                    isComplete: true,
                    role: "agent",
                    metadata: {
                        sessionId: "", // Empty - will be populated when session is created
                        lastProcessedEventSequence: 0,
                    },
                },
            ]
            : [];

        setMessages(welcomeMessages);
        setUserInput("");
        setIsResponding(false);
        setCurrentTaskId(null);
        setTaskIdInSidePanel(null);
        setPreviewArtifact(null);
        isFinalizing.current = false;
        latestStatusText.current = null;
        sseEventSequenceRef.current = 0;

        // Refresh artifacts (should be empty for new session)
        console.log(`${log_prefix} Refreshing artifacts for new session...`);
        await artifactsRefetch();

        // Success notification
        addNotification("New session started successfully.");
        console.log(`${log_prefix} New session setup complete - session will be created on first message.`);

        // Note: No session events dispatched here since no session exists yet.
        // Session creation event will be dispatched when first message creates the actual session.
    }, [apiPrefix, isResponding, currentTaskId, selectedAgentName, isCancelling, configWelcomeMessage, addNotification, artifactsRefetch, closeCurrentEventSource]);

    const handleSwitchSession = useCallback(
        async (newSessionId: string) => {
            const log_prefix = "ChatProvider.handleSwitchSession:";
            console.log(`${log_prefix} Switching to session ${newSessionId}...`);

            closeCurrentEventSource();

            if (isResponding && currentTaskId && selectedAgentName && !isCancelling) {
                console.log(`${log_prefix} Cancelling current task ${currentTaskId}`);
                try {
                    const cancelRequest = {
                        jsonrpc: "2.0",
                        id: `req-${v4()}`,
                        method: "tasks/cancel",
                        params: {
                            id: currentTaskId,
                        },
                    };
                    await authenticatedFetch(`${apiPrefix}/tasks/${currentTaskId}:cancel`, {
                        method: "POST",
                        headers: { "Content-Type": "application/json" },
                        body: JSON.stringify(cancelRequest),
                        credentials: "include",
                    });
                } catch (error) {
                    console.warn(`${log_prefix} Failed to cancel current task:`, error);
                }
            }

            if (cancelTimeoutRef.current) {
                clearTimeout(cancelTimeoutRef.current);
                cancelTimeoutRef.current = null;
            }
            setIsCancelling(false);

            try {
                // Load session tasks instead of old message history
                await loadSessionTasks(newSessionId);

                // Load session metadata (name)
                const sessionResponse = await authenticatedFetch(`${apiPrefix}/sessions/${newSessionId}`);
                if (sessionResponse.ok) {
                    const sessionData = await sessionResponse.json();
                    setSessionName(sessionData.name);
                }

                // Update session state
                setSessionId(newSessionId);
                setUserInput("");
                setIsResponding(false);
                setCurrentTaskId(null);
                setTaskIdInSidePanel(null);
                setPreviewArtifact(null);
                isFinalizing.current = false;
                latestStatusText.current = null;
                sseEventSequenceRef.current = 0;
            } catch (error) {
                console.error(`${log_prefix} Failed to fetch session history:`, error);
                addNotification("Error switching session. Please try again.", "error");
            }
        },
        [closeCurrentEventSource, isResponding, currentTaskId, selectedAgentName, isCancelling, apiPrefix, addNotification, loadSessionTasks]
    );

    const updateSessionName = useCallback(
        async (sessionId: string, newName: string, showNotification: boolean = true) => {
            if (!persistenceEnabled) return;

            try {
                const response = await authenticatedFetch(`${apiPrefix}/sessions/${sessionId}`, {
                    method: "PATCH",
                    headers: { "Content-Type": "application/json" },
                    body: JSON.stringify({ name: newName }),
                });
                if (!response.ok) {
                    const errorData = await response.json().catch(() => ({ detail: "Failed to update session name" }));
                    throw new Error(errorData.detail || `HTTP error ${response.status}`);
                }

                // Only show notification if explicitly requested
                if (showNotification) {
                    addNotification("Session name updated successfully.");
                }

                if (typeof window !== "undefined") {
                    window.dispatchEvent(new CustomEvent("new-chat-session"));
                }
            } catch (error) {
                addNotification(`Error updating session name: ${error instanceof Error ? error.message : "Unknown error"}`);
            }
        },
        [apiPrefix, persistenceEnabled, addNotification]
    );

    const deleteSession = useCallback(
        async (sessionIdToDelete: string) => {
            try {
                const response = await authenticatedFetch(`${apiPrefix}/sessions/${sessionIdToDelete}`, {
                    method: "DELETE",
                });
                if (!response.ok) {
                    const errorData = await response.json().catch(() => ({ detail: "Failed to delete session" }));
                    throw new Error(errorData.detail || `HTTP error ${response.status}`);
                }
                addNotification("Session deleted successfully.");
                if (sessionIdToDelete === sessionId) {
                    handleNewSession();
                }
                // Trigger session list refresh
                if (typeof window !== "undefined") {
                    window.dispatchEvent(new CustomEvent("new-chat-session"));
                }
            } catch (error) {
                addNotification(`Error deleting session: ${error instanceof Error ? error.message : "Unknown error"}`);
            }
        },
        [apiPrefix, addNotification, handleNewSession, sessionId]
    );

    const openSessionDeleteModal = useCallback((session: Session) => {
        setSessionToDelete(session);
    }, []);

    const closeSessionDeleteModal = useCallback(() => {
        setSessionToDelete(null);
    }, []);

    const confirmSessionDelete = useCallback(async () => {
        if (sessionToDelete) {
            await deleteSession(sessionToDelete.id);
            setSessionToDelete(null);
        }
    }, [sessionToDelete, deleteSession]);

    const handleCancel = useCallback(async () => {
        if ((!isResponding && !isCancelling) || !currentTaskId) {
            addNotification("No active task to cancel.");
            return;
        }
        if (isCancelling) {
            addNotification("Cancellation already in progress.");
            return;
        }

        addNotification(`Requesting cancellation for task ${currentTaskId}...`);
        setIsCancelling(true);

        try {
            const cancelRequest: CancelTaskRequest = {
                jsonrpc: "2.0",
                id: `req-${v4()}`,
                method: "tasks/cancel",
                params: {
                    id: currentTaskId,
                },
            };

            const response = await authenticatedFetch(`${apiPrefix}/tasks/${currentTaskId}:cancel`, {
                method: "POST",
                headers: { "Content-Type": "application/json" },
                body: JSON.stringify(cancelRequest),
            });

            if (response.status === 202) {
                if (cancelTimeoutRef.current) clearTimeout(cancelTimeoutRef.current);
                cancelTimeoutRef.current = setTimeout(() => {
                    addNotification(`Cancellation for task ${currentTaskId} timed out. Allowing new input.`);
                    setIsCancelling(false);
                    setIsResponding(false);
                    closeCurrentEventSource();
                    setCurrentTaskId(null);
                    cancelTimeoutRef.current = null;

                    setMessages(prev => prev.filter(msg => !msg.isStatusBubble));
                }, 15000);
            } else {
                const errorData = await response.json().catch(() => ({ detail: "Unknown cancellation error" }));
                addNotification(`Failed to request cancellation: ${errorData.detail || response.statusText}`);
                setIsCancelling(false);
            }
        } catch (error) {
            addNotification(`Error sending cancellation request: ${error instanceof Error ? error.message : "Network error"}`);
            setIsCancelling(false);
        }
    }, [isResponding, isCancelling, currentTaskId, apiPrefix, addNotification, closeCurrentEventSource]);

    const handleFeedbackSubmit = useCallback(
        async (taskId: string, feedbackType: "up" | "down", feedbackText: string) => {
            if (!sessionId) {
                console.error("Cannot submit feedback without a session ID.");
                return;
            }
            try {
                await submitFeedback({
                    taskId: taskId,
                    sessionId: sessionId,
                    feedbackType: feedbackType,
                    feedbackText: feedbackText,
                });
                setSubmittedFeedback(prev => ({
                    ...prev,
                    [taskId]: { type: feedbackType, text: feedbackText },
                }));
            } catch (error) {
                console.error("Failed to submit feedback:", error);
                addNotification("Failed to submit feedback. Please try again.", "error");
                // Re-throw to allow UI to handle the error if needed
                throw error;
            }
        },
        [sessionId, addNotification]
    );

    const handleSseOpen = useCallback(() => {
        /* console.log for SSE open */
    }, []);

    const handleSseError = useCallback(() => {
        if (isResponding && !isFinalizing.current && !isCancellingRef.current) {
            addNotification("Connection error with agent updates.");
        }
        if (!isFinalizing.current) {
            setIsResponding(false);
            if (!isCancellingRef.current) {
                closeCurrentEventSource();
                setCurrentTaskId(null);
            }
            latestStatusText.current = null;
        }
        setMessages(prev => prev.filter(msg => !msg.isStatusBubble).map((m, i, arr) => (i === arr.length - 1 && !m.isUser ? { ...m, isComplete: true } : m)));
    }, [addNotification, closeCurrentEventSource, isResponding]);

    const handleSubmit = useCallback(
        async (event: FormEvent, files?: File[] | null, userInputOverride?: string | null) => {
            event.preventDefault();
            const currentInput = userInputOverride?.trim() || userInput.trim();
            const currentFiles = files || [];

            if ((!currentInput && currentFiles.length === 0) || isResponding || isCancelling || !selectedAgentName) {
                if (!selectedAgentName) addNotification("Please select an agent first.");
                if (isCancelling) addNotification("Cannot send new message while a task is being cancelled.");
                return;
            }

            closeCurrentEventSource();
            isFinalizing.current = false;
            setIsResponding(true);
            setCurrentTaskId(null);
            latestStatusText.current = null;
            sseEventSequenceRef.current = 0;

            const isNewSession = !sessionId;
            let effectiveSessionId = sessionId || undefined;

            const userMsg: MessageFE = {
                role: "user",
                parts: [{ kind: "text", text: currentInput }],
                isUser: true,
                uploadedFiles: currentFiles.length > 0 ? currentFiles : undefined,
                metadata: {
                    messageId: `msg-${v4()}`,
                    sessionId: effectiveSessionId,
                    lastProcessedEventSequence: 0,
                },
            };

            latestStatusText.current = "Thinking";
            setMessages(prev => [...prev, userMsg]);
            setUserInput("");

            try {
                // 1. Process files using hybrid approach
                // For new sessions, process sequentially to ensure all files use the same session
                // For existing sessions, process in parallel for better performance
                const uploadedFileParts: FilePart[] = [];

                if (isNewSession) {
                    // Sequential processing for new sessions
                    for (const file of currentFiles) {
                        if (file.size < INLINE_FILE_SIZE_LIMIT_BYTES) {
                            const base64Content = await fileToBase64(file);
                            uploadedFileParts.push({ kind: "file", file: { bytes: base64Content, name: file.name, mimeType: file.type } });
                        } else {
                            const uploadResult = await uploadArtifactFile(file, effectiveSessionId);
                            if (uploadResult) {
                                // Capture session ID from first upload
                                if (!effectiveSessionId && uploadResult.sessionId) {
                                    effectiveSessionId = uploadResult.sessionId;
                                    console.log(`Session created via artifact upload: ${effectiveSessionId}`);
                                }
                                uploadedFileParts.push({ kind: "file", file: { uri: uploadResult.uri, name: file.name, mimeType: file.type } });
                            } else {
                                addNotification(`Failed to upload large file: ${file.name}`, "error");
                            }
                        }
                    }
                } else {
                    // Parallel processing for existing sessions
                    const filePartsPromises = currentFiles.map(async (file): Promise<FilePart | null> => {
                        if (file.size < INLINE_FILE_SIZE_LIMIT_BYTES) {
                            const base64Content = await fileToBase64(file);
                            return { kind: "file", file: { bytes: base64Content, name: file.name, mimeType: file.type } };
                        } else {
                            const uploadResult = await uploadArtifactFile(file, effectiveSessionId);
                            if (uploadResult) {
                                return { kind: "file", file: { uri: uploadResult.uri, name: file.name, mimeType: file.type } };
                            } else {
                                addNotification(`Failed to upload large file: ${file.name}`, "error");
                                return null;
                            }
                        }
                    });
                    const results = await Promise.all(filePartsPromises);
                    uploadedFileParts.push(...results.filter((p): p is FilePart => p !== null));
                }

                // If we created a session via artifact upload, update the session state
                if (isNewSession && effectiveSessionId && effectiveSessionId !== sessionId) {
                    setSessionId(effectiveSessionId);
                    console.log(`Session created via artifact upload: ${effectiveSessionId}`);
                }

                // 2. Construct message parts
                const messageParts: Part[] = [];
                if (currentInput) {
                    messageParts.push({ kind: "text", text: currentInput });
                }
                messageParts.push(...uploadedFileParts);

                if (messageParts.length === 0) {
                    throw new Error("Cannot send an empty message.");
                }

                // 3. Construct the A2A message
                const a2aMessage: Message = {
                    role: "user",
                    parts: messageParts,
                    messageId: `msg-${v4()}`,
                    kind: "message",
                    contextId: effectiveSessionId,
                    metadata: {
                        agent_name: selectedAgentName,
                        project_id: activeProject?.id || null,
                     },
                };

                // 4. Construct the SendStreamingMessageRequest
                const sendMessageRequest: SendStreamingMessageRequest = {
                    jsonrpc: "2.0",
                    id: `req-${v4()}`,
                    method: "message/stream",
                    params: { message: a2aMessage },
                };

                // 5. Send the request
                const response = await authenticatedFetch(`${apiPrefix}/message:stream`, {
                    method: "POST",
                    headers: { "Content-Type": "application/json" },
                    body: JSON.stringify(sendMessageRequest),
                });

                if (!response.ok) {
                    const errorData = await response.json().catch(() => ({ detail: "Unknown error" }));
                    throw new Error(errorData.detail || `HTTP error ${response.status}`);
                }
                const result = await response.json();
                const task = result?.result as Task | undefined;
                const taskId = task?.id;
                const responseSessionId = (task as Task & { contextId?: string })?.contextId;

                if (!taskId) {
                    throw new Error("Backend did not return a valid taskId.");
                }

                if (responseSessionId && responseSessionId !== effectiveSessionId) {
                    if (effectiveSessionId) {
                        console.warn(`Backend returned a different session ID (${responseSessionId}) than expected (${effectiveSessionId}). Updating to: ${responseSessionId}`);
                    } else {
                        console.log(`Backend created new session: ${responseSessionId}`);
                    }
                    setSessionId(responseSessionId);
                    effectiveSessionId = responseSessionId;
                }

                // Save initial task with user message (Step 10.2-10.3)
                if (effectiveSessionId) {
                    await saveTaskToBackend({
                        task_id: taskId,
                        user_message: currentInput,
                        message_bubbles: [serializeMessageBubble(userMsg)],
                        task_metadata: {
                            schema_version: CURRENT_SCHEMA_VERSION,
                            status: "pending",
                            agent_name: selectedAgentName
                        }
                    });
                }

                // If it was a new session, generate and persist its name.
                if (isNewSession && responseSessionId) {
                    const textParts = userMsg.parts.filter(p => p.kind === "text") as TextPart[];
                    const combinedText = textParts
                        .map(p => p.text)
                        .join(" ")
                        .trim();
                    if (combinedText) {
                        const newSessionName = combinedText.length > 100 ? `${combinedText.substring(0, 100)}...` : combinedText;
                        setSessionName(newSessionName);
                        updateSessionName(responseSessionId, newSessionName, false);
                    }
                    if (typeof window !== "undefined") {
                        window.dispatchEvent(new CustomEvent("new-chat-session"));
                    }
                }

                setCurrentTaskId(taskId);
                setTaskIdInSidePanel(taskId);

                // Update user message with taskId so it's included in final save
                setMessages(prev => prev.map(msg =>
                    msg.metadata?.messageId === userMsg.metadata?.messageId
                        ? { ...msg, taskId: taskId }
                        : msg
                ));
            } catch (error) {
                addNotification(`Error: ${error instanceof Error ? error.message : "Unknown error"}`);
                setIsResponding(false);
                setMessages(prev => prev.filter(msg => !msg.isStatusBubble));
                setCurrentTaskId(null);
                isFinalizing.current = false;
                latestStatusText.current = null;
            }
        },
        [sessionId, userInput, isResponding, isCancelling, selectedAgentName, closeCurrentEventSource, addNotification, apiPrefix, uploadArtifactFile, updateSessionName, saveTaskToBackend, serializeMessageBubble]
    );

    const prevProjectIdRef = useRef<string | null | undefined>("");
    useEffect(() => {
        // When the active project changes, reset the chat view to a clean slate
        // and refetch the sessions for that project.
        if (prevProjectIdRef.current !== activeProject?.id) {
            console.log("Active project changed, resetting chat view.");
            handleNewSession();
        }
        prevProjectIdRef.current = activeProject?.id;
    }, [activeProject, handleNewSession]);

    // Sessions are now fetched by SessionList component

    useEffect(() => {
        if (currentTaskId && apiPrefix) {
            console.log(`ChatProvider Effect: currentTaskId is ${currentTaskId}. Setting up EventSource.`);
            const accessToken = getAccessToken();
            const eventSourceUrl = `${apiPrefix}/sse/subscribe/${currentTaskId}${accessToken ? `?token=${accessToken}` : ""}`;
            const eventSource = new EventSource(eventSourceUrl, { withCredentials: true });
            currentEventSource.current = eventSource;

            eventSource.onopen = handleSseOpen;
            eventSource.onerror = handleSseError;
            eventSource.addEventListener("status_update", handleSseMessage);
            eventSource.addEventListener("artifact_update", handleSseMessage);
            eventSource.addEventListener("final_response", handleSseMessage);
            eventSource.addEventListener("error", handleSseMessage);

            return () => {
                console.log(`ChatProvider Effect Cleanup: currentTaskId was ${currentTaskId}. Closing EventSource.`);
                // Explicitly remove listeners before closing
                eventSource.removeEventListener("status_update", handleSseMessage);
                eventSource.removeEventListener("artifact_update", handleSseMessage);
                eventSource.removeEventListener("final_response", handleSseMessage);
                eventSource.removeEventListener("error", handleSseMessage);
                closeCurrentEventSource();
            };
        } else {
            console.log(`ChatProvider Effect: currentTaskId is null or apiPrefix missing. Ensuring EventSource is closed.`);
            closeCurrentEventSource();
        }
    }, [currentTaskId, apiPrefix, handleSseMessage, handleSseOpen, handleSseError, closeCurrentEventSource]);

    const contextValue: ChatContextValue = {
        configCollectFeedback,
        submittedFeedback,
        handleFeedbackSubmit,
        sessionId,
        setSessionId,
        sessionName,
        setSessionName,
        messages,
        setMessages,
        userInput,
        setUserInput,
        isResponding,
        currentTaskId,
        isCancelling,
        latestStatusText,
        agents,
        agentsLoading,
        agentsError,
        agentsRefetch,
        handleNewSession,
        handleSwitchSession,
        handleSubmit,
        handleCancel,
        notifications,
        addNotification,
        selectedAgentName,
        setSelectedAgentName,
        artifacts,
        artifactsLoading,
        artifactsRefetch,
        uploadArtifactFile,
        isSidePanelCollapsed,
        activeSidePanelTab,
        setIsSidePanelCollapsed,
        setActiveSidePanelTab,
        openSidePanelTab,
        taskIdInSidePanel,
        setTaskIdInSidePanel,
        isDeleteModalOpen,
        artifactToDelete,
        openDeleteModal,
        closeDeleteModal,
        confirmDelete,
        openSessionDeleteModal,
        closeSessionDeleteModal,
        confirmSessionDelete,
        sessionToDelete,
        isArtifactEditMode,
        setIsArtifactEditMode,
        selectedArtifactFilenames,
        setSelectedArtifactFilenames,
        handleDeleteSelectedArtifacts,
        confirmBatchDeleteArtifacts,
        isBatchDeleteModalOpen,
        setIsBatchDeleteModalOpen,
        previewedArtifactAvailableVersions,
        currentPreviewedVersionNumber,
        previewFileContent,
        openArtifactForPreview,
        navigateArtifactVersion,
        openMessageAttachmentForPreview,
        previewArtifact,
        setPreviewArtifact,
        updateSessionName,
        deleteSession,
    };

    return <ChatContext.Provider value={contextValue}>{children}</ChatContext.Provider>;
};<|MERGE_RESOLUTION|>--- conflicted
+++ resolved
@@ -2,10 +2,7 @@
 import { v4 } from "uuid";
 
 import { useConfigContext, useArtifacts, useAgentCards } from "@/lib/hooks";
-<<<<<<< HEAD
 import { useProjectContext } from "@/lib/providers";
-import { authenticatedFetch, getAccessToken } from "@/lib/utils/api";
-=======
 
 // Schema version for data migration purposes
 const CURRENT_SCHEMA_VERSION = 1;
@@ -29,7 +26,6 @@
 };
 
 import { authenticatedFetch, getAccessToken, submitFeedback } from "@/lib/utils/api";
->>>>>>> ebc5515a
 import { ChatContext, type ChatContextValue } from "@/lib/contexts";
 import type {
     ArtifactInfo,

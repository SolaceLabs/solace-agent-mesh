--- conflicted
+++ resolved
@@ -1167,29 +1167,8 @@
         // Clear session ID - will be set by backend when first message is sent
         setSessionId("");
 
-<<<<<<< HEAD
-        // Reset UI state with empty session ID
-        const welcomeMessages: MessageFE[] = configWelcomeMessage
-            ? [
-                  {
-                      parts: [{ kind: "text", text: configWelcomeMessage }],
-                      isUser: false,
-                      isComplete: true,
-                      role: "agent",
-                      metadata: {
-                          sessionId: "", // Empty - will be populated when session is created
-                          lastProcessedEventSequence: 0,
-                      },
-                  },
-              ]
-            : [];
-
-        setMessages(welcomeMessages);
-        setUserInput("");
-=======
         setSelectedAgentName("");
         setMessages([]);
->>>>>>> 00409752
         setIsResponding(false);
         setCurrentTaskId(null);
         setTaskIdInSidePanel(null);
@@ -1471,12 +1450,7 @@
     }, [addNotification, closeCurrentEventSource, isResponding]);
 
     const handleSubmit = useCallback(
-<<<<<<< HEAD
-        async (event: FormEvent, files?: File[] | null, userInputOverride?: string | null) => {
-            console.log("handleSubmit: using sessionId", sessionId);
-=======
         async (event: FormEvent, files?: File[] | null, userInputText?: string | null) => {
->>>>>>> 00409752
             event.preventDefault();
             const currentInput = userInputText?.trim() || "";
             const currentFiles = files || [];
@@ -1505,13 +1479,9 @@
             };
             latestStatusText.current = "Thinking";
             setMessages(prev => [...prev, userMsg]);
-<<<<<<< HEAD
-            setUserInput("");
-=======
 
             const errors: string[] = [];
 
->>>>>>> 00409752
             try {
                 // 1. Process files using hybrid approach
                 const filePartsPromises = currentFiles.map(async (file): Promise<FilePart | null> => {

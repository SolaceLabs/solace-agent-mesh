/* eslint-disable @typescript-eslint/no-explicit-any */
import React, { useState, useCallback, useEffect, useRef, useMemo, type FormEvent, type ReactNode } from "react";
import { v4 } from "uuid";

import { useConfigContext, useArtifacts, useAgentCards, useErrorDialog } from "@/lib/hooks";
import { useProjectContext, registerProjectDeletedCallback } from "@/lib/providers";
<<<<<<< HEAD
import type { Project } from "@/lib/types/projects";
import type { RAGSearchResult } from "@/lib/types/fe";
=======

import { authenticatedFetch, getAccessToken, submitFeedback } from "@/lib/utils/api";
import { ChatContext, type ChatContextValue } from "@/lib/contexts";
import type {
    ArtifactInfo,
    ArtifactRenderingState,
    CancelTaskRequest,
    DataPart,
    FileAttachment,
    FilePart,
    JSONRPCErrorResponse,
    Message,
    MessageFE,
    Notification,
    Part,
    PartFE,
    SendStreamingMessageRequest,
    SendStreamingMessageSuccessResponse,
    Session,
    Task,
    TaskStatusUpdateEvent,
    TextPart,
    ArtifactPart,
    AgentCardInfo,
    Project,
} from "@/lib/types";
>>>>>>> c6dee758

// Type for tasks loaded from the API
interface TaskFromAPI {
    taskId: string;
    messageBubbles: string; // JSON string
    taskMetadata: string | null; // JSON string
    createdTime: number;
    userMessage?: string;
}

// Schema version for data migration purposes
const CURRENT_SCHEMA_VERSION = 1;

// Migration function: V0 -> V1 (adds schema_version to tasks without one)
const migrateV0ToV1 = (task: any): any => {
    return {
        ...task,
        taskMetadata: {
            ...task.taskMetadata,
            schema_version: 1,
        },
    };
};

// Migration registry: maps version numbers to migration functions

const MIGRATIONS: Record<number, (task: any) => any> = {
    0: migrateV0ToV1,
    // Uncomment when future branch merges:
    // 1: migrateV1ToV2,
};

const INLINE_FILE_SIZE_LIMIT_BYTES = 1 * 1024 * 1024; // 1 MB

const fileToBase64 = (file: File): Promise<string> =>
    new Promise((resolve, reject) => {
        const reader = new FileReader();
        reader.readAsDataURL(file);
        reader.onload = () => resolve((reader.result as string).split(",")[1]);
        reader.onerror = error => reject(error);
    });

interface ChatProviderProps {
    children: ReactNode;
}

export const ChatProvider: React.FC<ChatProviderProps> = ({ children }) => {
    const { configWelcomeMessage, configServerUrl, persistenceEnabled, configCollectFeedback } = useConfigContext();
    const apiPrefix = useMemo(() => `${configServerUrl}/api/v1`, [configServerUrl]);
    const { activeProject, setActiveProject, projects } = useProjectContext();
    const { ErrorDialog, setError } = useErrorDialog();

    // State Variables from useChat
    const [sessionId, setSessionId] = useState<string>("");
    const [messages, setMessages] = useState<MessageFE[]>([]);
    const [isResponding, setIsResponding] = useState<boolean>(false);

    // RAG State
    const [ragData, _setRagData] = useState<RAGSearchResult[]>([]);
    const ragDataRef = useRef<RAGSearchResult[]>([]);
    const [ragEnabled] = useState<boolean>(true);

    // Wrapper to keep ref in sync with state
    const setRagData = useCallback((data: RAGSearchResult[] | ((prev: RAGSearchResult[]) => RAGSearchResult[])) => {
        _setRagData(prev => {
            const newData = typeof data === "function" ? data(prev) : data;
            ragDataRef.current = newData;
            return newData;
        });
    }, []);
    const [notifications, setNotifications] = useState<Notification[]>([]);
    const [currentTaskId, setCurrentTaskId] = useState<string | null>(null);
    const currentEventSource = useRef<EventSource | null>(null);
    const [selectedAgentName, setSelectedAgentName] = useState<string>("");
    const [isCancelling, setIsCancelling] = useState<boolean>(false); // New state for cancellation

    const savingTasksRef = useRef<Set<string>>(new Set());

    // Track in-flight artifact preview fetches to prevent duplicates
    const artifactFetchInProgressRef = useRef<Set<string>>(new Set());
    const artifactDownloadInProgressRef = useRef<Set<string>>(new Set());

    // Track isCancelling in ref to access in async callbacks
    const isCancellingRef = useRef(isCancelling);
    useEffect(() => {
        isCancellingRef.current = isCancelling;
    }, [isCancelling]);

    // Track current session id to prevent race conditions
    const currentSessionIdRef = useRef(sessionId);
    useEffect(() => {
        currentSessionIdRef.current = sessionId;
    }, [sessionId]);

    const [taskIdInSidePanel, setTaskIdInSidePanel] = useState<string | null>(null);
    const cancelTimeoutRef = useRef<NodeJS.Timeout | null>(null);
    const isFinalizing = useRef(false);
    const latestStatusText = useRef<string | null>(null);
    const sseEventSequenceRef = useRef<number>(0);

    // Agents State
    const { agents, agentNameMap: agentNameDisplayNameMap, error: agentsError, isLoading: agentsLoading, refetch: agentsRefetch } = useAgentCards();

    // Chat Side Panel State
    const { artifacts, isLoading: artifactsLoading, refetch: artifactsRefetch, setArtifacts } = useArtifacts(sessionId);

    // Side Panel Control State
    const [isSidePanelCollapsed, setIsSidePanelCollapsed] = useState<boolean>(true);
    const [activeSidePanelTab, setActiveSidePanelTab] = useState<"files" | "workflow" | "rag">("files");

    // Delete Modal State
    const [isDeleteModalOpen, setIsDeleteModalOpen] = useState(false);
    const [artifactToDelete, setArtifactToDelete] = useState<ArtifactInfo | null>(null);

    // Chat Side Panel Edit Mode State
    const [isArtifactEditMode, setIsArtifactEditMode] = useState<boolean>(false);
    const [selectedArtifactFilenames, setSelectedArtifactFilenames] = useState<Set<string>>(new Set());
    const [isBatchDeleteModalOpen, setIsBatchDeleteModalOpen] = useState<boolean>(false);

    // Preview State
    const [previewArtifactFilename, setPreviewArtifactFilename] = useState<string | null>(null);
    const [previewedArtifactAvailableVersions, setPreviewedArtifactAvailableVersions] = useState<number[] | null>(null);
    const [currentPreviewedVersionNumber, setCurrentPreviewedVersionNumber] = useState<number | null>(null);
    const [previewFileContent, setPreviewFileContent] = useState<FileAttachment | null>(null);

    // Derive previewArtifact from artifacts array to ensure it's always up-to-date
    const previewArtifact = useMemo(() => {
        if (!previewArtifactFilename) return null;
        return artifacts.find(a => a.filename === previewArtifactFilename) || null;
    }, [artifacts, previewArtifactFilename]);

    // Artifact Rendering State
    const [artifactRenderingState, setArtifactRenderingState] = useState<ArtifactRenderingState>({
        expandedArtifacts: new Set<string>(),
    });

    // Feedback State
    const [submittedFeedback, setSubmittedFeedback] = useState<Record<string, { type: "up" | "down"; text: string }>>({});

    // Notification Helper
    // Note: "error" type is deprecated in favor of useErrorDialog
    const addNotification = useCallback((message: string, type?: "success" | "info" | "error") => {
        setNotifications(prev => {
            const existingNotification = prev.find(n => n.message === message);

            if (existingNotification) {
                return prev;
            }

            const id = Date.now().toString();
            const newNotification = { id, message, type: type || "info" };

            setTimeout(() => {
                setNotifications(current => current.filter(n => n.id !== id));
            }, 3000);

            return [...prev, newNotification];
        });
    }, []);

    // Helper function to serialize a MessageFE to MessageBubble format for backend
    const serializeMessageBubble = useCallback((message: MessageFE) => {
        const textParts = message.parts?.filter(p => p.kind === "text") as TextPart[] | undefined;
        const combinedText = textParts?.map(p => p.text).join("") || "";

        return {
            id: message.metadata?.messageId || `msg-${v4()}`,
            type: message.isUser ? "user" : "agent",
            text: combinedText,
            parts: message.parts,
            uploadedFiles: message.uploadedFiles?.map(f => ({
                name: f.name,
                type: f.type,
            })),
            isError: message.isError,
        };
    }, []);

    // Helper function to save task data to backend
    const saveTaskToBackend = useCallback(
        async (taskData: { task_id: string; user_message?: string; message_bubbles: any[]; task_metadata?: any }) => {
            if (!persistenceEnabled || !sessionId) return;

            // Prevent duplicate saves (handles React Strict Mode + race conditions)
            if (savingTasksRef.current.has(taskData.task_id)) {
                return;
            }

            // Mark as saving
            savingTasksRef.current.add(taskData.task_id);

            try {
                const response = await authenticatedFetch(`${apiPrefix}/sessions/${sessionId}/chat-tasks`, {
                    method: "POST",
                    headers: { "Content-Type": "application/json" },
                    body: JSON.stringify({
                        taskId: taskData.task_id,
                        userMessage: taskData.user_message,
                        // Serialize to JSON strings before sending
                        messageBubbles: JSON.stringify(taskData.message_bubbles),
                        taskMetadata: taskData.task_metadata ? JSON.stringify(taskData.task_metadata) : null,
                    }),
                });

                if (!response.ok) {
                    const errorData = await response.json().catch(() => ({ detail: "Failed saving task" }));
                    throw new Error(errorData.message || `HTTP error ${response.status}`);
                }
            } catch (error) {
                console.error(`Failed saving task ${taskData.task_id}:`, error);
                // Don't throw - saving is best-effort and silent per NFR-1
            } finally {
                // Always remove from saving set after a delay to handle rapid re-renders
                setTimeout(() => {
                    savingTasksRef.current.delete(taskData.task_id);
                }, 100);
            }
        },
        [apiPrefix, sessionId, persistenceEnabled]
    );

    // Helper function to deserialize task data to MessageFE objects
    const deserializeTaskToMessages = useCallback((task: { taskId: string; messageBubbles: any[]; taskMetadata?: any; createdTime: number }, sessionId: string): MessageFE[] => {
        return task.messageBubbles.map(bubble => ({
            taskId: task.taskId,
            role: bubble.type === "user" ? "user" : "agent",
            parts: bubble.parts || [{ kind: "text", text: bubble.text || "" }],
            isUser: bubble.type === "user",
            isComplete: true,
            files: bubble.files,
            uploadedFiles: bubble.uploadedFiles,
            artifactNotification: bubble.artifactNotification,
            isError: bubble.isError,
            metadata: {
                messageId: bubble.id,
                sessionId: sessionId,
                lastProcessedEventSequence: 0,
            },
        }));
    }, []);

    // Helper function to apply migrations to a task
    const migrateTask = useCallback((task: any): any => {
        const version = task.taskMetadata?.schema_version || 0;

        if (version >= CURRENT_SCHEMA_VERSION) {
            // Already at current version
            return task;
        }

        // Apply migrations sequentially
        let migratedTask = task;
        for (let v = version; v < CURRENT_SCHEMA_VERSION; v++) {
            const migrationFunc = MIGRATIONS[v];
            if (migrationFunc) {
                migratedTask = migrationFunc(migratedTask);
                console.log(`Migrated task ${task.taskId} from v${v} to v${v + 1}`);
            } else {
                console.warn(`No migration function found for version ${v}`);
            }
        }

        return migratedTask;
    }, []);

    // Helper function to load session tasks and reconstruct messages
    const loadSessionTasks = useCallback(
        async (sessionId: string) => {
            const response = await authenticatedFetch(`${apiPrefix}/sessions/${sessionId}/chat-tasks`);

            if (!response.ok) {
                const errorData = await response.json().catch(() => ({ message: "Failed to load session tasks" }));
                throw new Error(errorData.message || `HTTP error ${response.status}`);
            }

            const data = await response.json();

            // Check if this session is still active before processing
            if (currentSessionIdRef.current !== sessionId) {
                console.log(`Session ${sessionId} is no longer the active session: ${currentSessionIdRef.current}`);
                return;
            }

            // Parse JSON strings from backend
            const tasks = data.tasks || [];
            const parsedTasks = tasks.map((task: TaskFromAPI) => ({
                ...task,
                messageBubbles: JSON.parse(task.messageBubbles),
                taskMetadata: task.taskMetadata ? JSON.parse(task.taskMetadata) : null,
            }));

            // Apply migrations to each task
            const migratedTasks = parsedTasks.map(migrateTask);

<<<<<<< HEAD
                // Extract feedback state from task metadata
                const feedbackMap: Record<string, { type: "up" | "down"; text: string }> = {};
                // Extract RAG data from task metadata
                const allRagData: RAGSearchResult[] = [];

                for (const task of migratedTasks) {
                    if (task.taskMetadata?.feedback) {
                        feedbackMap[task.taskId] = {
                            type: task.taskMetadata.feedback.type,
                            text: task.taskMetadata.feedback.text || "",
                        };
                    }

                    // Restore RAG data if present
                    if (task.taskMetadata?.rag_data && Array.isArray(task.taskMetadata.rag_data)) {
                        allRagData.push(...task.taskMetadata.rag_data);
                    }
=======
            // Deserialize all tasks to messages
            const allMessages: MessageFE[] = [];
            for (const task of migratedTasks) {
                const taskMessages = deserializeTaskToMessages(task, sessionId);
                allMessages.push(...taskMessages);
            }

            // Extract feedback state from task metadata
            const feedbackMap: Record<string, { type: "up" | "down"; text: string }> = {};
            for (const task of migratedTasks) {
                if (task.taskMetadata?.feedback) {
                    feedbackMap[task.taskId] = {
                        type: task.taskMetadata.feedback.type,
                        text: task.taskMetadata.feedback.text || "",
                    };
>>>>>>> c6dee758
                }
            }

            // Extract agent name from the most recent task
            // (Use the last task's agent since that's the most recent interaction)
            let agentName: string | null = null;
            for (let i = migratedTasks.length - 1; i >= 0; i--) {
                if (migratedTasks[i].taskMetadata?.agent_name) {
                    agentName = migratedTasks[i].taskMetadata.agent_name;
                    break;
                }
            }

            // Update state
            setMessages(allMessages);
            setSubmittedFeedback(feedbackMap);

<<<<<<< HEAD
                // Restore RAG data
                if (allRagData.length > 0) {
                    setRagData(allRagData);
                }

                // Set the agent name if found
                if (agentName) {
                    setSelectedAgentName(agentName);
                }
            } catch (error) {
                console.error("Error loading session tasks:", error);
                addNotification("Error loading session history. Please try again.", "error");
                throw error;
            }
        },
        [apiPrefix, deserializeTaskToMessages, addNotification, migrateTask, setRagData]
=======
            // Set the agent name if found
            if (agentName) {
                setSelectedAgentName(agentName);
            }
        },
        [apiPrefix, deserializeTaskToMessages, migrateTask]
>>>>>>> c6dee758
    );

    const uploadArtifactFile = useCallback(
        async (file: File, overrideSessionId?: string, description?: string): Promise<{ uri: string; sessionId: string } | { error: string } | null> => {
            const effectiveSessionId = overrideSessionId || sessionId;
            const formData = new FormData();
            formData.append("upload_file", file);
            formData.append("filename", file.name);
            // Send sessionId as form field (can be empty string for new sessions)
            formData.append("sessionId", effectiveSessionId || "");

            // Add description as metadata if provided
            if (description) {
                const metadata = { description };
                formData.append("metadata_json", JSON.stringify(metadata));
            }

            try {
                const response = await authenticatedFetch(`${apiPrefix}/artifacts/upload`, {
                    method: "POST",
                    body: formData,
                    credentials: "include",
                });
                if (!response.ok) {
                    const errorData = await response.json().catch(() => ({ detail: `Failed to upload ${file.name}` }));

                    // Enhanced error handling for file size errors
                    if (response.status === 413) {
                        // Extract file size information if available
                        const actualSize = errorData.actual_size_bytes;
                        const maxSize = errorData.max_size_bytes;

                        let errorMessage;
                        if (actualSize && maxSize) {
                            const actualSizeMB = (actualSize / (1024 * 1024)).toFixed(2);
                            const maxSizeMB = (maxSize / (1024 * 1024)).toFixed(2);
                            errorMessage = `File "${file.name}" is too large: ${actualSizeMB} MB exceeds the maximum allowed size of ${maxSizeMB} MB`;
                        } else {
                            errorMessage = errorData.message || `File "${file.name}" exceeds the maximum allowed size`;
                        }

                        setError({ title: "File Upload Failed", error: errorMessage });
                        return { error: errorMessage };
                    }

                    // Default error handling for other errors
                    const errorMessage = errorData.message || `HTTP error ${response.status}`;
                    throw new Error(errorMessage);
                }
                const result = await response.json();
                addNotification(`File "${file.name}" uploaded.`, "success");
                await artifactsRefetch();
                // Return both URI and sessionId (backend may have created a new session)
                return result.uri && result.sessionId ? { uri: result.uri, sessionId: result.sessionId } : null;
            } catch (error) {
                const errorMessage = error instanceof Error ? error.message : "";
                setError({ title: "File Upload Failed", error: errorMessage });
                return { error: `Failed to upload "${file.name}": ${errorMessage}` };
            }
        },
        [apiPrefix, sessionId, addNotification, artifactsRefetch, setError]
    );

    // Session State
    const [sessionName, setSessionName] = useState<string | null>(null);
    const [sessionToDelete, setSessionToDelete] = useState<Session | null>(null);
    const [isLoadingSession, setIsLoadingSession] = useState<boolean>(false);

    const deleteArtifactInternal = useCallback(
        async (filename: string) => {
            try {
                const response = await authenticatedFetch(`${apiPrefix}/artifacts/${sessionId}/${encodeURIComponent(filename)}`, {
                    method: "DELETE",
                    credentials: "include",
                });
                if (!response.ok && response.status !== 204) {
                    const errorData = await response.json().catch(() => ({ message: `Failed to delete ${filename}` }));
                    throw new Error(errorData.message || `HTTP error ${response.status}`);
                }
                addNotification(`File "${filename}" deleted.`, "success");
                artifactsRefetch();
            } catch (error) {
                setError({ title: "File Deletion Failed", error: error instanceof Error ? error.message : "Unknown error" });
            }
        },
        [apiPrefix, sessionId, addNotification, artifactsRefetch, setError]
    );

    const openDeleteModal = useCallback((artifact: ArtifactInfo) => {
        setArtifactToDelete(artifact);
        setIsDeleteModalOpen(true);
    }, []);

    const closeDeleteModal = useCallback(() => {
        setArtifactToDelete(null);
        setIsDeleteModalOpen(false);
    }, []);

    // Wrapper function to set preview artifact by filename
    // IMPORTANT: Must be defined before confirmDelete to avoid circular dependency
    const setPreviewArtifact = useCallback((artifact: ArtifactInfo | null) => {
        setPreviewArtifactFilename(artifact?.filename || null);
    }, []);

    const confirmDelete = useCallback(async () => {
        if (artifactToDelete) {
            // Check if the artifact being deleted is currently being previewed
            const isCurrentlyPreviewed = previewArtifact?.filename === artifactToDelete.filename;

            await deleteArtifactInternal(artifactToDelete.filename);

            // If the deleted artifact was being previewed, go back to file list
            if (isCurrentlyPreviewed) {
                setPreviewArtifact(null);
            }
        }
        closeDeleteModal();
    }, [artifactToDelete, deleteArtifactInternal, closeDeleteModal, previewArtifact, setPreviewArtifact]);

    const handleDeleteSelectedArtifacts = useCallback(() => {
        if (selectedArtifactFilenames.size === 0) {
            return;
        }
        setIsBatchDeleteModalOpen(true);
    }, [selectedArtifactFilenames]);

    const confirmBatchDeleteArtifacts = useCallback(async () => {
        setIsBatchDeleteModalOpen(false);
        const filenamesToDelete = Array.from(selectedArtifactFilenames);
        let successCount = 0;
        let errorCount = 0;
        for (const filename of filenamesToDelete) {
            try {
                const response = await authenticatedFetch(`${apiPrefix}/artifacts/${sessionId}/${encodeURIComponent(filename)}`, {
                    method: "DELETE",
                    credentials: "include",
                });
                if (!response.ok && response.status !== 204) throw new Error(`Failed to delete ${filename}`);
                successCount++;
            } catch (error: unknown) {
                console.error(error);
                errorCount++;
            }
        }
        if (successCount > 0) addNotification(`${successCount} files(s) deleted.`, "success");
        if (errorCount > 0) {
            setError({ title: "File Deletion Failed", error: `${errorCount} file(s) failed to delete.` });
        }
        artifactsRefetch();
        setSelectedArtifactFilenames(new Set());
        setIsArtifactEditMode(false);
    }, [selectedArtifactFilenames, addNotification, artifactsRefetch, apiPrefix, sessionId, setError]);

    const openArtifactForPreview = useCallback(
        async (artifactFilename: string): Promise<FileAttachment | null> => {
            // Prevent duplicate fetches for the same file
            if (artifactFetchInProgressRef.current.has(artifactFilename)) {
                return null;
            }

            // Mark this file as being fetched
            artifactFetchInProgressRef.current.add(artifactFilename);

            // Only clear state if this is a different file from what we're currently previewing
            // This prevents clearing state during duplicate fetch attempts
            if (previewArtifactFilename !== artifactFilename) {
                setPreviewedArtifactAvailableVersions(null);
                setCurrentPreviewedVersionNumber(null);
                setPreviewFileContent(null);
            }
            try {
                // Determine the correct URL based on context
                let versionsUrl: string;
                if (sessionId && sessionId.trim() && sessionId !== "null" && sessionId !== "undefined") {
                    versionsUrl = `${apiPrefix}/artifacts/${sessionId}/${encodeURIComponent(artifactFilename)}/versions`;
                } else if (activeProject?.id) {
                    versionsUrl = `${apiPrefix}/artifacts/null/${encodeURIComponent(artifactFilename)}/versions?project_id=${activeProject.id}`;
                } else {
                    throw new Error("No valid context for artifact preview");
                }

                const versionsResponse = await authenticatedFetch(versionsUrl, { credentials: "include" });
                if (!versionsResponse.ok) throw new Error("Error fetching version list");
                const availableVersions: number[] = await versionsResponse.json();
                if (!availableVersions || availableVersions.length === 0) throw new Error("No versions available");
                setPreviewedArtifactAvailableVersions(availableVersions.sort((a, b) => a - b));
                const latestVersion = Math.max(...availableVersions);
                setCurrentPreviewedVersionNumber(latestVersion);
                let contentUrl: string;
                if (sessionId && sessionId.trim() && sessionId !== "null" && sessionId !== "undefined") {
                    contentUrl = `${apiPrefix}/artifacts/${sessionId}/${encodeURIComponent(artifactFilename)}/versions/${latestVersion}`;
                } else if (activeProject?.id) {
                    contentUrl = `${apiPrefix}/artifacts/null/${encodeURIComponent(artifactFilename)}/versions/${latestVersion}?project_id=${activeProject.id}`;
                } else {
                    throw new Error("No valid context for artifact content");
                }

                const contentResponse = await authenticatedFetch(contentUrl, { credentials: "include" });
                if (!contentResponse.ok) throw new Error("Error fetching latest version content");
                const blob = await contentResponse.blob();
                const base64Content = await new Promise<string>((resolve, reject) => {
                    const reader = new FileReader();
                    reader.onloadend = () => resolve(reader.result?.toString().split(",")[1] || "");
                    reader.onerror = reject;
                    reader.readAsDataURL(blob);
                });
                const artifactInfo = artifacts.find(art => art.filename === artifactFilename);
                const fileData: FileAttachment = {
                    name: artifactFilename,
                    mime_type: artifactInfo?.mime_type || "application/octet-stream",
                    content: base64Content,
                    last_modified: artifactInfo?.last_modified || new Date().toISOString(),
                };
                setPreviewFileContent(fileData);
                return fileData;
            } catch (error) {
                console.error("Error loading artifact preview:", error);
                return null;
            } finally {
                // Remove from in-progress set immediately when done
                artifactFetchInProgressRef.current.delete(artifactFilename);
            }
        },
        [apiPrefix, sessionId, activeProject?.id, artifacts, previewArtifactFilename]
    );

    const navigateArtifactVersion = useCallback(
        async (artifactFilename: string, targetVersion: number): Promise<FileAttachment | null> => {
            // If versions aren't loaded yet, this is likely a timing issue where this was called
            // before openArtifactForPreview completed. Just silently return - the artifact will
            // show the latest version when loaded, which is acceptable behavior.
            if (!previewedArtifactAvailableVersions || previewedArtifactAvailableVersions.length === 0) {
                return null;
            }

            // Now check if the specific version exists
            if (!previewedArtifactAvailableVersions.includes(targetVersion)) {
                console.warn(`Requested version ${targetVersion} not available for ${artifactFilename}`);
                return null;
            }
            setPreviewFileContent(null);
            try {
                // Determine the correct URL based on context
                let contentUrl: string;
                if (sessionId && sessionId.trim() && sessionId !== "null" && sessionId !== "undefined") {
                    contentUrl = `${apiPrefix}/artifacts/${sessionId}/${encodeURIComponent(artifactFilename)}/versions/${targetVersion}`;
                } else if (activeProject?.id) {
                    contentUrl = `${apiPrefix}/artifacts/null/${encodeURIComponent(artifactFilename)}/versions/${targetVersion}?project_id=${activeProject.id}`;
                } else {
                    throw new Error("No valid context for artifact navigation");
                }

                const contentResponse = await authenticatedFetch(contentUrl, { credentials: "include" });
                if (!contentResponse.ok) throw new Error(`Error fetching version ${targetVersion}`);
                const blob = await contentResponse.blob();
                const base64Content = await new Promise<string>((resolve, reject) => {
                    const reader = new FileReader();
                    reader.onloadend = () => resolve(reader.result?.toString().split(",")[1] || "");
                    reader.onerror = reject;
                    reader.readAsDataURL(blob);
                });
                const artifactInfo = artifacts.find(art => art.filename === artifactFilename);
                const fileData: FileAttachment = {
                    name: artifactFilename,
                    mime_type: artifactInfo?.mime_type || "application/octet-stream",
                    content: base64Content,
                    last_modified: artifactInfo?.last_modified || new Date().toISOString(),
                };
                setCurrentPreviewedVersionNumber(targetVersion);
                setPreviewFileContent(fileData);
                return fileData;
            } catch (error) {
                setError({ title: "Artifact Version Preview Failed", error: error instanceof Error ? error.message : "Unknown error" });
                return null;
            }
        },
        [apiPrefix, artifacts, previewedArtifactAvailableVersions, sessionId, activeProject?.id, setError]
    );

    const openSidePanelTab = useCallback((tab: "files" | "workflow" | "rag") => {
        setIsSidePanelCollapsed(false);
        setActiveSidePanelTab(tab);

        if (typeof window !== "undefined") {
            window.dispatchEvent(
                new CustomEvent("expand-side-panel", {
                    detail: { tab },
                })
            );
        }
    }, []);

    const closeCurrentEventSource = useCallback(() => {
        if (cancelTimeoutRef.current) {
            clearTimeout(cancelTimeoutRef.current);
            cancelTimeoutRef.current = null;
        }

        if (currentEventSource.current) {
            // Listeners are now removed in the useEffect cleanup
            currentEventSource.current.close();
            currentEventSource.current = null;
        }
        isFinalizing.current = false;
    }, []);

    // Download and resolve artifact with embeds
    const downloadAndResolveArtifact = useCallback(
        async (filename: string): Promise<FileAttachment | null> => {
            // Prevent duplicate downloads for the same file
            if (artifactDownloadInProgressRef.current.has(filename)) {
                return null;
            }

            // Mark this file as being downloaded
            artifactDownloadInProgressRef.current.add(filename);

            try {
                // Find the artifact in state
                const artifact = artifacts.find(art => art.filename === filename);
                if (!artifact) {
                    console.error(`Artifact ${filename} not found in state`);
                    return null;
                }

                // Fetch the latest version with embeds resolved
                const versionsResponse = await authenticatedFetch(`${apiPrefix}/artifacts/${sessionId}/${encodeURIComponent(filename)}/versions`, { credentials: "include" });
                if (!versionsResponse.ok) throw new Error("Error fetching version list");

                const availableVersions: number[] = await versionsResponse.json();
                if (!availableVersions || availableVersions.length === 0) {
                    throw new Error("No versions available");
                }

                const latestVersion = Math.max(...availableVersions);
                const contentResponse = await authenticatedFetch(`${apiPrefix}/artifacts/${sessionId}/${encodeURIComponent(filename)}/versions/${latestVersion}`, { credentials: "include" });
                if (!contentResponse.ok) throw new Error("Error fetching artifact content");

                const blob = await contentResponse.blob();
                const base64Content = await new Promise<string>((resolve, reject) => {
                    const reader = new FileReader();
                    reader.onloadend = () => resolve(reader.result?.toString().split(",")[1] || "");
                    reader.onerror = reject;
                    reader.readAsDataURL(blob);
                });

                const fileData: FileAttachment = {
                    name: filename,
                    mime_type: artifact.mime_type || "application/octet-stream",
                    content: base64Content,
                    last_modified: artifact.last_modified || new Date().toISOString(),
                };

                // Clear the accumulated content and flags after successful download
                setArtifacts(prevArtifacts => {
                    return prevArtifacts.map(art =>
                        art.filename === filename
                            ? {
                                  ...art,
                                  accumulatedContent: undefined,
                                  needsEmbedResolution: false,
                              }
                            : art
                    );
                });

                return fileData;
            } catch (error) {
                console.error(`Error downloading artifact ${filename}:`, error);
                setError({ title: "File Download Failed", error: error instanceof Error ? error.message : "Unknown error" });
                return null;
            } finally {
                // Remove from in-progress set immediately when done
                artifactDownloadInProgressRef.current.delete(filename);
            }
        },
        [apiPrefix, sessionId, artifacts, setArtifacts, setError]
    );

    const handleSseMessage = useCallback(
        (event: MessageEvent) => {
            sseEventSequenceRef.current += 1;
            const currentEventSequence = sseEventSequenceRef.current;
            let rpcResponse: SendStreamingMessageSuccessResponse | JSONRPCErrorResponse;

            try {
                rpcResponse = JSON.parse(event.data) as SendStreamingMessageSuccessResponse | JSONRPCErrorResponse;
            } catch (error: unknown) {
                console.error("Failed to parse SSE message:", error);
                return;
            }

            // Handle RPC Error
            if ("error" in rpcResponse && rpcResponse.error) {
                const errorContent = rpcResponse.error;
                const messageContent = `Error: ${errorContent.message}`;

                setMessages(prev => {
                    const newMessages = prev.filter(msg => !msg.isStatusBubble);
                    newMessages.push({
                        role: "agent",
                        parts: [{ kind: "text", text: messageContent }],
                        isUser: false,
                        isError: true,
                        isComplete: true,
                        metadata: {
                            messageId: `msg-${v4()}`,
                            lastProcessedEventSequence: currentEventSequence,
                        },
                    });
                    return newMessages;
                });

                setIsResponding(false);
                closeCurrentEventSource();
                setCurrentTaskId(null);
                return;
            }

            if (!("result" in rpcResponse) || !rpcResponse.result) {
                console.warn("Received SSE message without a result or error field.", rpcResponse);
                return;
            }

            const result = rpcResponse.result;
            let isFinalEvent = false;
            let messageToProcess: Message | undefined;
            let currentTaskIdFromResult: string | undefined;

            // Determine event type and extract relevant data
            switch (result.kind) {
                case "task":
                    isFinalEvent = true;
                    // For the final task object, we only use it as a signal to end the turn.
                    // The content has already been streamed via status_updates.
                    messageToProcess = undefined;
                    currentTaskIdFromResult = result.id;
                    break;
                case "status-update":
                    isFinalEvent = result.final;
                    messageToProcess = result.status?.message;
                    currentTaskIdFromResult = result.taskId;
                    break;
                case "artifact-update":
                    // An artifact was created or updated, refetch the list for the side panel.
                    void artifactsRefetch();
                    return; // No further processing needed for this event.
                default:
                    console.warn("Received unknown result kind in SSE message:", result);
                    return;
            }

            // Process data parts first to extract status text
            if (messageToProcess?.parts) {
                const dataParts = messageToProcess.parts.filter(p => p.kind === "data") as DataPart[];
                if (dataParts.length > 0) {
                    for (const part of dataParts) {
                        const data = part.data as any;
                        if (data && typeof data === "object" && "type" in data) {
                            switch (data.type) {
                                case "agent_progress_update": {
                                    latestStatusText.current = String(data?.status_text ?? "Processing...");
                                    const otherParts = messageToProcess.parts.filter(p => p.kind !== "data");
                                    if (otherParts.length === 0) {
                                        return; // This is a status-only event, do not process further.
                                    }
                                    break;
                                }
                                case "artifact_creation_progress": {
                                    const { filename, status, bytes_transferred, mime_type, description, artifact_chunk, version } = data as {
                                        filename: string;
                                        status: "in-progress" | "completed" | "failed";
                                        bytes_transferred: number;
                                        mime_type?: string;
                                        description?: string;
                                        artifact_chunk?: string;
                                        version?: number;
                                    };

                                    // Track if we need to trigger auto-download after state update
                                    let shouldAutoDownload = false;

                                    // Update global artifacts list with description and accumulated content
                                    setArtifacts(prevArtifacts => {
                                        const existingIndex = prevArtifacts.findIndex(a => a.filename === filename);
                                        if (existingIndex >= 0) {
                                            // Update existing artifact, preserving description if new one not provided
                                            const updated = [...prevArtifacts];
                                            const existingArtifact = updated[existingIndex];
                                            const isDisplayed = existingArtifact.isDisplayed || false;

                                            // Check if we should trigger auto-download (before state update)
                                            if (status === "completed" && isDisplayed) {
                                                shouldAutoDownload = true;
                                            }

                                            updated[existingIndex] = {
                                                ...existingArtifact,
                                                description: description !== undefined ? description : existingArtifact.description,
                                                size: bytes_transferred || existingArtifact.size,
                                                last_modified: new Date().toISOString(),
                                                // Ensure URI is set
                                                uri: existingArtifact.uri || `artifact://${sessionId}/${filename}`,
                                                // Accumulate content chunks for in-progress and completed artifacts
                                                accumulatedContent:
                                                    status === "in-progress" && artifact_chunk
                                                        ? (existingArtifact.accumulatedContent || "") + artifact_chunk
                                                        : status === "completed" && !isDisplayed
                                                          ? undefined // Clear accumulated content when completed if NOT displayed
                                                          : existingArtifact.accumulatedContent, // Keep for displayed artifacts
                                                // Mark that streaming content is plain text (not base64)
                                                isAccumulatedContentPlainText: status === "in-progress" && artifact_chunk ? true : existingArtifact.isAccumulatedContentPlainText,
                                                // Update mime_type when completed
                                                mime_type: status === "completed" && mime_type ? mime_type : existingArtifact.mime_type,
                                                // Mark that embed resolution is needed when completed
                                                needsEmbedResolution: status === "completed" ? true : existingArtifact.needsEmbedResolution,
                                            };

                                            return updated;
                                        } else {
                                            // Create new artifact entry only if we have description or it's the first chunk
                                            if (description !== undefined || status === "in-progress") {
                                                return [
                                                    ...prevArtifacts,
                                                    {
                                                        filename,
                                                        description: description || null,
                                                        mime_type: mime_type || "application/octet-stream",
                                                        size: bytes_transferred || 0,
                                                        last_modified: new Date().toISOString(),
                                                        uri: `artifact://${sessionId}/${filename}`,
                                                        accumulatedContent: status === "in-progress" && artifact_chunk ? artifact_chunk : undefined,
                                                        isAccumulatedContentPlainText: status === "in-progress" && artifact_chunk ? true : false,
                                                        needsEmbedResolution: status === "completed" ? true : false,
                                                    },
                                                ];
                                            }
                                        }
                                        return prevArtifacts;
                                    });

                                    // Trigger auto-download AFTER state update (outside the setter)
                                    if (shouldAutoDownload) {
                                        setTimeout(() => {
                                            downloadAndResolveArtifact(filename).catch(err => {
                                                console.error(`Auto-download failed for ${filename}:`, err);
                                            });
                                        }, 100);
                                    }

                                    setMessages(prev => {
                                        const newMessages = [...prev];
                                        let agentMessageIndex = newMessages.findLastIndex(m => !m.isUser && m.taskId === currentTaskIdFromResult);

                                        if (agentMessageIndex === -1) {
                                            const newAgentMessage: MessageFE = {
                                                role: "agent",
                                                parts: [],
                                                taskId: currentTaskIdFromResult,
                                                isUser: false,
                                                isComplete: false,
                                                isStatusBubble: false,
                                                metadata: { lastProcessedEventSequence: currentEventSequence },
                                            };
                                            newMessages.push(newAgentMessage);
                                            agentMessageIndex = newMessages.length - 1;
                                        }

                                        const agentMessage = { ...newMessages[agentMessageIndex], parts: [...newMessages[agentMessageIndex].parts] };
                                        agentMessage.isStatusBubble = false;
                                        const artifactPartIndex = agentMessage.parts.findIndex(p => p.kind === "artifact" && p.name === filename);

                                        if (status === "in-progress") {
                                            if (artifactPartIndex > -1) {
                                                const existingPart = agentMessage.parts[artifactPartIndex] as ArtifactPart;
                                                // Create a new part object with immutable update
                                                const updatedPart: ArtifactPart = {
                                                    ...existingPart,
                                                    bytesTransferred: bytes_transferred,
                                                    status: "in-progress",
                                                };
                                                agentMessage.parts[artifactPartIndex] = updatedPart;
                                            } else {
                                                const newPart: ArtifactPart = {
                                                    kind: "artifact",
                                                    status: "in-progress",
                                                    name: filename,
                                                    bytesTransferred: bytes_transferred,
                                                };
                                                agentMessage.parts.push(newPart);
                                            }
                                        } else if (status === "completed") {
                                            const fileAttachment: FileAttachment = {
                                                name: filename,
                                                mime_type,
                                                uri: version !== undefined ? `artifact://${sessionId}/${filename}?version=${version}` : `artifact://${sessionId}/${filename}`,
                                            };
                                            if (artifactPartIndex > -1) {
                                                const existingPart = agentMessage.parts[artifactPartIndex] as ArtifactPart;
                                                // Create a new part object with immutable update
                                                const updatedPart: ArtifactPart = {
                                                    ...existingPart,
                                                    status: "completed",
                                                    file: fileAttachment,
                                                };
                                                // Remove bytesTransferred for completed artifacts
                                                delete updatedPart.bytesTransferred;
                                                agentMessage.parts[artifactPartIndex] = updatedPart;
                                            } else {
                                                agentMessage.parts.push({
                                                    kind: "artifact",
                                                    status: "completed",
                                                    name: filename,
                                                    file: fileAttachment,
                                                });
                                            }
                                            void artifactsRefetch();
                                        } else {
                                            // status === "failed"
                                            const errorMsg = `Failed to create artifact: ${filename}`;
                                            if (artifactPartIndex > -1) {
                                                const existingPart = agentMessage.parts[artifactPartIndex] as ArtifactPart;
                                                // Create a new part object with immutable update
                                                const updatedPart: ArtifactPart = {
                                                    ...existingPart,
                                                    status: "failed",
                                                    error: errorMsg,
                                                };
                                                // Remove bytesTransferred for failed artifacts
                                                delete updatedPart.bytesTransferred;
                                                agentMessage.parts[artifactPartIndex] = updatedPart;
                                            } else {
                                                agentMessage.parts.push({
                                                    kind: "artifact",
                                                    status: "failed",
                                                    name: filename,
                                                    error: errorMsg,
                                                });
                                            }
                                            agentMessage.isError = true;
                                        }

                                        newMessages[agentMessageIndex] = agentMessage;

                                        // Filter out OTHER generic status bubbles, but keep our message.
                                        const finalMessages = newMessages.filter(m => !m.isStatusBubble || m.parts.some(p => p.kind === "artifact" || p.kind === "file"));
                                        return finalMessages;
                                    });
                                    // Return immediately to prevent the generic status handler from running
                                    return;
                                }
                                case "tool_invocation_start":
                                    break;
                                case "authentication_required": {
                                    const auth_uri = data?.auth_uri;
                                    const target_agent = typeof data?.target_agent === "string" ? data.target_agent : "Agent";
                                    const gateway_task_id = typeof data?.gateway_task_id === "string" ? data.gateway_task_id : undefined;
                                    if (typeof auth_uri === "string" && auth_uri.startsWith("http")) {
                                        const authMessage: MessageFE = {
                                            role: "agent",
                                            parts: [{ kind: "text", text: "" }],
                                            authenticationLink: {
                                                url: auth_uri,
                                                text: "Click to Authenticate",
                                                targetAgent: target_agent,
                                                gatewayTaskId: gateway_task_id,
                                            },
                                            isUser: false,
                                            isComplete: true,
                                            metadata: { messageId: `auth-${v4()}` },
                                        };
                                        setMessages(prev => [...prev, authMessage]);
                                    }
                                    break;
                                }
                                case "deep_research_progress": {
                                    // Deep research progress tracking - keep the data part for ChatMessage to render
                                    // Clear latestStatusText so LoadingMessageRow doesn't show duplicate status
                                    latestStatusText.current = null;

                                    // Also track queries and sources for RAG display
                                    const progressData = data;
                                    const currentQuery = progressData.current_query;
                                    const fetchingUrls = progressData.fetching_urls || [];
                                    const phase = progressData.phase;

                                    // Convert deep research progress to RAG data for source display
                                    if (phase === "searching" && currentQuery && currentQuery.trim()) {
                                        // Track new query
                                        setRagData(prev => {
                                            const existingQuery = prev.find(r => r.searchType === "deep_research" && r.query === currentQuery && r.taskId === currentTaskIdFromResult);

                                            if (!existingQuery) {
                                                const newEntry = {
                                                    query: currentQuery,
                                                    searchType: "deep_research" as const,
                                                    timestamp: new Date().toISOString(),
                                                    sources: [],
                                                    taskId: currentTaskIdFromResult,
                                                };
                                                return [...prev, newEntry];
                                            }
                                            return prev;
                                        });
                                    } else if (phase === "analyzing" && fetchingUrls.length > 0) {
                                        // Add sources to most recent query
                                        setRagData(prev => {
                                            const deepResearchEntries = prev.filter(r => r.searchType === "deep_research" && r.taskId === currentTaskIdFromResult);

                                            if (deepResearchEntries.length > 0) {
                                                const updated = [...prev];
                                                const lastQueryIndex = updated.lastIndexOf(deepResearchEntries[deepResearchEntries.length - 1]);

                                                if (lastQueryIndex !== -1) {
                                                    const existingUrls = new Set(updated[lastQueryIndex].sources.map(s => s.sourceUrl || s.url));

                                                    fetchingUrls.forEach((urlInfo: any) => {
                                                        const url = urlInfo.url;
                                                        const sourceType = urlInfo.source_type || "web";
                                                        if (url && !existingUrls.has(url)) {
                                                            updated[lastQueryIndex].sources.push({
                                                                citationId: `search${updated[lastQueryIndex].sources.length}`,
                                                                title: urlInfo.title || url,
                                                                sourceUrl: url,
                                                                url: url, // RAGInfoPanel checks for this field
                                                                contentPreview: urlInfo.title ? `Analyzed: ${urlInfo.title}` : `Analyzed: ${url}`,
                                                                relevanceScore: 1.0,
                                                                retrievedAt: new Date().toISOString(),
                                                                metadata: {
                                                                    favicon: urlInfo.favicon || (sourceType === "web" ? `https://www.google.com/s2/favicons?domain=${url}&sz=32` : ""),
                                                                    type: "web_search",
                                                                    source_type: sourceType,
                                                                },
                                                            });
                                                            existingUrls.add(url);
                                                        }
                                                    });
                                                }

                                                return updated;
                                            }
                                            return prev;
                                        });
                                    }

                                    // Don't return early - let the data part flow through to the message
                                    break;
                                }
                                case "tool_result": {
                                    // Handle tool results that may contain RAG metadata
                                    console.log("ChatProvider: Received tool_result data part:", data);

                                    const resultData = (data as any).result_data;

                                    // Check if result_data contains rag_metadata
                                    if (resultData && typeof resultData === "object" && resultData.rag_metadata) {
                                        const ragMetadata = resultData.rag_metadata;
                                        console.log("ChatProvider: Found RAG metadata in tool_result.result_data:", ragMetadata);
                                        if (ragMetadata && ragEnabled) {
                                            const ragSearchResult: RAGSearchResult = {
                                                query: ragMetadata.query,
                                                searchType: ragMetadata.searchType,
                                                timestamp: ragMetadata.timestamp,
                                                sources: ragMetadata.sources,
                                                taskId: currentTaskIdFromResult,
                                                metadata: ragMetadata.metadata, // Preserve metadata with query breakdown
                                            };

                                            // For deep research: REPLACE all previous entries for this task with the final metadata
                                            // This ensures we have the complete, properly structured data with metadata.queries
                                            if (ragMetadata.searchType === "deep_research") {
                                                console.log("ChatProvider: Replacing deep research entries with final metadata");
                                                setRagData(prev => {
                                                    // Remove all previous deep research entries for this task
                                                    const filtered = prev.filter(r => !(r.searchType === "deep_research" && r.taskId === currentTaskIdFromResult));
                                                    // Add the final complete entry
                                                    return [...filtered, ragSearchResult];
                                                });
                                            } else {
                                                // For regular web search: append as before
                                                setRagData(prev => [...prev, ragSearchResult]);
                                            }
                                            console.log("ChatProvider: RAG search result added to state from tool_result");
                                        }
                                    }
                                    // Don't add tool_result to content parts - it's metadata only
                                    break;
                                }
                                default:
                                    console.warn("Received unknown data part type:", data.type);
                            }
                        } else if (part.metadata?.tool_name === "_notify_artifact_save") {
                            // Handle artifact completion notification
                            const artifactData = data as { filename: string; version: number; status: string };

                            if (artifactData.status === "success") {
                                // Mark the artifact as completed in the message parts
                                setMessages(currentMessages => {
                                    return currentMessages.map(msg => {
                                        if (msg.isUser || !msg.parts.some(p => p.kind === "artifact" && p.name === artifactData.filename)) {
                                            return msg;
                                        }

                                        return {
                                            ...msg,
                                            parts: msg.parts.map(part => {
                                                if (part.kind === "artifact" && (part as ArtifactPart).name === artifactData.filename) {
                                                    const fileAttachment: FileAttachment = {
                                                        name: artifactData.filename,
                                                        uri: `artifact://${sessionId}/${artifactData.filename}`,
                                                    };
                                                    return {
                                                        kind: "artifact",
                                                        status: "completed",
                                                        name: artifactData.filename,
                                                        file: fileAttachment,
                                                    } as ArtifactPart;
                                                }
                                                return part;
                                            }),
                                        };
                                    });
                                });
                            }
                        }
                    }
                }
            }

            // Filter out data parts EXCEPT deep_research_progress which needs to be rendered
            // Also filter out text parts when we have deep_research_progress to show progress-only
            const hasDeepResearchProgress = messageToProcess?.parts?.some(p => {
                if (p.kind === "data") {
                    const dataPart = p as DataPart;
                    return dataPart.data && (dataPart.data as any).type === "deep_research_progress";
                }
                return false;
            });

            const newContentParts =
                messageToProcess?.parts?.filter(p => {
                    // Keep deep_research_progress data parts
                    if (p.kind === "data") {
                        const dataPart = p as DataPart;
                        return dataPart.data && (dataPart.data as any).type === "deep_research_progress";
                    }
                    // Filter out text parts if we have deep research progress (to show progress-only)
                    if (p.kind === "text" && hasDeepResearchProgress) {
                        return false;
                    }
                    // Keep files and artifacts
                    return true;
                }) || [];
            const hasNewFiles = newContentParts.some(p => p.kind === "file");

            // Update UI state based on processed parts
            setMessages(prevMessages => {
                const newMessages = [...prevMessages];

                let lastMessage = newMessages[newMessages.length - 1];

                // Remove old generic status bubble
                if (lastMessage?.isStatusBubble) {
                    newMessages.pop();
                    lastMessage = newMessages[newMessages.length - 1];
                }

                // Check if this is a deep research progress update
                const isProgressUpdate = newContentParts.length === 1 && newContentParts[0].kind === "data" && (newContentParts[0] as DataPart).data && ((newContentParts[0] as DataPart).data as any).type === "deep_research_progress";

                // For progress updates, always update the same message (don't replace, just update the data)
                // The InlineResearchProgress component will handle showing all stages
                if (isProgressUpdate && lastMessage && !lastMessage.isUser && lastMessage.taskId === (result as TaskStatusUpdateEvent).taskId) {
                    const updatedMessage: MessageFE = {
                        ...lastMessage,
                        parts: newContentParts,
                        isComplete: isFinalEvent || hasNewFiles,
                        metadata: {
                            ...lastMessage.metadata,
                            lastProcessedEventSequence: currentEventSequence,
                        },
                    };
                    newMessages[newMessages.length - 1] = updatedMessage;
                } else if (lastMessage && !lastMessage.isUser && lastMessage.taskId === (result as TaskStatusUpdateEvent).taskId && newContentParts.length > 0) {
                    // Regular append for non-progress updates
                    const updatedMessage: MessageFE = {
                        ...lastMessage,
                        parts: [...lastMessage.parts, ...newContentParts],
                        isComplete: isFinalEvent || hasNewFiles,
                        metadata: {
                            ...lastMessage.metadata,
                            lastProcessedEventSequence: currentEventSequence,
                        },
                    };
                    newMessages[newMessages.length - 1] = updatedMessage;
                } else {
                    // Only create a new bubble if there is visible content to render.
                    // Include deep_research_progress data parts as visible content
                    const hasVisibleContent = newContentParts.some(p => (p.kind === "text" && (p as TextPart).text.trim()) || p.kind === "file" || (p.kind === "data" && (p as DataPart).data && (p as DataPart).data.type === "deep_research_progress"));
                    if (hasVisibleContent) {
                        const newBubble: MessageFE = {
                            role: "agent",
                            parts: newContentParts,
                            taskId: (result as TaskStatusUpdateEvent).taskId,
                            isUser: false,
                            isComplete: isFinalEvent || hasNewFiles,
                            metadata: {
                                messageId: rpcResponse.id?.toString() || `msg-${v4()}`,
                                sessionId: (result as TaskStatusUpdateEvent).contextId,
                                lastProcessedEventSequence: currentEventSequence,
                            },
                        };
                        newMessages.push(newBubble);
                    }
                }

                // Add a new status bubble if the task is not over
                if (isFinalEvent) {
                    latestStatusText.current = null;
                    // Finalize any lingering in-progress artifact parts for this task
                    for (let i = newMessages.length - 1; i >= 0; i--) {
                        const msg = newMessages[i];
                        if (msg.taskId === currentTaskIdFromResult && msg.parts.some(p => p.kind === "artifact" && p.status === "in-progress")) {
                            const finalParts: PartFE[] = msg.parts.map(p => {
                                if (p.kind === "artifact" && p.status === "in-progress") {
                                    // Mark in-progress part as failed
                                    return { ...p, status: "failed", error: `Artifact creation for "${p.name}" did not complete.` };
                                }
                                return p;
                            });
                            newMessages[i] = {
                                ...msg,
                                parts: finalParts,
                                isError: true, // Mark as error because it didn't complete
                                isComplete: true,
                            };
                        }
                    }
                    // Explicitly mark the last message as complete on the final event
                    const taskMessageIndex = newMessages.findLastIndex(msg => !msg.isUser && msg.taskId === currentTaskIdFromResult);

                    if (taskMessageIndex !== -1) {
                        newMessages[taskMessageIndex] = {
                            ...newMessages[taskMessageIndex],
                            isComplete: true,
                            metadata: { ...newMessages[taskMessageIndex].metadata, lastProcessedEventSequence: currentEventSequence },
                        };
                    }
                }

                return newMessages;
            });

            // Finalization logic
            if (isFinalEvent) {
                if (isCancellingRef.current) {
                    addNotification("Task cancelled.", "success");
                    if (cancelTimeoutRef.current) clearTimeout(cancelTimeoutRef.current);
                    setIsCancelling(false);
                }

                // Save complete task when agent response is done (Step 10.5-10.9)
                if (currentTaskIdFromResult && sessionId) {
                    // Gather all messages for this task, filtering out status bubbles
                    setMessages(currentMessages => {
                        const taskMessages = currentMessages.filter(msg => msg.taskId === currentTaskIdFromResult && !msg.isStatusBubble);

                        if (taskMessages.length > 0) {
                            // Serialize all message bubbles
                            const messageBubbles = taskMessages.map(serializeMessageBubble);

                            // Extract user message text
                            const userMessage = taskMessages.find(m => m.isUser);
                            const userMessageText =
                                userMessage?.parts
                                    ?.filter(p => p.kind === "text")
                                    .map(p => (p as TextPart).text)
                                    .join("") || "";

                            // Determine task status
                            const hasError = taskMessages.some(m => m.isError);
                            const taskStatus = hasError ? "error" : "completed";

                            const taskRagData = ragDataRef.current.filter(r => r.taskId === currentTaskIdFromResult);

                            // Save complete task (don't wait for completion)
                            saveTaskToBackend({
                                task_id: currentTaskIdFromResult,
                                user_message: userMessageText,
                                message_bubbles: messageBubbles,
                                task_metadata: {
                                    schema_version: CURRENT_SCHEMA_VERSION,
                                    status: taskStatus,
                                    agent_name: selectedAgentName,
                                    rag_data: taskRagData.length > 0 ? taskRagData : undefined, // Persist RAG data
                                },
                            });
                        }

                        return currentMessages;
                    });
                }

                // Mark all in-progress artifacts as completed when task finishes
                setMessages(currentMessages => {
                    return currentMessages.map(msg => {
                        if (msg.isUser) return msg;

                        const hasInProgressArtifacts = msg.parts.some(p => p.kind === "artifact" && (p as ArtifactPart).status === "in-progress");

                        if (!hasInProgressArtifacts) return msg;

                        return {
                            ...msg,
                            parts: msg.parts.map(part => {
                                if (part.kind === "artifact" && (part as ArtifactPart).status === "in-progress") {
                                    const artifactPart = part as ArtifactPart;
                                    const fileAttachment: FileAttachment = {
                                        name: artifactPart.name,
                                        mime_type: artifactPart.file?.mime_type,
                                        uri: `artifact://${sessionId}/${artifactPart.name}`,
                                    };
                                    const completedPart: ArtifactPart = {
                                        kind: "artifact",
                                        status: "completed",
                                        name: artifactPart.name,
                                        file: fileAttachment,
                                    };
                                    return completedPart;
                                }
                                return part;
                            }),
                        };
                    });
                });

                setIsResponding(false);
                closeCurrentEventSource();
                setCurrentTaskId(null);
                isFinalizing.current = true;
                void artifactsRefetch();
                setTimeout(() => {
                    isFinalizing.current = false;
                }, 100);
            }
        },
        [addNotification, closeCurrentEventSource, artifactsRefetch, sessionId, selectedAgentName, saveTaskToBackend, serializeMessageBubble, downloadAndResolveArtifact, setArtifacts, setRagData, ragEnabled]
    );

    const handleNewSession = useCallback(
        async (preserveProjectContext: boolean = false) => {
            const log_prefix = "ChatProvider.handleNewSession:";

            closeCurrentEventSource();

            if (isResponding && currentTaskId && selectedAgentName && !isCancelling) {
                try {
                    const cancelRequest = {
                        jsonrpc: "2.0",
                        id: `req-${v4()}`,
                        method: "tasks/cancel",
                        params: {
                            id: currentTaskId,
                        },
                    };
                    authenticatedFetch(`${apiPrefix}/tasks/${currentTaskId}:cancel`, {
                        method: "POST",
                        headers: { "Content-Type": "application/json" },
                        body: JSON.stringify(cancelRequest),
                        credentials: "include",
                    });
                } catch (error) {
                    console.warn(`${log_prefix} Failed to cancel current task:`, error);
                }
            }

            if (cancelTimeoutRef.current) {
                clearTimeout(cancelTimeoutRef.current);
                cancelTimeoutRef.current = null;
            }
            setIsCancelling(false);

            // Reset frontend state - session will be created lazily when first message is sent
            console.log(`${log_prefix} Resetting session state - new session will be created when first message is sent`);

            // Clear session ID - will be set by backend when first message is sent
            setSessionId("");

            // Clear session name - will be set when first message is sent
            setSessionName(null);

            // Clear project context when starting a new chat outside of a project
            if (activeProject && !preserveProjectContext) {
                setActiveProject(null);
            } else if (activeProject && preserveProjectContext) {
                console.log(`${log_prefix} Preserving project context: ${activeProject.name}`);
            }

            setSelectedAgentName("");
            setMessages([]);
            setIsResponding(false);
            setCurrentTaskId(null);
            setTaskIdInSidePanel(null);
            setPreviewArtifact(null);
            isFinalizing.current = false;
            latestStatusText.current = null;
            sseEventSequenceRef.current = 0;
            // Clear RAG data on new session
            setRagData([]);
            // Artifacts will be automatically refreshed by useArtifacts hook when sessionId changes

            // Dispatch event to focus chat input
            if (typeof window !== "undefined") {
                window.dispatchEvent(new CustomEvent("focus-chat-input"));
            }

            // Note: No session events dispatched here since no session exists yet.
            // Session creation event will be dispatched when first message creates the actual session.
        },
<<<<<<< HEAD
        [apiPrefix, isResponding, currentTaskId, selectedAgentName, isCancelling, addNotification, closeCurrentEventSource, activeProject, setActiveProject, setPreviewArtifact, setRagData]
=======
        [apiPrefix, isResponding, currentTaskId, selectedAgentName, isCancelling, closeCurrentEventSource, activeProject, setActiveProject, setPreviewArtifact]
>>>>>>> c6dee758
    );

    const handleSwitchSession = useCallback(
        async (newSessionId: string) => {
            const log_prefix = "ChatProvider.handleSwitchSession:";
            console.log(`${log_prefix} Switching to session ${newSessionId}...`);

            setIsLoadingSession(true);
            setMessages([]);
            closeCurrentEventSource();

            if (isResponding && currentTaskId && selectedAgentName && !isCancelling) {
                console.log(`${log_prefix} Cancelling current task ${currentTaskId}`);
                try {
                    const cancelRequest = {
                        jsonrpc: "2.0",
                        id: `req-${v4()}`,
                        method: "tasks/cancel",
                        params: {
                            id: currentTaskId,
                        },
                    };
                    await authenticatedFetch(`${apiPrefix}/tasks/${currentTaskId}:cancel`, {
                        method: "POST",
                        headers: { "Content-Type": "application/json" },
                        body: JSON.stringify(cancelRequest),
                        credentials: "include",
                    });
                } catch (error) {
                    console.warn(`${log_prefix} Failed to cancel current task:`, error);
                }
            }

            if (cancelTimeoutRef.current) {
                clearTimeout(cancelTimeoutRef.current);
                cancelTimeoutRef.current = null;
            }
            setIsCancelling(false);

            try {
                // Load session metadata first to get project info
                const sessionResponse = await authenticatedFetch(`${apiPrefix}/sessions/${newSessionId}`);
                let session: Session | null = null;
                if (sessionResponse.ok) {
                    const sessionData = await sessionResponse.json();
                    session = sessionData?.data;
                    setSessionName(session?.name ?? "N/A");

                    // Activate or deactivate project context based on session's project
                    // Set flag to prevent handleNewSession from being triggered by this project change
                    isSessionSwitchRef.current = true;

                    if (session?.projectId) {
                        console.log(`${log_prefix} Session belongs to project ${session.projectId}`);

                        // Check if we're already in the correct project context
                        if (activeProject?.id !== session.projectId) {
                            // Find the full project object from the projects array
                            const project = projects.find((p: Project) => p.id === session?.projectId);

                            if (project) {
                                console.log(`${log_prefix} Activating project context: ${project.name}`);
                                setActiveProject(project);
                            } else {
                                console.warn(`${log_prefix} Project ${session.projectId} not found in projects array`);
                            }
                        } else {
                            console.log(`${log_prefix} Already in correct project context`);
                        }
                    } else {
                        // Session has no project - deactivate project context
                        if (activeProject !== null) {
                            console.log(`${log_prefix} Session has no project, deactivating project context`);
                            setActiveProject(null);
                        }
                    }
                }

                // Update session ID state
                setSessionId(newSessionId);

                // Reset other session-related state
                setIsResponding(false);
                setCurrentTaskId(null);
                setTaskIdInSidePanel(null);
                setPreviewArtifact(null);
                isFinalizing.current = false;
                latestStatusText.current = null;
                sseEventSequenceRef.current = 0;

                await loadSessionTasks(newSessionId);
            } catch (error) {
                console.error(`${log_prefix} Failed to fetch session history:`, error);
                setError({ title: "Switching Chats Failed", error: error instanceof Error ? error.message : "Unknown error" });
            } finally {
                setIsLoadingSession(false);
            }
        },
        [closeCurrentEventSource, isResponding, currentTaskId, selectedAgentName, isCancelling, apiPrefix, loadSessionTasks, activeProject, projects, setActiveProject, setPreviewArtifact, setError]
    );

    const updateSessionName = useCallback(
        async (sessionId: string, newName: string) => {
            try {
                const response = await authenticatedFetch(`${apiPrefix}/sessions/${sessionId}`, {
                    method: "PATCH",
                    headers: { "Content-Type": "application/json" },
                    body: JSON.stringify({ name: newName }),
                });
                if (!response.ok) {
                    const errorData = await response.json().catch(() => ({ message: "Failed to update session name" }));

                    if (response.status === 422) throw new Error("Invalid name");
                    throw new Error(errorData.message || `HTTP error ${response.status}`);
                }

                setSessionName(newName);
                if (typeof window !== "undefined") {
                    window.dispatchEvent(new CustomEvent("new-chat-session"));
                }
            } catch (error) {
                setError({ title: "Session Name Update Failed", error: error instanceof Error ? error.message : "Unknown error" });
            }
        },
        [apiPrefix, setError]
    );

    const deleteSession = useCallback(
        async (sessionIdToDelete: string) => {
            try {
                const response = await authenticatedFetch(`${apiPrefix}/sessions/${sessionIdToDelete}`, {
                    method: "DELETE",
                });
                if (!response.ok) {
                    const errorData = await response.json().catch(() => ({ message: "Failed to delete session" }));
                    throw new Error(errorData.message || `HTTP error ${response.status}`);
                }
                addNotification("Session deleted.", "success");
                if (sessionIdToDelete === sessionId) {
                    handleNewSession();
                }
                // Trigger session list refresh
                if (typeof window !== "undefined") {
                    window.dispatchEvent(new CustomEvent("new-chat-session"));
                }
            } catch (error) {
                setError({ title: "Chat Deletion Failed", error: error instanceof Error ? error.message : "Unknown error" });
            }
        },
        [apiPrefix, addNotification, handleNewSession, sessionId, setError]
    );

    // Artifact Rendering Actions
    const toggleArtifactExpanded = useCallback((filename: string) => {
        setArtifactRenderingState(prevState => {
            const newExpandedArtifacts = new Set(prevState.expandedArtifacts);

            if (newExpandedArtifacts.has(filename)) {
                newExpandedArtifacts.delete(filename);
            } else {
                newExpandedArtifacts.add(filename);
            }

            return {
                ...prevState,
                expandedArtifacts: newExpandedArtifacts,
            };
        });
    }, []);

    const isArtifactExpanded = useCallback(
        (filename: string) => {
            return artifactRenderingState.expandedArtifacts.has(filename);
        },
        [artifactRenderingState.expandedArtifacts]
    );

    // Artifact Display and Cache Management
    const markArtifactAsDisplayed = useCallback((filename: string, displayed: boolean) => {
        setArtifacts(prevArtifacts => {
            return prevArtifacts.map(artifact => (artifact.filename === filename ? { ...artifact, isDisplayed: displayed } : artifact));
        });
        // eslint-disable-next-line react-hooks/exhaustive-deps
    }, []); // setArtifacts is stable from useState

    const openSessionDeleteModal = useCallback((session: Session) => {
        setSessionToDelete(session);
    }, []);

    const closeSessionDeleteModal = useCallback(() => {
        setSessionToDelete(null);
    }, []);

    const confirmSessionDelete = useCallback(async () => {
        if (sessionToDelete) {
            await deleteSession(sessionToDelete.id);
            setSessionToDelete(null);
        }
    }, [sessionToDelete, deleteSession]);

    const handleCancel = useCallback(async () => {
        if ((!isResponding && !isCancelling) || !currentTaskId) {
            return;
        }
        if (isCancelling) {
            return;
        }

        setIsCancelling(true);

        try {
            const cancelRequest: CancelTaskRequest = {
                jsonrpc: "2.0",
                id: `req-${v4()}`,
                method: "tasks/cancel",
                params: {
                    id: currentTaskId,
                },
            };

            const response = await authenticatedFetch(`${apiPrefix}/tasks/${currentTaskId}:cancel`, {
                method: "POST",
                headers: { "Content-Type": "application/json" },
                body: JSON.stringify(cancelRequest),
            });

            if (response.status === 202) {
                if (cancelTimeoutRef.current) clearTimeout(cancelTimeoutRef.current);
                cancelTimeoutRef.current = setTimeout(() => {
                    addNotification("Cancellation timed out. Allowing new input.");
                    setIsCancelling(false);
                    setIsResponding(false);
                    closeCurrentEventSource();
                    setCurrentTaskId(null);
                    cancelTimeoutRef.current = null;

                    setMessages(prev => prev.filter(msg => !msg.isStatusBubble));
                }, 15000);
            } else {
                const errorData = await response.json().catch(() => ({ message: "Unknown cancellation error" }));
                throw new Error(errorData.message || `HTTP error ${response.status}`);
            }
        } catch (error) {
            setError({ title: "Task Cancellation Failed", error: error instanceof Error ? error.message : "Network error" });
            setIsCancelling(false);
        }
    }, [isResponding, isCancelling, currentTaskId, apiPrefix, addNotification, setError, closeCurrentEventSource]);

    const handleFeedbackSubmit = useCallback(
        async (taskId: string, feedbackType: "up" | "down", feedbackText: string) => {
            if (!sessionId) {
                console.error("Cannot submit feedback without a session ID.");
                return;
            }
            try {
                await submitFeedback({
                    taskId: taskId,
                    sessionId: sessionId,
                    feedbackType: feedbackType,
                    feedbackText: feedbackText,
                });
                setSubmittedFeedback(prev => ({
                    ...prev,
                    [taskId]: { type: feedbackType, text: feedbackText },
                }));
            } catch (error) {
                console.error("Failed to submit feedback:", error);
                throw error;
            }
        },
        [sessionId]
    );

    const handleSseOpen = useCallback(() => {
        /* console.log for SSE open */
    }, []);

    const handleSseError = useCallback(() => {
        if (isResponding && !isFinalizing.current && !isCancellingRef.current) {
            setError({ title: "Connection Failed", error: "Connection lost. Please try again." });
        }
        if (!isFinalizing.current) {
            setIsResponding(false);
            if (!isCancellingRef.current) {
                closeCurrentEventSource();
                setCurrentTaskId(null);
            }
            latestStatusText.current = null;
        }
        setMessages(prev => prev.filter(msg => !msg.isStatusBubble).map((m, i, arr) => (i === arr.length - 1 && !m.isUser ? { ...m, isComplete: true } : m)));
    }, [closeCurrentEventSource, isResponding, setError]);

    const cleanupUploadedFiles = useCallback(
        async (uploadedFiles: Array<{ filename: string; sessionId: string }>) => {
            if (uploadedFiles.length === 0) {
                return;
            }

            for (const { filename, sessionId: fileSessionId } of uploadedFiles) {
                try {
                    const deleteUrl = `${apiPrefix}/artifacts/${fileSessionId}/${encodeURIComponent(filename)}`;

                    // Use the session ID that was used during upload
                    const response = await authenticatedFetch(deleteUrl, {
                        method: "DELETE",
                        credentials: "include",
                    });

                    if (!response.ok && response.status !== 204) {
                        const errorData = await response.json().catch(() => ({ message: `Failed to delete ${filename}` }));
                        throw new Error(errorData.message || `HTTP error ${response.status}`);
                    }
                } catch (error) {
                    console.error(`[cleanupUploadedFiles] Exception while cleaning up file ${filename}:`, error);
                    // Continue cleanup even if one fails
                }
            }
        },
        [apiPrefix]
    );

    const handleSubmit = useCallback(
        async (event: FormEvent, files?: File[] | null, userInputText?: string | null) => {
            event.preventDefault();
            const currentInput = userInputText?.trim() || "";
            const currentFiles = files || [];
            if ((!currentInput && currentFiles.length === 0) || isResponding || isCancelling || !selectedAgentName) {
                return;
            }
            closeCurrentEventSource();
            isFinalizing.current = false;
            setIsResponding(true);
            setCurrentTaskId(null);
            latestStatusText.current = null;
            sseEventSequenceRef.current = 0;

            const userMsg: MessageFE = {
                role: "user",
                parts: [{ kind: "text", text: currentInput }],
                isUser: true,
                uploadedFiles: currentFiles.length > 0 ? currentFiles : undefined,
                metadata: {
                    messageId: `msg-${v4()}`,
                    sessionId: sessionId,
                    lastProcessedEventSequence: 0,
                },
            };
            latestStatusText.current = "Thinking";
            setMessages(prev => [...prev, userMsg]);

            try {
                // 1. Process files using hybrid approach with fail-fast
                const uploadedFileParts: FilePart[] = [];
                const successfullyUploadedFiles: Array<{ filename: string; sessionId: string }> = []; // Track large files for cleanup

                // Track the effective session ID for this message (may be updated if large file upload)
                let effectiveSessionId = sessionId;

                console.log(`[handleSubmit] Processing ${currentFiles.length} file(s)`);

                for (const file of currentFiles) {
                    // Check if this is an artifact reference (pasted artifact)
                    if (file.type === "application/x-artifact-reference") {
                        try {
                            // Read the artifact reference data
                            const text = await file.text();
                            const artifactRef = JSON.parse(text);

                            if (artifactRef.isArtifactReference && artifactRef.uri) {
                                // This is a pasted artifact - send it as a file part with URI
                                console.log(`[handleSubmit] Adding artifact reference: ${artifactRef.filename} (${artifactRef.uri})`);
                                uploadedFileParts.push({
                                    kind: "file",
                                    file: {
                                        uri: artifactRef.uri,
                                        name: artifactRef.filename,
                                        mimeType: artifactRef.mimeType || "application/octet-stream",
                                    },
                                });
                                continue; // Skip to next file
                            }
                        } catch (error) {
                            console.error(`[handleSubmit] Error processing artifact reference:`, error);
                            // Fall through to normal file handling
                        }
                    }

                    if (file.size < INLINE_FILE_SIZE_LIMIT_BYTES) {
                        // Small file: send inline as base64 (no cleanup needed)
                        const base64Content = await fileToBase64(file);
                        uploadedFileParts.push({
                            kind: "file",
                            file: {
                                bytes: base64Content,
                                name: file.name,
                                mimeType: file.type,
                            },
                        });
                    } else {
                        // Large file: upload and get URI, pass effectiveSessionId to ensure all files go to the same session
                        const result = await uploadArtifactFile(file, effectiveSessionId);

                        // Check for success FIRST - must have both uri and sessionId
                        if (result && "uri" in result && result.uri && result.sessionId) {
                            // Update effective session ID once if backend has created a new session
                            if (!effectiveSessionId) {
                                effectiveSessionId = result.sessionId;
                            }

                            successfullyUploadedFiles.push({
                                filename: file.name,
                                sessionId: result.sessionId,
                            });

                            uploadedFileParts.push({
                                kind: "file",
                                file: {
                                    uri: result.uri,
                                    name: file.name,
                                    mimeType: file.type,
                                },
                            });
                        } else {
                            // ANY failure case (error object, null, or missing fields) - Clean up and stop
                            console.error(`[handleSubmit] File upload failed for "${file.name}". Result:`, result);
                            await cleanupUploadedFiles(successfullyUploadedFiles);

                            const cleanupMessage = successfullyUploadedFiles.length > 0 ? " Previously uploaded files have been cleaned up." : "";

                            const errorDetail = result && "error" in result ? ` (${result.error})` : "";
                            setError({ title: "File Upload Failed", error: `Message not sent. File upload failed for "${file.name}"${errorDetail}.${cleanupMessage}` });
                            setIsResponding(false);
                            setMessages(prev => prev.filter(msg => msg.metadata?.messageId !== userMsg.metadata?.messageId));
                            return;
                        }
                    }
                }

                // 2. Construct message parts
                const messageParts: Part[] = [];
                if (currentInput) {
                    messageParts.push({ kind: "text", text: currentInput });
                }

                messageParts.push(...uploadedFileParts);

                if (messageParts.length === 0) {
                    return;
                }

                // 3. Construct the A2A message
                console.log(`ChatProvider handleSubmit: Using effectiveSessionId for contextId: ${effectiveSessionId}`);
                const a2aMessage: Message = {
                    role: "user",
                    parts: messageParts,
                    messageId: `msg-${v4()}`,
                    kind: "message",
                    contextId: effectiveSessionId,
                    metadata: {
                        agent_name: selectedAgentName,
                        project_id: activeProject?.id || null,
                    },
                };

                console.log(`ChatProvider handleSubmit: Full A2A message:`, JSON.stringify(a2aMessage, null, 2));

                // 4. Construct the SendStreamingMessageRequest
                const sendMessageRequest: SendStreamingMessageRequest = {
                    jsonrpc: "2.0",
                    id: `req-${v4()}`,
                    method: "message/stream",
                    params: {
                        message: a2aMessage,
                    },
                };

                // 5. Send the request
                console.log("ChatProvider handleSubmit: Sending POST to /message:stream");
                const response = await authenticatedFetch(`${apiPrefix}/message:stream`, {
                    method: "POST",
                    headers: { "Content-Type": "application/json" },
                    body: JSON.stringify(sendMessageRequest),
                });

                if (!response.ok) {
                    const errorData = await response.json().catch(() => ({ message: "Unknown error" }));
                    throw new Error(errorData.message || `HTTP error ${response.status}`);
                }
                const result = await response.json();

                const task = result?.result as Task | undefined;
                const taskId = task?.id;
                const responseSessionId = (task as Task & { contextId?: string })?.contextId;

                console.log(`ChatProvider handleSubmit: Extracted responseSessionId: ${responseSessionId}, current sessionId: ${sessionId}`);
                console.log(`ChatProvider handleSubmit: Full result object:`, result);

                if (!taskId) {
                    console.error("ChatProvider handleSubmit: Backend did not return a valid taskId. Result:", result);
                    throw new Error("Backend did not return a valid taskId.");
                }

                // Update session ID if backend provided one (for new sessions)
                console.log(`ChatProvider handleSubmit: Checking session update condition - responseSessionId: ${responseSessionId}, sessionId: ${sessionId}, different: ${responseSessionId !== sessionId}`);
                if (responseSessionId && responseSessionId !== sessionId) {
                    console.log(`ChatProvider handleSubmit: Updating sessionId from ${sessionId} to ${responseSessionId}`);
                    const isNewSession = !sessionId || sessionId === "";
                    setSessionId(responseSessionId);
                    // Update the user message metadata with the new session ID
                    setMessages(prev => prev.map(msg => (msg.metadata?.messageId === userMsg.metadata?.messageId ? { ...msg, metadata: { ...msg.metadata, sessionId: responseSessionId } } : msg)));

                    // Save initial task with user message (Step 10.2-10.3)
                    await saveTaskToBackend({
                        task_id: taskId,
                        user_message: currentInput,
                        message_bubbles: [serializeMessageBubble(userMsg)],
                        task_metadata: {
                            schema_version: CURRENT_SCHEMA_VERSION,
                            status: "pending",
                            agent_name: selectedAgentName,
                        },
                    });

                    // If it was a new session, generate and persist its name
                    if (isNewSession) {
                        let newSessionName = "New Chat";
                        const textParts = userMsg.parts.filter(p => p.kind === "text") as TextPart[];
                        const combinedText = textParts
                            .map(p => p.text)
                            .join(" ")
                            .trim();

                        if (combinedText) {
                            newSessionName = combinedText.length > 100 ? `${combinedText.substring(0, 100)}...` : combinedText;
                        } else if (currentFiles.length > 0) {
                            // No text, but files were sent - derive name from files
                            if (currentFiles.length === 1) {
                                newSessionName = currentFiles[0].name;
                            } else {
                                newSessionName = `${currentFiles[0].name} +${currentFiles.length - 1} more`;
                            }
                        }

                        if (newSessionName) {
                            setSessionName(newSessionName);
                            await updateSessionName(responseSessionId, newSessionName);
                        }
                    }

                    // Trigger session list refresh for new sessions
                    if (isNewSession && typeof window !== "undefined") {
                        window.dispatchEvent(new CustomEvent("new-chat-session"));
                    }
                }

                console.log(`ChatProvider handleSubmit: Received taskId ${taskId}. Setting currentTaskId and taskIdInSidePanel.`);
                setCurrentTaskId(taskId);
                setTaskIdInSidePanel(taskId);

                // Update user message with taskId so it's included in final save
                setMessages(prev => prev.map(msg => (msg.metadata?.messageId === userMsg.metadata?.messageId ? { ...msg, taskId: taskId } : msg)));
            } catch (error) {
                console.error("ChatProvider handleSubmit: Catch block error", error);
                setError({ title: "Message Failed", error: error instanceof Error ? error.message : "Unknown error. Please try again." });
                setIsResponding(false);
                setMessages(prev => prev.filter(msg => !msg.isStatusBubble));
                setCurrentTaskId(null);
                isFinalizing.current = false;
                latestStatusText.current = null;
            }
        },
        [sessionId, isResponding, isCancelling, selectedAgentName, closeCurrentEventSource, apiPrefix, uploadArtifactFile, updateSessionName, saveTaskToBackend, serializeMessageBubble, activeProject, cleanupUploadedFiles, setError]
    );

    const prevProjectIdRef = useRef<string | null | undefined>("");
    const isSessionSwitchRef = useRef(false);
    const isSessionMoveRef = useRef(false);

    useEffect(() => {
        const handleProjectDeleted = (deletedProjectId: string) => {
            if (activeProject?.id === deletedProjectId) {
                console.log(`Project ${deletedProjectId} was deleted, clearing session context`);
                handleNewSession(false);
            }
        };

        registerProjectDeletedCallback(handleProjectDeleted);
    }, [activeProject, handleNewSession]);

    useEffect(() => {
        const handleSessionMoved = async (event: Event) => {
            const customEvent = event as CustomEvent;
            const { sessionId: movedSessionId, projectId: newProjectId } = customEvent.detail;

            // If the moved session is the current session, update the project context
            if (movedSessionId === sessionId) {
                // Set flag to prevent handleNewSession from being triggered by this project change
                isSessionMoveRef.current = true;

                if (newProjectId) {
                    // Session moved to a project - activate that project
                    const project = projects.find((p: Project) => p.id === newProjectId);
                    if (project) {
                        setActiveProject(project);
                    }
                } else {
                    // Session moved out of project - deactivate project context
                    setActiveProject(null);
                }
            }
        };

        window.addEventListener("session-moved", handleSessionMoved);
        return () => {
            window.removeEventListener("session-moved", handleSessionMoved);
        };
    }, [sessionId, projects, setActiveProject]);

    useEffect(() => {
        // When the active project changes, reset the chat view to a clean slate
        // UNLESS the change was triggered by switching to a session (which handles its own state)
        // OR by moving a session (which should not start a new session)
        // Only trigger when activating or switching projects, not when deactivating (going to null)
        const prevId = prevProjectIdRef.current;
        const currentId = activeProject?.id;
        const isActivatingOrSwitching = currentId !== undefined && prevId !== currentId;

        if (isActivatingOrSwitching && !isSessionSwitchRef.current && !isSessionMoveRef.current) {
            console.log("Active project changed explicitly, resetting chat view and preserving project context.");
            handleNewSession(true); // Preserve the project context when switching projects
        }
        prevProjectIdRef.current = currentId;
        // Reset the flags after processing
        isSessionSwitchRef.current = false;
        isSessionMoveRef.current = false;
    }, [activeProject, handleNewSession]);

    useEffect(() => {
        // Don't show welcome message if we're loading a session
        if (!selectedAgentName && agents.length > 0 && messages.length === 0 && !isLoadingSession) {
            // Priority order for agent selection:
            // 1. URL parameter agent (?agent=AgentName)
            // 2. Project's default agent (if in project context)
            // 3. OrchestratorAgent (fallback)
            // 4. First available agent
            let selectedAgent = agents[0];

            // Check URL parameter first
            const urlParams = new URLSearchParams(window.location.search);
            const urlAgentName = urlParams.get("agent");
            let urlAgent: AgentCardInfo | undefined;

            if (urlAgentName) {
                urlAgent = agents.find(agent => agent.name === urlAgentName);
                if (urlAgent) {
                    selectedAgent = urlAgent;
                    console.log(`Using URL parameter agent: ${selectedAgent.name}`);
                } else {
                    console.warn(`URL parameter agent "${urlAgentName}" not found in available agents, falling back to priority order`);
                }
            }

            // If no URL agent found, follow existing priority order
            if (!urlAgent) {
                if (activeProject?.defaultAgentId) {
                    const projectDefaultAgent = agents.find(agent => agent.name === activeProject.defaultAgentId);
                    if (projectDefaultAgent) {
                        selectedAgent = projectDefaultAgent;
                        console.log(`Using project default agent: ${selectedAgent.name}`);
                    } else {
                        console.warn(`Project default agent "${activeProject.defaultAgentId}" not found, falling back to OrchestratorAgent`);
                        selectedAgent = agents.find(agent => agent.name === "OrchestratorAgent") ?? agents[0];
                    }
                } else {
                    selectedAgent = agents.find(agent => agent.name === "OrchestratorAgent") ?? agents[0];
                }
            }

            setSelectedAgentName(selectedAgent.name);

            const displayedText = configWelcomeMessage || `Hi! I'm the ${selectedAgent?.displayName}. How can I help?`;
            setMessages([
                {
                    parts: [{ kind: "text", text: displayedText }],
                    isUser: false,
                    isComplete: true,
                    role: "agent",
                    metadata: {
                        sessionId: "",
                        lastProcessedEventSequence: 0,
                    },
                },
            ]);
        }
    }, [agents, configWelcomeMessage, messages.length, selectedAgentName, sessionId, isLoadingSession, activeProject]);

    // Store the latest handlers in refs so they can be accessed without triggering effect re-runs
    const handleSseMessageRef = useRef(handleSseMessage);
    const handleSseOpenRef = useRef(handleSseOpen);
    const handleSseErrorRef = useRef(handleSseError);

    // Update refs whenever handlers change (but this won't trigger the effect)
    useEffect(() => {
        handleSseMessageRef.current = handleSseMessage;
        handleSseOpenRef.current = handleSseOpen;
        handleSseErrorRef.current = handleSseError;
    }, [handleSseMessage, handleSseOpen, handleSseError]);

    useEffect(() => {
        if (currentTaskId && apiPrefix) {
            const accessToken = getAccessToken();
            const eventSourceUrl = `${apiPrefix}/sse/subscribe/${currentTaskId}${accessToken ? `?token=${accessToken}` : ""}`;
            const eventSource = new EventSource(eventSourceUrl, { withCredentials: true });
            currentEventSource.current = eventSource;

            const wrappedHandleSseOpen = () => {
                handleSseOpenRef.current();
            };

            const wrappedHandleSseError = () => {
                handleSseErrorRef.current();
            };

            const wrappedHandleSseMessage = (event: MessageEvent) => {
                handleSseMessageRef.current(event);
            };

            eventSource.onopen = wrappedHandleSseOpen;
            eventSource.onerror = wrappedHandleSseError;
            eventSource.addEventListener("status_update", wrappedHandleSseMessage);
            eventSource.addEventListener("artifact_update", wrappedHandleSseMessage);
            eventSource.addEventListener("final_response", wrappedHandleSseMessage);
            eventSource.addEventListener("error", wrappedHandleSseMessage);

            return () => {
                // Explicitly remove listeners before closing
                eventSource.removeEventListener("status_update", wrappedHandleSseMessage);
                eventSource.removeEventListener("artifact_update", wrappedHandleSseMessage);
                eventSource.removeEventListener("final_response", wrappedHandleSseMessage);
                eventSource.removeEventListener("error", wrappedHandleSseMessage);
                eventSource.close();
            };
        } else {
            closeCurrentEventSource();
        }
    }, [currentTaskId, apiPrefix, closeCurrentEventSource]);

    const contextValue: ChatContextValue = {
        ragData,
        ragEnabled,
        configCollectFeedback,
        submittedFeedback,
        handleFeedbackSubmit,
        sessionId,
        setSessionId,
        sessionName,
        setSessionName,
        messages,
        setMessages,
        isResponding,
        currentTaskId,
        isCancelling,
        latestStatusText,
        isLoadingSession,
        agents,
        agentsLoading,
        agentsError,
        agentsRefetch,
        agentNameDisplayNameMap,
        handleNewSession,
        handleSwitchSession,
        handleSubmit,
        handleCancel,
        notifications,
        addNotification,
        selectedAgentName,
        setSelectedAgentName,
        artifacts,
        artifactsLoading,
        artifactsRefetch,
        setArtifacts,
        uploadArtifactFile,
        isSidePanelCollapsed,
        activeSidePanelTab,
        setIsSidePanelCollapsed,
        setActiveSidePanelTab,
        openSidePanelTab,
        taskIdInSidePanel,
        setTaskIdInSidePanel,
        isDeleteModalOpen,
        artifactToDelete,
        openDeleteModal,
        closeDeleteModal,
        confirmDelete,
        openSessionDeleteModal,
        closeSessionDeleteModal,
        confirmSessionDelete,
        sessionToDelete,
        isArtifactEditMode,
        setIsArtifactEditMode,
        selectedArtifactFilenames,
        setSelectedArtifactFilenames,
        handleDeleteSelectedArtifacts,
        confirmBatchDeleteArtifacts,
        isBatchDeleteModalOpen,
        setIsBatchDeleteModalOpen,
        previewedArtifactAvailableVersions,
        currentPreviewedVersionNumber,
        previewFileContent,
        openArtifactForPreview,
        navigateArtifactVersion,
        previewArtifact,
        setPreviewArtifact, // Now uses the wrapper function that sets filename
        updateSessionName,
        deleteSession,

        /** Artifact Rendering Actions */
        toggleArtifactExpanded,
        isArtifactExpanded,
        setArtifactRenderingState,
        artifactRenderingState,

        /** Artifact Display and Cache Management */
        markArtifactAsDisplayed,
        downloadAndResolveArtifact,
    };

    return (
        <ChatContext.Provider value={contextValue}>
            {children}
            <ErrorDialog />
        </ChatContext.Provider>
    );
};<|MERGE_RESOLUTION|>--- conflicted
+++ resolved
@@ -4,10 +4,6 @@
 
 import { useConfigContext, useArtifacts, useAgentCards, useErrorDialog } from "@/lib/hooks";
 import { useProjectContext, registerProjectDeletedCallback } from "@/lib/providers";
-<<<<<<< HEAD
-import type { Project } from "@/lib/types/projects";
-import type { RAGSearchResult } from "@/lib/types/fe";
-=======
 
 import { authenticatedFetch, getAccessToken, submitFeedback } from "@/lib/utils/api";
 import { ChatContext, type ChatContextValue } from "@/lib/contexts";
@@ -33,8 +29,8 @@
     ArtifactPart,
     AgentCardInfo,
     Project,
+    RAGSearchResult,
 } from "@/lib/types";
->>>>>>> c6dee758
 
 // Type for tasks loaded from the API
 interface TaskFromAPI {
@@ -329,25 +325,6 @@
             // Apply migrations to each task
             const migratedTasks = parsedTasks.map(migrateTask);
 
-<<<<<<< HEAD
-                // Extract feedback state from task metadata
-                const feedbackMap: Record<string, { type: "up" | "down"; text: string }> = {};
-                // Extract RAG data from task metadata
-                const allRagData: RAGSearchResult[] = [];
-
-                for (const task of migratedTasks) {
-                    if (task.taskMetadata?.feedback) {
-                        feedbackMap[task.taskId] = {
-                            type: task.taskMetadata.feedback.type,
-                            text: task.taskMetadata.feedback.text || "",
-                        };
-                    }
-
-                    // Restore RAG data if present
-                    if (task.taskMetadata?.rag_data && Array.isArray(task.taskMetadata.rag_data)) {
-                        allRagData.push(...task.taskMetadata.rag_data);
-                    }
-=======
             // Deserialize all tasks to messages
             const allMessages: MessageFE[] = [];
             for (const task of migratedTasks) {
@@ -357,13 +334,20 @@
 
             // Extract feedback state from task metadata
             const feedbackMap: Record<string, { type: "up" | "down"; text: string }> = {};
+            // Extract RAG data from task metadata
+            const allRagData: RAGSearchResult[] = [];
+
             for (const task of migratedTasks) {
                 if (task.taskMetadata?.feedback) {
                     feedbackMap[task.taskId] = {
                         type: task.taskMetadata.feedback.type,
                         text: task.taskMetadata.feedback.text || "",
                     };
->>>>>>> c6dee758
+                }
+
+                // Restore RAG data if present
+                if (task.taskMetadata?.rag_data && Array.isArray(task.taskMetadata.rag_data)) {
+                    allRagData.push(...task.taskMetadata.rag_data);
                 }
             }
 
@@ -381,31 +365,17 @@
             setMessages(allMessages);
             setSubmittedFeedback(feedbackMap);
 
-<<<<<<< HEAD
-                // Restore RAG data
-                if (allRagData.length > 0) {
-                    setRagData(allRagData);
-                }
-
-                // Set the agent name if found
-                if (agentName) {
-                    setSelectedAgentName(agentName);
-                }
-            } catch (error) {
-                console.error("Error loading session tasks:", error);
-                addNotification("Error loading session history. Please try again.", "error");
-                throw error;
-            }
-        },
-        [apiPrefix, deserializeTaskToMessages, addNotification, migrateTask, setRagData]
-=======
+            // Restore RAG data
+            if (allRagData.length > 0) {
+                setRagData(allRagData);
+            }
+
             // Set the agent name if found
             if (agentName) {
                 setSelectedAgentName(agentName);
             }
         },
-        [apiPrefix, deserializeTaskToMessages, migrateTask]
->>>>>>> c6dee758
+        [apiPrefix, deserializeTaskToMessages, migrateTask, setRagData]
     );
 
     const uploadArtifactFile = useCallback(
@@ -1525,11 +1495,7 @@
             // Note: No session events dispatched here since no session exists yet.
             // Session creation event will be dispatched when first message creates the actual session.
         },
-<<<<<<< HEAD
-        [apiPrefix, isResponding, currentTaskId, selectedAgentName, isCancelling, addNotification, closeCurrentEventSource, activeProject, setActiveProject, setPreviewArtifact, setRagData]
-=======
-        [apiPrefix, isResponding, currentTaskId, selectedAgentName, isCancelling, closeCurrentEventSource, activeProject, setActiveProject, setPreviewArtifact]
->>>>>>> c6dee758
+        [apiPrefix, isResponding, currentTaskId, selectedAgentName, isCancelling, closeCurrentEventSource, activeProject, setActiveProject, setPreviewArtifact, setRagData]
     );
 
     const handleSwitchSession = useCallback(

--- conflicted
+++ resolved
@@ -610,17 +610,17 @@
             // 5. Reset UI state with new session ID
             const welcomeMessages: MessageFE[] = configWelcomeMessage
                 ? [
-                      {
-                          parts: [{ kind: "text", text: configWelcomeMessage }],
-                          isUser: false,
-                          isComplete: true,
-                          role: "agent",
-                          metadata: {
-                              sessionId: backendSessionId,
-                              lastProcessedEventSequence: 0,
-                          },
-                      },
-                  ]
+                    {
+                        parts: [{ kind: "text", text: configWelcomeMessage }],
+                        isUser: false,
+                        isComplete: true,
+                        role: "agent",
+                        metadata: {
+                            sessionId: backendSessionId,
+                            lastProcessedEventSequence: 0,
+                        },
+                    },
+                ]
                 : [];
 
             setMessages(welcomeMessages);
@@ -651,17 +651,17 @@
 
             const fallbackMessages: MessageFE[] = configWelcomeMessage
                 ? [
-                      {
-                          parts: [{ kind: "text", text: configWelcomeMessage }],
-                          isUser: false,
-                          isComplete: true,
-                          role: "agent",
-                          metadata: {
-                              sessionId: fallbackSessionId,
-                              lastProcessedEventSequence: 0,
-                          },
-                      },
-                  ]
+                    {
+                        parts: [{ kind: "text", text: configWelcomeMessage }],
+                        isUser: false,
+                        isComplete: true,
+                        role: "agent",
+                        metadata: {
+                            sessionId: fallbackSessionId,
+                            lastProcessedEventSequence: 0,
+                        },
+                    },
+                ]
                 : [];
 
             setMessages(fallbackMessages);
@@ -930,14 +930,11 @@
         isResponding,
         currentTaskId,
         isCancelling,
-<<<<<<< HEAD
         latestStatusText,
-=======
         agents,
         agentsLoading,
         agentsError,
         agentsRefetch,
->>>>>>> 8214a253
         handleNewSession,
         handleSubmit,
         handleCancel,

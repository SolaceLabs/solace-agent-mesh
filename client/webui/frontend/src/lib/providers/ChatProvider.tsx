--- conflicted
+++ resolved
@@ -1792,7 +1792,6 @@
     }, [activeProject, handleNewSession]);
 
     useEffect(() => {
-<<<<<<< HEAD
         const handleSessionMoved = async (event: Event) => {
             const customEvent = event as CustomEvent;
             const { sessionId: movedSessionId, projectId: newProjectId } = customEvent.detail;
@@ -1807,46 +1806,14 @@
                     }
                 } else {
                     // Session moved out of project - deactivate project context
-=======
-        // Listen for session-moved events to update activeProject when current session is moved
-        const handleSessionMoved = (event: CustomEvent) => {
-            const { sessionId: movedSessionId, projectId: newProjectId } = event.detail;
-
-            // Only update if the moved session is the currently active session
-            if (movedSessionId === sessionId) {
-                console.log(`ChatProvider: Current session ${movedSessionId} was moved to project ${newProjectId}`);
-
-                // Set flag to prevent handleNewSession from being triggered by this project change
-                isSessionSwitchRef.current = true;
-
-                if (newProjectId) {
-                    // Session was moved to a project - activate project context
-                    const project = projects.find((p: Project) => p.id === newProjectId);
-                    if (project) {
-                        console.log(`ChatProvider: Activating project context: ${project.name}`);
-                        setActiveProject(project);
-                    } else {
-                        console.warn(`ChatProvider: Project ${newProjectId} not found in projects array`);
-                    }
-                } else {
-                    // Session was removed from project - deactivate project context
-                    console.log(`ChatProvider: Session removed from project, deactivating project context`);
->>>>>>> 4237cd9a
                     setActiveProject(null);
                 }
             }
         };
 
-<<<<<<< HEAD
         window.addEventListener("session-moved", handleSessionMoved);
         return () => {
             window.removeEventListener("session-moved", handleSessionMoved);
-=======
-        window.addEventListener("session-moved", handleSessionMoved as EventListener);
-
-        return () => {
-            window.removeEventListener("session-moved", handleSessionMoved as EventListener);
->>>>>>> 4237cd9a
         };
     }, [sessionId, projects, setActiveProject]);
 

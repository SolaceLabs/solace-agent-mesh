/* eslint-disable @typescript-eslint/no-explicit-any */
import React, { useState, useCallback, useEffect, useRef, useMemo, type FormEvent, type ReactNode } from "react";
import { v4 } from "uuid";

import { useConfigContext, useArtifacts, useAgentCards } from "@/lib/hooks";
import { useProjectContext, registerProjectDeletedCallback } from "@/lib/providers";
import type { Project } from "@/lib/types/projects";

// Type for tasks loaded from the API
interface TaskFromAPI {
    taskId: string;
    messageBubbles: string; // JSON string
    taskMetadata: string | null; // JSON string
    createdTime: number;
    userMessage?: string;
}

// Schema version for data migration purposes
const CURRENT_SCHEMA_VERSION = 1;

// Migration function: V0 -> V1 (adds schema_version to tasks without one)
const migrateV0ToV1 = (task: any): any => {
    return {
        ...task,
        taskMetadata: {
            ...task.taskMetadata,
            schema_version: 1,
        },
    };
};

// Migration registry: maps version numbers to migration functions

const MIGRATIONS: Record<number, (task: any) => any> = {
    0: migrateV0ToV1,
    // Uncomment when future branch merges:
    // 1: migrateV1ToV2,
};

import { authenticatedFetch, getAccessToken, submitFeedback } from "@/lib/utils/api";
import { ChatContext, type ChatContextValue } from "@/lib/contexts";
import type {
    ArtifactInfo,
    ArtifactRenderingState,
    CancelTaskRequest,
    DataPart,
    FileAttachment,
    FilePart,
    JSONRPCErrorResponse,
    Message,
    MessageFE,
    Notification,
    Part,
    PartFE,
    SendStreamingMessageRequest,
    SendStreamingMessageSuccessResponse,
    Session,
    Task,
    TaskStatusUpdateEvent,
    TextPart,
    ArtifactPart,
    AgentCardInfo,
} from "@/lib/types";

interface ChatProviderProps {
    children: ReactNode;
}

export const ChatProvider: React.FC<ChatProviderProps> = ({ children }) => {
    const { configWelcomeMessage, configServerUrl, persistenceEnabled, configCollectFeedback } = useConfigContext();
    const apiPrefix = useMemo(() => `${configServerUrl}/api/v1`, [configServerUrl]);
    const { activeProject, setActiveProject, projects } = useProjectContext();

    const INLINE_FILE_SIZE_LIMIT_BYTES = 1 * 1024 * 1024; // 1 MB

    const fileToBase64 = (file: File): Promise<string> =>
        new Promise((resolve, reject) => {
            const reader = new FileReader();
            reader.readAsDataURL(file);
            reader.onload = () => resolve((reader.result as string).split(",")[1]);
            reader.onerror = error => reject(error);
        });

    // State Variables from useChat
    const [sessionId, setSessionId] = useState<string>("");
    const [messages, setMessages] = useState<MessageFE[]>([]);
    const [isResponding, setIsResponding] = useState<boolean>(false);
    const [notifications, setNotifications] = useState<Notification[]>([]);
    const [currentTaskId, setCurrentTaskId] = useState<string | null>(null);
    const currentEventSource = useRef<EventSource | null>(null);
    const [selectedAgentName, setSelectedAgentName] = useState<string>("");
    const [isCancelling, setIsCancelling] = useState<boolean>(false); // New state for cancellation
    const isCancellingRef = useRef(isCancelling);
    const savingTasksRef = useRef<Set<string>>(new Set());
    // Track in-flight artifact preview fetches to prevent duplicates
    const artifactFetchInProgressRef = useRef<Set<string>>(new Set());
    const artifactDownloadInProgressRef = useRef<Set<string>>(new Set());

    useEffect(() => {
        isCancellingRef.current = isCancelling;
    }, [isCancelling]);
    const [taskIdInSidePanel, setTaskIdInSidePanel] = useState<string | null>(null);
    const cancelTimeoutRef = useRef<NodeJS.Timeout | null>(null); // Ref for cancel timeout
    const isFinalizing = useRef(false);
    const latestStatusText = useRef<string | null>(null);
    const sseEventSequenceRef = useRef<number>(0);

    // Agents State
    const { agents, error: agentsError, isLoading: agentsLoading, refetch: agentsRefetch } = useAgentCards();

    // Chat Side Panel State
    const { artifacts, isLoading: artifactsLoading, refetch: artifactsRefetch, setArtifacts } = useArtifacts(sessionId);

    // Side Panel Control State
    const [isSidePanelCollapsed, setIsSidePanelCollapsed] = useState<boolean>(true);
    const [activeSidePanelTab, setActiveSidePanelTab] = useState<"files" | "workflow">("files");

    // Delete Modal State
    const [isDeleteModalOpen, setIsDeleteModalOpen] = useState(false);
    const [artifactToDelete, setArtifactToDelete] = useState<ArtifactInfo | null>(null);

    // Chat Side Panel Edit Mode State
    const [isArtifactEditMode, setIsArtifactEditMode] = useState<boolean>(false);
    const [selectedArtifactFilenames, setSelectedArtifactFilenames] = useState<Set<string>>(new Set());
    const [isBatchDeleteModalOpen, setIsBatchDeleteModalOpen] = useState<boolean>(false);

    // Preview State
    const [previewArtifactFilename, setPreviewArtifactFilename] = useState<string | null>(null);
    const [previewedArtifactAvailableVersions, setPreviewedArtifactAvailableVersions] = useState<number[] | null>(null);
    const [currentPreviewedVersionNumber, setCurrentPreviewedVersionNumber] = useState<number | null>(null);
    const [previewFileContent, setPreviewFileContent] = useState<FileAttachment | null>(null);

    // Derive previewArtifact from artifacts array to ensure it's always up-to-date
    const previewArtifact = useMemo(() => {
        if (!previewArtifactFilename) return null;
        return artifacts.find(a => a.filename === previewArtifactFilename) || null;
    }, [artifacts, previewArtifactFilename]);

    // Artifact Rendering State
    const [artifactRenderingState, setArtifactRenderingState] = useState<ArtifactRenderingState>({
        expandedArtifacts: new Set<string>(),
    });

    // Feedback State
    const [submittedFeedback, setSubmittedFeedback] = useState<Record<string, { type: "up" | "down"; text: string }>>({});

    // Notification Helper
    const addNotification = useCallback((message: string, type?: "success" | "info" | "error") => {
        setNotifications(prev => {
            const existingNotification = prev.find(n => n.message === message);

            if (existingNotification) {
                return prev;
            }

            const id = Date.now().toString();
            const newNotification = { id, message, type: type || "info" };

            setTimeout(() => {
                setNotifications(current => current.filter(n => n.id !== id));
            }, 3000);

            return [...prev, newNotification];
        });
    }, []);

    // Helper function to serialize a MessageFE to MessageBubble format for backend
    const serializeMessageBubble = useCallback((message: MessageFE) => {
        const textParts = message.parts?.filter(p => p.kind === "text") as TextPart[] | undefined;
        const combinedText = textParts?.map(p => p.text).join("") || "";

        return {
            id: message.metadata?.messageId || `msg-${v4()}`,
            type: message.isUser ? "user" : "agent",
            text: combinedText,
            parts: message.parts,
            uploadedFiles: message.uploadedFiles?.map(f => ({
                name: f.name,
                type: f.type,
            })),
            isError: message.isError,
        };
    }, []);

    // Helper function to save task data to backend
    const saveTaskToBackend = useCallback(
        async (taskData: { task_id: string; user_message?: string; message_bubbles: any[]; task_metadata?: any }) => {
            if (!persistenceEnabled || !sessionId) return;

            // Prevent duplicate saves (handles React Strict Mode + race conditions)
            if (savingTasksRef.current.has(taskData.task_id)) {
                return;
            }

            // Mark as saving
            savingTasksRef.current.add(taskData.task_id);

            try {
                const response = await authenticatedFetch(`${apiPrefix}/sessions/${sessionId}/chat-tasks`, {
                    method: "POST",
                    headers: { "Content-Type": "application/json" },
                    body: JSON.stringify({
                        taskId: taskData.task_id,
                        userMessage: taskData.user_message,
                        // Serialize to JSON strings before sending
                        messageBubbles: JSON.stringify(taskData.message_bubbles),
                        taskMetadata: taskData.task_metadata ? JSON.stringify(taskData.task_metadata) : null,
                    }),
                });

                if (!response.ok) {
                    const errorData = await response.json().catch(() => ({ detail: "Failed to save task" }));
                    throw new Error(errorData.detail || `HTTP error ${response.status}`);
                }
            } catch (error) {
                console.error(`Error saving task ${taskData.task_id}:`, error);
                // Don't throw - saving is best-effort and silent per NFR-1
            } finally {
                // Always remove from saving set after a delay to handle rapid re-renders
                setTimeout(() => {
                    savingTasksRef.current.delete(taskData.task_id);
                }, 100);
            }
        },
        [apiPrefix, sessionId, persistenceEnabled]
    );

    // Helper function to deserialize task data to MessageFE objects

    const deserializeTaskToMessages = useCallback(
        (task: { taskId: string; messageBubbles: any[]; taskMetadata?: any; createdTime: number }): MessageFE[] => {
            return task.messageBubbles.map(bubble => ({
                taskId: task.taskId,
                role: bubble.type === "user" ? "user" : "agent",
                parts: bubble.parts || [{ kind: "text", text: bubble.text || "" }],
                isUser: bubble.type === "user",
                isComplete: true,
                files: bubble.files,
                uploadedFiles: bubble.uploadedFiles,
                artifactNotification: bubble.artifactNotification,
                isError: bubble.isError,
                metadata: {
                    messageId: bubble.id,
                    sessionId: sessionId,
                    lastProcessedEventSequence: 0,
                },
            }));
        },
        [sessionId]
    );

    // Helper function to apply migrations to a task
    const migrateTask = useCallback((task: any): any => {
        const version = task.taskMetadata?.schema_version || 0;

        if (version >= CURRENT_SCHEMA_VERSION) {
            // Already at current version
            return task;
        }

        // Apply migrations sequentially
        let migratedTask = task;
        for (let v = version; v < CURRENT_SCHEMA_VERSION; v++) {
            const migrationFunc = MIGRATIONS[v];
            if (migrationFunc) {
                migratedTask = migrationFunc(migratedTask);
                console.log(`Migrated task ${task.taskId} from v${v} to v${v + 1}`);
            } else {
                console.warn(`No migration function found for version ${v}`);
            }
        }

        return migratedTask;
    }, []);

    // Helper function to load session tasks and reconstruct messages
    const loadSessionTasks = useCallback(
        async (sessionId: string) => {
            try {
                const response = await authenticatedFetch(`${apiPrefix}/sessions/${sessionId}/chat-tasks`);

                if (!response.ok) {
                    const errorData = await response.json().catch(() => ({ detail: "Failed to load session tasks" }));
                    throw new Error(errorData.detail || `HTTP error ${response.status}`);
                }

                const data = await response.json();
                const tasks = data.tasks || [];

                // Parse JSON strings from backend
                const parsedTasks = tasks.map((task: TaskFromAPI) => ({
                    ...task,
                    messageBubbles: JSON.parse(task.messageBubbles),
                    taskMetadata: task.taskMetadata ? JSON.parse(task.taskMetadata) : null,
                }));

                // Apply migrations to each task
                const migratedTasks = parsedTasks.map(migrateTask);

                // Deserialize all tasks to messages
                const allMessages: MessageFE[] = [];
                for (const task of migratedTasks) {
                    const taskMessages = deserializeTaskToMessages(task);
                    allMessages.push(...taskMessages);
                }

                // Extract feedback state from task metadata
                const feedbackMap: Record<string, { type: "up" | "down"; text: string }> = {};
                for (const task of migratedTasks) {
                    if (task.taskMetadata?.feedback) {
                        feedbackMap[task.taskId] = {
                            type: task.taskMetadata.feedback.type,
                            text: task.taskMetadata.feedback.text || "",
                        };
                    }
                }

                // Extract agent name from the most recent task
                // (Use the last task's agent since that's the most recent interaction)
                let agentName: string | null = null;
                for (let i = migratedTasks.length - 1; i >= 0; i--) {
                    if (migratedTasks[i].taskMetadata?.agent_name) {
                        agentName = migratedTasks[i].taskMetadata.agent_name;
                        break;
                    }
                }

                // Update state
                setMessages(allMessages);
                setSubmittedFeedback(feedbackMap);

                // Set the agent name if found
                if (agentName) {
                    setSelectedAgentName(agentName);
                }
            } catch (error) {
                console.error("Error loading session tasks:", error);
                addNotification("Error loading session history. Please try again.", "error");
                throw error;
            }
        },
        [apiPrefix, deserializeTaskToMessages, addNotification, migrateTask]
    );

    const uploadArtifactFile = useCallback(
<<<<<<< HEAD
        async (file: File, overrideSessionId?: string): Promise<{ uri: string; sessionId: string } | { error: string } | null> => {
            const effectiveSessionId = overrideSessionId || sessionId;
            const formData = new FormData();
            
            // Change these lines to match the API's expected format
            formData.append("upload_file", file); // The file should be named "upload_file" to match the API parameter
            formData.append("sessionId", effectiveSessionId); // Send session ID as form field
            formData.append("filename", file.name); // Send filename as form field
            
            try {
                // Change the URL to match the API endpoint
=======
        async (file: File, overrideSessionId?: string, description?: string): Promise<{ uri: string; sessionId: string } | null> => {
            const effectiveSessionId = overrideSessionId || sessionId;
            const formData = new FormData();
            formData.append("upload_file", file);
            formData.append("filename", file.name);
            // Send sessionId as form field (can be empty string for new sessions)
            formData.append("sessionId", effectiveSessionId || "");
            
            // Add description as metadata if provided
            if (description) {
                const metadata = { description };
                formData.append("metadata_json", JSON.stringify(metadata));
            }
            
            try {
>>>>>>> b59ecea5
                const response = await authenticatedFetch(`${apiPrefix}/artifacts/upload`, {
                    method: "POST",
                    body: formData,
                    credentials: "include",
                });
                if (!response.ok) {
                    const errorData = await response.json().catch(() => ({ detail: `Failed to upload ${file.name}` }));
                    
                    // Enhanced error handling for file size errors
                    if (response.status === 413) {
                        // Extract file size information if available
                        const actualSize = errorData.actual_size_bytes;
                        const maxSize = errorData.max_size_bytes;
                        
                        let errorMessage;
                        if (actualSize && maxSize) {
                            const actualSizeMB = (actualSize / (1024 * 1024)).toFixed(2);
                            const maxSizeMB = (maxSize / (1024 * 1024)).toFixed(2);
                            errorMessage = `File "${file.name}" is too large: ${actualSizeMB} MB exceeds the maximum allowed size of ${maxSizeMB} MB`;
                        } else {
                            errorMessage = errorData.message || `File "${file.name}" exceeds the maximum allowed size`;
                        }
                        
                        addNotification(errorMessage, "error");
                        return { error: errorMessage };
                    }
                    
                    // Default error handling for other errors
                    const errorMessage = errorData.detail || `HTTP error ${response.status}`;
                    throw new Error(errorMessage);
                }
                const result = await response.json();
                addNotification(`Artifact "${file.name}" uploaded successfully.`);
                await artifactsRefetch();
                // Return both URI and sessionId (backend may have created a new session)
                return result.uri && result.sessionId ? { uri: result.uri, sessionId: result.sessionId } : null;
            } catch (error) {
<<<<<<< HEAD
                const errorMessage = error instanceof Error ? error.message : "Unknown error";
                addNotification(`Error uploading artifact "${file.name}": ${errorMessage}`);
                return { error: `Failed to upload "${file.name}": ${errorMessage}` };
=======
                addNotification(`Error uploading artifact "${file.name}": ${error instanceof Error ? error.message : "Unknown error"}`, "error");
                return null;
>>>>>>> b59ecea5
            }
        },
        [apiPrefix, sessionId, addNotification, artifactsRefetch]
    );

    // Session State
    const [sessionName, setSessionName] = useState<string | null>(null);
    const [sessionToDelete, setSessionToDelete] = useState<Session | null>(null);
    const [isLoadingSession, setIsLoadingSession] = useState<boolean>(false);

    const deleteArtifactInternal = useCallback(
        async (filename: string) => {
            try {
                const response = await authenticatedFetch(`${apiPrefix}/artifacts/${sessionId}/${encodeURIComponent(filename)}`, {
                    method: "DELETE",
                    credentials: "include",
                });
                if (!response.ok && response.status !== 204) {
                    const errorData = await response.json().catch(() => ({ detail: `Failed to delete ${filename}` }));
                    throw new Error(errorData.detail || `HTTP error ${response.status}`);
                }
                addNotification(`File "${filename}" deleted successfully.`);
                artifactsRefetch();
            } catch (error) {
                addNotification(`Error deleting file "${filename}": ${error instanceof Error ? error.message : "Unknown error"}`);
            }
        },
        [apiPrefix, sessionId, addNotification, artifactsRefetch]
    );

    const openDeleteModal = useCallback((artifact: ArtifactInfo) => {
        setArtifactToDelete(artifact);
        setIsDeleteModalOpen(true);
    }, []);

    const closeDeleteModal = useCallback(() => {
        setArtifactToDelete(null);
        setIsDeleteModalOpen(false);
    }, []);

    // Wrapper function to set preview artifact by filename
    // IMPORTANT: Must be defined before confirmDelete to avoid circular dependency
    const setPreviewArtifact = useCallback((artifact: ArtifactInfo | null) => {
        setPreviewArtifactFilename(artifact?.filename || null);
    }, []);

    const confirmDelete = useCallback(async () => {
        if (artifactToDelete) {
            // Check if the artifact being deleted is currently being previewed
            const isCurrentlyPreviewed = previewArtifact?.filename === artifactToDelete.filename;

            await deleteArtifactInternal(artifactToDelete.filename);

            // If the deleted artifact was being previewed, go back to file list
            if (isCurrentlyPreviewed) {
                setPreviewArtifact(null);
            }
        }
        closeDeleteModal();
    }, [artifactToDelete, deleteArtifactInternal, closeDeleteModal, previewArtifact, setPreviewArtifact]);

    const handleDeleteSelectedArtifacts = useCallback(() => {
        if (selectedArtifactFilenames.size === 0) {
            addNotification("No files selected for deletion.");
            return;
        }
        setIsBatchDeleteModalOpen(true);
    }, [selectedArtifactFilenames, addNotification]);

    const confirmBatchDeleteArtifacts = useCallback(async () => {
        setIsBatchDeleteModalOpen(false);
        const filenamesToDelete = Array.from(selectedArtifactFilenames);
        let successCount = 0;
        let errorCount = 0;
        for (const filename of filenamesToDelete) {
            try {
                const response = await authenticatedFetch(`${apiPrefix}/artifacts/${sessionId}/${encodeURIComponent(filename)}`, {
                    method: "DELETE",
                    credentials: "include",
                });
                if (!response.ok && response.status !== 204) throw new Error(`Failed to delete ${filename}`);
                successCount++;
            } catch (error: unknown) {
                console.error(error);
                errorCount++;
            }
        }
        if (successCount > 0) addNotification(`${successCount} files(s) deleted successfully.`);
        if (errorCount > 0) addNotification(`Failed to delete ${errorCount} files(s).`);
        artifactsRefetch();
        setSelectedArtifactFilenames(new Set());
        setIsArtifactEditMode(false);
    }, [selectedArtifactFilenames, addNotification, artifactsRefetch, apiPrefix, sessionId]);

    const openArtifactForPreview = useCallback(
        async (artifactFilename: string): Promise<FileAttachment | null> => {
            // Prevent duplicate fetches for the same file
            if (artifactFetchInProgressRef.current.has(artifactFilename)) {
                return null;
            }

            // Mark this file as being fetched
            artifactFetchInProgressRef.current.add(artifactFilename);

            // Only clear state if this is a different file from what we're currently previewing
            // This prevents clearing state during duplicate fetch attempts
            if (previewArtifactFilename !== artifactFilename) {
                setPreviewedArtifactAvailableVersions(null);
                setCurrentPreviewedVersionNumber(null);
                setPreviewFileContent(null);
            }
            try {
                // Determine the correct URL based on context
                let versionsUrl: string;
                if (sessionId && sessionId.trim() && sessionId !== "null" && sessionId !== "undefined") {
                    versionsUrl = `${apiPrefix}/artifacts/${sessionId}/${encodeURIComponent(artifactFilename)}/versions`;
                } else if (activeProject?.id) {
                    versionsUrl = `${apiPrefix}/artifacts/null/${encodeURIComponent(artifactFilename)}/versions?project_id=${activeProject.id}`;
                } else {
                    throw new Error("No valid context for artifact preview");
                }

                const versionsResponse = await authenticatedFetch(versionsUrl, { credentials: "include" });
                if (!versionsResponse.ok) throw new Error("Error fetching version list");
                const availableVersions: number[] = await versionsResponse.json();
                if (!availableVersions || availableVersions.length === 0) throw new Error("No versions available");
                setPreviewedArtifactAvailableVersions(availableVersions.sort((a, b) => a - b));
                const latestVersion = Math.max(...availableVersions);
                setCurrentPreviewedVersionNumber(latestVersion);
                let contentUrl: string;
                if (sessionId && sessionId.trim() && sessionId !== "null" && sessionId !== "undefined") {
                    contentUrl = `${apiPrefix}/artifacts/${sessionId}/${encodeURIComponent(artifactFilename)}/versions/${latestVersion}`;
                } else if (activeProject?.id) {
                    contentUrl = `${apiPrefix}/artifacts/null/${encodeURIComponent(artifactFilename)}/versions/${latestVersion}?project_id=${activeProject.id}`;
                } else {
                    throw new Error("No valid context for artifact content");
                }

                const contentResponse = await authenticatedFetch(contentUrl, { credentials: "include" });
                if (!contentResponse.ok) throw new Error("Error fetching latest version content");
                const blob = await contentResponse.blob();
                const base64Content = await new Promise<string>((resolve, reject) => {
                    const reader = new FileReader();
                    reader.onloadend = () => resolve(reader.result?.toString().split(",")[1] || "");
                    reader.onerror = reject;
                    reader.readAsDataURL(blob);
                });
                const artifactInfo = artifacts.find(art => art.filename === artifactFilename);
                const fileData: FileAttachment = {
                    name: artifactFilename,
                    mime_type: artifactInfo?.mime_type || "application/octet-stream",
                    content: base64Content,
                    last_modified: artifactInfo?.last_modified || new Date().toISOString(),
                };
                setPreviewFileContent(fileData);
                return fileData;
            } catch (error) {
                addNotification(`Error loading preview for ${artifactFilename}: ${error instanceof Error ? error.message : "Unknown error"}`);
                return null;
            } finally {
                // Remove from in-progress set immediately when done
                artifactFetchInProgressRef.current.delete(artifactFilename);
            }
        },
        [apiPrefix, sessionId, activeProject?.id, artifacts, addNotification, previewArtifactFilename]
    );

    const navigateArtifactVersion = useCallback(
        async (artifactFilename: string, targetVersion: number): Promise<FileAttachment | null> => {
            // If versions aren't loaded yet, this is likely a timing issue where this was called
            // before openArtifactForPreview completed. Just silently return - the artifact will
            // show the latest version when loaded, which is acceptable behavior.
            if (!previewedArtifactAvailableVersions || previewedArtifactAvailableVersions.length === 0) {
                return null;
            }

            // Now check if the specific version exists
            if (!previewedArtifactAvailableVersions.includes(targetVersion)) {
                addNotification(`Version ${targetVersion} is not available for ${artifactFilename}.`);
                return null;
            }
            setPreviewFileContent(null);
            try {
                // Determine the correct URL based on context
                let contentUrl: string;
                if (sessionId && sessionId.trim() && sessionId !== "null" && sessionId !== "undefined") {
                    contentUrl = `${apiPrefix}/artifacts/${sessionId}/${encodeURIComponent(artifactFilename)}/versions/${targetVersion}`;
                } else if (activeProject?.id) {
                    contentUrl = `${apiPrefix}/artifacts/null/${encodeURIComponent(artifactFilename)}/versions/${targetVersion}?project_id=${activeProject.id}`;
                } else {
                    throw new Error("No valid context for artifact navigation");
                }

                const contentResponse = await authenticatedFetch(contentUrl, { credentials: "include" });
                if (!contentResponse.ok) throw new Error(`Error fetching version ${targetVersion}`);
                const blob = await contentResponse.blob();
                const base64Content = await new Promise<string>((resolve, reject) => {
                    const reader = new FileReader();
                    reader.onloadend = () => resolve(reader.result?.toString().split(",")[1] || "");
                    reader.onerror = reject;
                    reader.readAsDataURL(blob);
                });
                const artifactInfo = artifacts.find(art => art.filename === artifactFilename);
                const fileData: FileAttachment = {
                    name: artifactFilename,
                    mime_type: artifactInfo?.mime_type || "application/octet-stream",
                    content: base64Content,
                    last_modified: artifactInfo?.last_modified || new Date().toISOString(),
                };
                setCurrentPreviewedVersionNumber(targetVersion);
                setPreviewFileContent(fileData);
                return fileData;
            } catch (error) {
                addNotification(`Error loading version ${targetVersion}: ${error instanceof Error ? error.message : "Unknown error"}`);
                return null;
            }
        },
        [apiPrefix, addNotification, artifacts, previewedArtifactAvailableVersions, sessionId, activeProject?.id]
    );

    const openMessageAttachmentForPreview = useCallback(
        (file: FileAttachment) => {
            addNotification(`Loading preview for attached file: ${file.name}`);
            setPreviewFileContent(file);
            setPreviewedArtifactAvailableVersions(null);
            setCurrentPreviewedVersionNumber(null);
        },
        [addNotification]
    );

    const openSidePanelTab = useCallback((tab: "files" | "workflow") => {
        setIsSidePanelCollapsed(false);
        setActiveSidePanelTab(tab);

        if (typeof window !== "undefined") {
            window.dispatchEvent(
                new CustomEvent("expand-side-panel", {
                    detail: { tab },
                })
            );
        }
    }, []);

    const closeCurrentEventSource = useCallback(() => {
        if (cancelTimeoutRef.current) {
            clearTimeout(cancelTimeoutRef.current);
            cancelTimeoutRef.current = null;
        }

        if (currentEventSource.current) {
            // Listeners are now removed in the useEffect cleanup
            currentEventSource.current.close();
            currentEventSource.current = null;
        }
        isFinalizing.current = false;
    }, []);

    // Download and resolve artifact with embeds
    const downloadAndResolveArtifact = useCallback(
        async (filename: string): Promise<FileAttachment | null> => {
            // Prevent duplicate downloads for the same file
            if (artifactDownloadInProgressRef.current.has(filename)) {
                console.log(`[ChatProvider] Skipping duplicate download for ${filename} - already in progress`);
                return null;
            }

            // Mark this file as being downloaded
            artifactDownloadInProgressRef.current.add(filename);

            try {
                // Find the artifact in state
                const artifact = artifacts.find(art => art.filename === filename);
                if (!artifact) {
                    console.error(`Artifact ${filename} not found in state`);
                    return null;
                }

                // Fetch the latest version with embeds resolved
                const versionsResponse = await authenticatedFetch(`${apiPrefix}/artifacts/${sessionId}/${encodeURIComponent(filename)}/versions`, { credentials: "include" });
                if (!versionsResponse.ok) throw new Error("Error fetching version list");

                const availableVersions: number[] = await versionsResponse.json();
                if (!availableVersions || availableVersions.length === 0) {
                    throw new Error("No versions available");
                }

                const latestVersion = Math.max(...availableVersions);
                const contentResponse = await authenticatedFetch(`${apiPrefix}/artifacts/${sessionId}/${encodeURIComponent(filename)}/versions/${latestVersion}`, { credentials: "include" });
                if (!contentResponse.ok) throw new Error("Error fetching artifact content");

                const blob = await contentResponse.blob();
                const base64Content = await new Promise<string>((resolve, reject) => {
                    const reader = new FileReader();
                    reader.onloadend = () => resolve(reader.result?.toString().split(",")[1] || "");
                    reader.onerror = reject;
                    reader.readAsDataURL(blob);
                });

                const fileData: FileAttachment = {
                    name: filename,
                    mime_type: artifact.mime_type || "application/octet-stream",
                    content: base64Content,
                    last_modified: artifact.last_modified || new Date().toISOString(),
                };

                // Clear the accumulated content and flags after successful download
                setArtifacts(prevArtifacts => {
                    return prevArtifacts.map(art =>
                        art.filename === filename
                            ? {
                                  ...art,
                                  accumulatedContent: undefined,
                                  needsEmbedResolution: false,
                              }
                            : art
                    );
                });

                return fileData;
            } catch (error) {
                console.error(`Error downloading artifact ${filename}:`, error);
                addNotification(`Error downloading artifact: ${error instanceof Error ? error.message : "Unknown error"}`, "error");
                return null;
            } finally {
                // Remove from in-progress set immediately when done
                artifactDownloadInProgressRef.current.delete(filename);
            }
        },
        [apiPrefix, sessionId, artifacts, addNotification, setArtifacts]
    );

    const handleSseMessage = useCallback(
        (event: MessageEvent) => {
            sseEventSequenceRef.current += 1;
            const currentEventSequence = sseEventSequenceRef.current;
            let rpcResponse: SendStreamingMessageSuccessResponse | JSONRPCErrorResponse;

            try {
                rpcResponse = JSON.parse(event.data) as SendStreamingMessageSuccessResponse | JSONRPCErrorResponse;
            } catch (error: unknown) {
                console.error("Failed to parse SSE message:", error);
                addNotification("Received unparseable agent update.", "error");
                return;
            }

            // Handle RPC Error
            if ("error" in rpcResponse && rpcResponse.error) {
                const errorContent = rpcResponse.error;
                const messageContent = `Error: ${errorContent.message}`;

                setMessages(prev => {
                    const newMessages = prev.filter(msg => !msg.isStatusBubble);
                    newMessages.push({
                        role: "agent",
                        parts: [{ kind: "text", text: messageContent }],
                        isUser: false,
                        isError: true,
                        isComplete: true,
                        metadata: {
                            messageId: `msg-${v4()}`,
                            lastProcessedEventSequence: currentEventSequence,
                        },
                    });
                    return newMessages;
                });

                setIsResponding(false);
                closeCurrentEventSource();
                setCurrentTaskId(null);
                return;
            }

            if (!("result" in rpcResponse) || !rpcResponse.result) {
                console.warn("Received SSE message without a result or error field.", rpcResponse);
                return;
            }

            const result = rpcResponse.result;
            let isFinalEvent = false;
            let messageToProcess: Message | undefined;
            let currentTaskIdFromResult: string | undefined;

            // Determine event type and extract relevant data
            switch (result.kind) {
                case "task":
                    isFinalEvent = true;
                    // For the final task object, we only use it as a signal to end the turn.
                    // The content has already been streamed via status_updates.
                    messageToProcess = undefined;
                    currentTaskIdFromResult = result.id;
                    break;
                case "status-update":
                    isFinalEvent = result.final;
                    messageToProcess = result.status?.message;
                    currentTaskIdFromResult = result.taskId;
                    break;
                case "artifact-update":
                    // An artifact was created or updated, refetch the list for the side panel.
                    void artifactsRefetch();
                    return; // No further processing needed for this event.
                default:
                    console.warn("Received unknown result kind in SSE message:", result);
                    return;
            }

            // Process data parts first to extract status text
            if (messageToProcess?.parts) {
                const dataParts = messageToProcess.parts.filter(p => p.kind === "data") as DataPart[];
                if (dataParts.length > 0) {
                    for (const part of dataParts) {
                        const data = part.data as any;
                        if (data && typeof data === "object" && "type" in data) {
                            switch (data.type) {
                                case "agent_progress_update": {
                                    latestStatusText.current = String(data?.status_text ?? "Processing...");
                                    const otherParts = messageToProcess.parts.filter(p => p.kind !== "data");
                                    if (otherParts.length === 0) {
                                        return; // This is a status-only event, do not process further.
                                    }
                                    break;
                                }
                                case "artifact_creation_progress": {
                                    const { filename, status, bytes_transferred, mime_type, description, artifact_chunk, version } = data as {
                                        filename: string;
                                        status: "in-progress" | "completed" | "failed";
                                        bytes_transferred: number;
                                        mime_type?: string;
                                        description?: string;
                                        artifact_chunk?: string;
                                        version?: number;
                                    };

                                    // Track if we need to trigger auto-download after state update
                                    let shouldAutoDownload = false;

                                    // Update global artifacts list with description and accumulated content
                                    setArtifacts(prevArtifacts => {
                                        const existingIndex = prevArtifacts.findIndex(a => a.filename === filename);
                                        if (existingIndex >= 0) {
                                            // Update existing artifact, preserving description if new one not provided
                                            const updated = [...prevArtifacts];
                                            const existingArtifact = updated[existingIndex];
                                            const isDisplayed = existingArtifact.isDisplayed || false;

                                            // Check if we should trigger auto-download (before state update)
                                            if (status === "completed" && isDisplayed) {
                                                shouldAutoDownload = true;
                                            }

                                            updated[existingIndex] = {
                                                ...existingArtifact,
                                                description: description !== undefined ? description : existingArtifact.description,
                                                size: bytes_transferred || existingArtifact.size,
                                                last_modified: new Date().toISOString(),
                                                // Ensure URI is set
                                                uri: existingArtifact.uri || `artifact://${sessionId}/${filename}`,
                                                // Accumulate content chunks for in-progress and completed artifacts
                                                accumulatedContent:
                                                    status === "in-progress" && artifact_chunk
                                                        ? (existingArtifact.accumulatedContent || "") + artifact_chunk
                                                        : status === "completed" && !isDisplayed
                                                          ? undefined // Clear accumulated content when completed if NOT displayed
                                                          : existingArtifact.accumulatedContent, // Keep for displayed artifacts
                                                // Mark that streaming content is plain text (not base64)
                                                isAccumulatedContentPlainText: status === "in-progress" && artifact_chunk ? true : existingArtifact.isAccumulatedContentPlainText,
                                                // Update mime_type when completed
                                                mime_type: status === "completed" && mime_type ? mime_type : existingArtifact.mime_type,
                                                // Mark that embed resolution is needed when completed
                                                needsEmbedResolution: status === "completed" ? true : existingArtifact.needsEmbedResolution,
                                            };

                                            return updated;
                                        } else {
                                            // Create new artifact entry only if we have description or it's the first chunk
                                            if (description !== undefined || status === "in-progress") {
                                                return [
                                                    ...prevArtifacts,
                                                    {
                                                        filename,
                                                        description: description || null,
                                                        mime_type: mime_type || "application/octet-stream",
                                                        size: bytes_transferred || 0,
                                                        last_modified: new Date().toISOString(),
                                                        uri: `artifact://${sessionId}/${filename}`,
                                                        accumulatedContent: status === "in-progress" && artifact_chunk ? artifact_chunk : undefined,
                                                        isAccumulatedContentPlainText: status === "in-progress" && artifact_chunk ? true : false,
                                                        needsEmbedResolution: status === "completed" ? true : false,
                                                    },
                                                ];
                                            }
                                        }
                                        return prevArtifacts;
                                    });

                                    // Trigger auto-download AFTER state update (outside the setter)
                                    if (shouldAutoDownload) {
                                        setTimeout(() => {
                                            downloadAndResolveArtifact(filename).catch(err => {
                                                console.error(`Auto-download failed for ${filename}:`, err);
                                            });
                                        }, 100);
                                    }

                                    setMessages(prev => {
                                        const newMessages = [...prev];
                                        let agentMessageIndex = newMessages.findLastIndex(m => !m.isUser && m.taskId === currentTaskIdFromResult);

                                        if (agentMessageIndex === -1) {
                                            const newAgentMessage: MessageFE = {
                                                role: "agent",
                                                parts: [],
                                                taskId: currentTaskIdFromResult,
                                                isUser: false,
                                                isComplete: false,
                                                isStatusBubble: false,
                                                metadata: { lastProcessedEventSequence: currentEventSequence },
                                            };
                                            newMessages.push(newAgentMessage);
                                            agentMessageIndex = newMessages.length - 1;
                                        }

                                        const agentMessage = { ...newMessages[agentMessageIndex], parts: [...newMessages[agentMessageIndex].parts] };
                                        agentMessage.isStatusBubble = false;
                                        const artifactPartIndex = agentMessage.parts.findIndex(p => p.kind === "artifact" && p.name === filename);

                                        if (status === "in-progress") {
                                            if (artifactPartIndex > -1) {
                                                const existingPart = agentMessage.parts[artifactPartIndex] as ArtifactPart;
                                                // Create a new part object with immutable update
                                                const updatedPart: ArtifactPart = {
                                                    ...existingPart,
                                                    bytesTransferred: bytes_transferred,
                                                    status: "in-progress",
                                                };
                                                agentMessage.parts[artifactPartIndex] = updatedPart;
                                            } else {
                                                const newPart: ArtifactPart = {
                                                    kind: "artifact",
                                                    status: "in-progress",
                                                    name: filename,
                                                    bytesTransferred: bytes_transferred,
                                                };
                                                agentMessage.parts.push(newPart);
                                            }
                                        } else if (status === "completed") {
                                            const fileAttachment: FileAttachment = {
                                                name: filename,
                                                mime_type,
                                                uri: version !== undefined ? `artifact://${sessionId}/${filename}?version=${version}` : `artifact://${sessionId}/${filename}`,
                                            };
                                            if (artifactPartIndex > -1) {
                                                const existingPart = agentMessage.parts[artifactPartIndex] as ArtifactPart;
                                                // Create a new part object with immutable update
                                                const updatedPart: ArtifactPart = {
                                                    ...existingPart,
                                                    status: "completed",
                                                    file: fileAttachment,
                                                };
                                                // Remove bytesTransferred for completed artifacts
                                                delete updatedPart.bytesTransferred;
                                                agentMessage.parts[artifactPartIndex] = updatedPart;
                                            } else {
                                                agentMessage.parts.push({
                                                    kind: "artifact",
                                                    status: "completed",
                                                    name: filename,
                                                    file: fileAttachment,
                                                });
                                            }
                                            void artifactsRefetch();
                                        } else {
                                            // status === "failed"
                                            const errorMsg = `Failed to create artifact: ${filename}`;
                                            if (artifactPartIndex > -1) {
                                                const existingPart = agentMessage.parts[artifactPartIndex] as ArtifactPart;
                                                // Create a new part object with immutable update
                                                const updatedPart: ArtifactPart = {
                                                    ...existingPart,
                                                    status: "failed",
                                                    error: errorMsg,
                                                };
                                                // Remove bytesTransferred for failed artifacts
                                                delete updatedPart.bytesTransferred;
                                                agentMessage.parts[artifactPartIndex] = updatedPart;
                                            } else {
                                                agentMessage.parts.push({
                                                    kind: "artifact",
                                                    status: "failed",
                                                    name: filename,
                                                    error: errorMsg,
                                                });
                                            }
                                            agentMessage.isError = true;
                                        }

                                        newMessages[agentMessageIndex] = agentMessage;

                                        // Filter out OTHER generic status bubbles, but keep our message.
                                        const finalMessages = newMessages.filter(m => !m.isStatusBubble || m.parts.some(p => p.kind === "artifact" || p.kind === "file"));
                                        return finalMessages;
                                    });
                                    // Return immediately to prevent the generic status handler from running
                                    return;
                                }
                                case "tool_invocation_start":
                                    break;
                                case "authentication_required": {
                                    const auth_uri = data?.auth_uri;
                                    const target_agent = typeof data?.target_agent === "string" ? data.target_agent : "Agent";
                                    const gateway_task_id = typeof data?.gateway_task_id === "string" ? data.gateway_task_id : undefined;
                                    if (typeof auth_uri === "string" && auth_uri.startsWith("http")) {
                                        const authMessage: MessageFE = {
                                            role: "agent",
                                            parts: [{ kind: "text", text: "" }],
                                            authenticationLink: {
                                                url: auth_uri,
                                                text: "Click to Authenticate",
                                                targetAgent: target_agent,
                                                gatewayTaskId: gateway_task_id,
                                            },
                                            isUser: false,
                                            isComplete: true,
                                            metadata: { messageId: `auth-${v4()}` },
                                        };
                                        setMessages(prev => [...prev, authMessage]);
                                    }
                                    break;
                                }
                                default:
                                    console.warn("Received unknown data part type:", data.type);
                            }
                        } else if (part.metadata?.tool_name === "_notify_artifact_save") {
                            // Handle artifact completion notification
                            const artifactData = data as { filename: string; version: number; status: string };

                            if (artifactData.status === "success") {
                                // Mark the artifact as completed in the message parts
                                setMessages(currentMessages => {
                                    return currentMessages.map(msg => {
                                        if (msg.isUser || !msg.parts.some(p => p.kind === "artifact" && p.name === artifactData.filename)) {
                                            return msg;
                                        }

                                        return {
                                            ...msg,
                                            parts: msg.parts.map(part => {
                                                if (part.kind === "artifact" && (part as ArtifactPart).name === artifactData.filename) {
                                                    const fileAttachment: FileAttachment = {
                                                        name: artifactData.filename,
                                                        uri: `artifact://${sessionId}/${artifactData.filename}`,
                                                    };
                                                    return {
                                                        kind: "artifact",
                                                        status: "completed",
                                                        name: artifactData.filename,
                                                        file: fileAttachment,
                                                    } as ArtifactPart;
                                                }
                                                return part;
                                            }),
                                        };
                                    });
                                });
                            }
                        }
                    }
                }
            }

            const newContentParts = messageToProcess?.parts?.filter(p => p.kind !== "data") || [];
            const hasNewFiles = newContentParts.some(p => p.kind === "file");

            // Update UI state based on processed parts
            setMessages(prevMessages => {
                const newMessages = [...prevMessages];

                let lastMessage = newMessages[newMessages.length - 1];

                // Remove old generic status bubble
                if (lastMessage?.isStatusBubble) {
                    newMessages.pop();
                    lastMessage = newMessages[newMessages.length - 1];
                }

                // Check if we can append to the last message
                if (lastMessage && !lastMessage.isUser && lastMessage.taskId === (result as TaskStatusUpdateEvent).taskId && newContentParts.length > 0) {
                    const updatedMessage: MessageFE = {
                        ...lastMessage,
                        parts: [...lastMessage.parts, ...newContentParts],
                        isComplete: isFinalEvent || hasNewFiles,
                        metadata: {
                            ...lastMessage.metadata,
                            lastProcessedEventSequence: currentEventSequence,
                        },
                    };
                    newMessages[newMessages.length - 1] = updatedMessage;
                } else {
                    // Only create a new bubble if there is visible content to render.
                    const hasVisibleContent = newContentParts.some(p => (p.kind === "text" && (p as TextPart).text.trim()) || p.kind === "file");
                    if (hasVisibleContent) {
                        const newBubble: MessageFE = {
                            role: "agent",
                            parts: newContentParts,
                            taskId: (result as TaskStatusUpdateEvent).taskId,
                            isUser: false,
                            isComplete: isFinalEvent || hasNewFiles,
                            metadata: {
                                messageId: rpcResponse.id?.toString() || `msg-${v4()}`,
                                sessionId: (result as TaskStatusUpdateEvent).contextId,
                                lastProcessedEventSequence: currentEventSequence,
                            },
                        };
                        newMessages.push(newBubble);
                    }
                }

                // Add a new status bubble if the task is not over
                if (isFinalEvent) {
                    latestStatusText.current = null;
                    // Finalize any lingering in-progress artifact parts for this task
                    for (let i = newMessages.length - 1; i >= 0; i--) {
                        const msg = newMessages[i];
                        if (msg.taskId === currentTaskIdFromResult && msg.parts.some(p => p.kind === "artifact" && p.status === "in-progress")) {
                            const finalParts: PartFE[] = msg.parts.map(p => {
                                if (p.kind === "artifact" && p.status === "in-progress") {
                                    // Mark in-progress part as failed
                                    return { ...p, status: "failed", error: `Artifact creation for "${p.name}" did not complete.` };
                                }
                                return p;
                            });
                            newMessages[i] = {
                                ...msg,
                                parts: finalParts,
                                isError: true, // Mark as error because it didn't complete
                                isComplete: true,
                            };
                        }
                    }
                    // Explicitly mark the last message as complete on the final event
                    const taskMessageIndex = newMessages.findLastIndex(msg => !msg.isUser && msg.taskId === currentTaskIdFromResult);

                    if (taskMessageIndex !== -1) {
                        newMessages[taskMessageIndex] = {
                            ...newMessages[taskMessageIndex],
                            isComplete: true,
                            metadata: { ...newMessages[taskMessageIndex].metadata, lastProcessedEventSequence: currentEventSequence },
                        };
                    }
                }

                return newMessages;
            });

            // Finalization logic
            if (isFinalEvent) {
                if (isCancellingRef.current) {
                    addNotification("Task successfully cancelled.");
                    if (cancelTimeoutRef.current) clearTimeout(cancelTimeoutRef.current);
                    setIsCancelling(false);
                }

                // Save complete task when agent response is done (Step 10.5-10.9)
                if (currentTaskIdFromResult && sessionId) {
                    // Gather all messages for this task, filtering out status bubbles
                    setMessages(currentMessages => {
                        const taskMessages = currentMessages.filter(msg => msg.taskId === currentTaskIdFromResult && !msg.isStatusBubble);

                        if (taskMessages.length > 0) {
                            // Serialize all message bubbles
                            const messageBubbles = taskMessages.map(serializeMessageBubble);

                            // Extract user message text
                            const userMessage = taskMessages.find(m => m.isUser);
                            const userMessageText =
                                userMessage?.parts
                                    ?.filter(p => p.kind === "text")
                                    .map(p => (p as TextPart).text)
                                    .join("") || "";

                            // Determine task status
                            const hasError = taskMessages.some(m => m.isError);
                            const taskStatus = hasError ? "error" : "completed";

                            // Save complete task (don't wait for completion)
                            saveTaskToBackend({
                                task_id: currentTaskIdFromResult,
                                user_message: userMessageText,
                                message_bubbles: messageBubbles,
                                task_metadata: {
                                    schema_version: CURRENT_SCHEMA_VERSION,
                                    status: taskStatus,
                                    agent_name: selectedAgentName,
                                },
                            });
                        }

                        return currentMessages;
                    });
                }

                // Mark all in-progress artifacts as completed when task finishes
                setMessages(currentMessages => {
                    return currentMessages.map(msg => {
                        if (msg.isUser) return msg;

                        const hasInProgressArtifacts = msg.parts.some(p => p.kind === "artifact" && (p as ArtifactPart).status === "in-progress");

                        if (!hasInProgressArtifacts) return msg;

                        return {
                            ...msg,
                            parts: msg.parts.map(part => {
                                if (part.kind === "artifact" && (part as ArtifactPart).status === "in-progress") {
                                    const artifactPart = part as ArtifactPart;
                                    const fileAttachment: FileAttachment = {
                                        name: artifactPart.name,
                                        mime_type: artifactPart.file?.mime_type,
                                        uri: `artifact://${sessionId}/${artifactPart.name}`,
                                    };
                                    const completedPart: ArtifactPart = {
                                        kind: "artifact",
                                        status: "completed",
                                        name: artifactPart.name,
                                        file: fileAttachment,
                                    };
                                    return completedPart;
                                }
                                return part;
                            }),
                        };
                    });
                });

                setIsResponding(false);
                closeCurrentEventSource();
                setCurrentTaskId(null);
                isFinalizing.current = true;
                void artifactsRefetch();
                setTimeout(() => {
                    isFinalizing.current = false;
                }, 100);
            }
        },
        [addNotification, closeCurrentEventSource, artifactsRefetch, sessionId, selectedAgentName, saveTaskToBackend, serializeMessageBubble, downloadAndResolveArtifact, setArtifacts]
    );

    const handleNewSession = useCallback(
        async (preserveProjectContext: boolean = false) => {
            const log_prefix = "ChatProvider.handleNewSession:";

            closeCurrentEventSource();

            if (isResponding && currentTaskId && selectedAgentName && !isCancelling) {
                try {
                    const cancelRequest = {
                        jsonrpc: "2.0",
                        id: `req-${v4()}`,
                        method: "tasks/cancel",
                        params: {
                            id: currentTaskId,
                        },
                    };
                    authenticatedFetch(`${apiPrefix}/tasks/${currentTaskId}:cancel`, {
                        method: "POST",
                        headers: { "Content-Type": "application/json" },
                        body: JSON.stringify(cancelRequest),
                        credentials: "include",
                    });
                } catch (error) {
                    console.warn(`${log_prefix} Failed to cancel current task:`, error);
                }
            }

            if (cancelTimeoutRef.current) {
                clearTimeout(cancelTimeoutRef.current);
                cancelTimeoutRef.current = null;
            }
            setIsCancelling(false);

            // Reset frontend state - session will be created lazily when first message is sent
            console.log(`${log_prefix} Resetting session state - new session will be created when first message is sent`);

            // Clear session ID - will be set by backend when first message is sent
            setSessionId("");

            // Clear session name - will be set when first message is sent
            setSessionName(null);

            // Clear project context when starting a new chat outside of a project
            if (activeProject && !preserveProjectContext) {
                setActiveProject(null);
            } else if (activeProject && preserveProjectContext) {
                console.log(`${log_prefix} Preserving project context: ${activeProject.name}`);
            }

            setSelectedAgentName("");
            setMessages([]);
            setIsResponding(false);
            setCurrentTaskId(null);
            setTaskIdInSidePanel(null);
            setPreviewArtifact(null);
            isFinalizing.current = false;
            latestStatusText.current = null;
            sseEventSequenceRef.current = 0;
            // Artifacts will be automatically refreshed by useArtifacts hook when sessionId changes
            // Success notification
            addNotification("New session started successfully.");

            // Dispatch event to focus chat input
            if (typeof window !== "undefined") {
                window.dispatchEvent(new CustomEvent("focus-chat-input"));
            }

            // Note: No session events dispatched here since no session exists yet.
            // Session creation event will be dispatched when first message creates the actual session.
        },
        [apiPrefix, isResponding, currentTaskId, selectedAgentName, isCancelling, addNotification, closeCurrentEventSource, activeProject, setActiveProject, setPreviewArtifact]
    );

    const handleSwitchSession = useCallback(
        async (newSessionId: string) => {
            const log_prefix = "ChatProvider.handleSwitchSession:";
            console.log(`${log_prefix} Switching to session ${newSessionId}...`);

            setIsLoadingSession(true);

            // Clear messages immediately to prevent showing old session's messages
            setMessages([]);

            closeCurrentEventSource();

            if (isResponding && currentTaskId && selectedAgentName && !isCancelling) {
                console.log(`${log_prefix} Cancelling current task ${currentTaskId}`);
                try {
                    const cancelRequest = {
                        jsonrpc: "2.0",
                        id: `req-${v4()}`,
                        method: "tasks/cancel",
                        params: {
                            id: currentTaskId,
                        },
                    };
                    await authenticatedFetch(`${apiPrefix}/tasks/${currentTaskId}:cancel`, {
                        method: "POST",
                        headers: { "Content-Type": "application/json" },
                        body: JSON.stringify(cancelRequest),
                        credentials: "include",
                    });
                } catch (error) {
                    console.warn(`${log_prefix} Failed to cancel current task:`, error);
                }
            }

            if (cancelTimeoutRef.current) {
                clearTimeout(cancelTimeoutRef.current);
                cancelTimeoutRef.current = null;
            }
            setIsCancelling(false);

            try {
                // Load session metadata first to get project info
                const sessionResponse = await authenticatedFetch(`${apiPrefix}/sessions/${newSessionId}`);
                let session: Session | null = null;
                if (sessionResponse.ok) {
                    const sessionData = await sessionResponse.json();
                    session = sessionData?.data;
                    setSessionName(session?.name ?? "N/A");

                    // Activate or deactivate project context based on session's project
                    // Set flag to prevent handleNewSession from being triggered by this project change
                    isSessionSwitchRef.current = true;

                    if (session?.projectId) {
                        console.log(`${log_prefix} Session belongs to project ${session.projectId}`);

                        // Check if we're already in the correct project context
                        if (activeProject?.id !== session.projectId) {
                            // Find the full project object from the projects array
                            const project = projects.find((p: Project) => p.id === session?.projectId);

                            if (project) {
                                console.log(`${log_prefix} Activating project context: ${project.name}`);
                                setActiveProject(project);
                            } else {
                                console.warn(`${log_prefix} Project ${session.projectId} not found in projects array`);
                            }
                        } else {
                            console.log(`${log_prefix} Already in correct project context`);
                        }
                    } else {
                        // Session has no project - deactivate project context
                        if (activeProject !== null) {
                            console.log(`${log_prefix} Session has no project, deactivating project context`);
                            setActiveProject(null);
                        }
                    }
                }

                // Update session state
                setSessionId(newSessionId);
                setIsResponding(false);
                setCurrentTaskId(null);
                setTaskIdInSidePanel(null);
                setPreviewArtifact(null);
                isFinalizing.current = false;
                latestStatusText.current = null;
                sseEventSequenceRef.current = 0;

                // Load session tasks
                await loadSessionTasks(newSessionId);
            } catch (error) {
                console.error(`${log_prefix} Failed to fetch session history:`, error);
                addNotification("Error switching session. Please try again.", "error");
            } finally {
                setIsLoadingSession(false);
            }
        },
        [closeCurrentEventSource, isResponding, currentTaskId, selectedAgentName, isCancelling, apiPrefix, addNotification, loadSessionTasks, activeProject, projects, setActiveProject, setPreviewArtifact]
    );

    const updateSessionName = useCallback(
        async (sessionId: string, newName: string) => {
            try {
                const response = await authenticatedFetch(`${apiPrefix}/sessions/${sessionId}`, {
                    method: "PATCH",
                    headers: { "Content-Type": "application/json" },
                    body: JSON.stringify({ name: newName }),
                });
                if (!response.ok) {
                    const errorData = await response.json().catch(() => ({ detail: "Failed to update session name" }));

                    if (response.status === 422) throw new Error("Invalid name");
                    throw new Error(errorData.detail || `HTTP error ${response.status}`);
                }
                addNotification("Session name updated successfully.");
                setSessionName(newName);
                if (typeof window !== "undefined") {
                    window.dispatchEvent(new CustomEvent("new-chat-session"));
                }
            } catch (error) {
                addNotification(`Error updating session name: ${error instanceof Error ? error.message : "Unknown error"}`);
            }
        },
        [apiPrefix, addNotification]
    );

    const deleteSession = useCallback(
        async (sessionIdToDelete: string) => {
            try {
                const response = await authenticatedFetch(`${apiPrefix}/sessions/${sessionIdToDelete}`, {
                    method: "DELETE",
                });
                if (!response.ok) {
                    const errorData = await response.json().catch(() => ({ detail: "Failed to delete session" }));
                    throw new Error(errorData.detail || `HTTP error ${response.status}`);
                }
                addNotification("Session deleted successfully.");
                if (sessionIdToDelete === sessionId) {
                    handleNewSession();
                }
                // Trigger session list refresh
                if (typeof window !== "undefined") {
                    window.dispatchEvent(new CustomEvent("new-chat-session"));
                }
            } catch (error) {
                addNotification(`Error deleting session: ${error instanceof Error ? error.message : "Unknown error"}`);
            }
        },
        [apiPrefix, addNotification, handleNewSession, sessionId]
    );

    // Artifact Rendering Actions
    const toggleArtifactExpanded = useCallback((filename: string) => {
        setArtifactRenderingState(prevState => {
            const newExpandedArtifacts = new Set(prevState.expandedArtifacts);

            if (newExpandedArtifacts.has(filename)) {
                newExpandedArtifacts.delete(filename);
            } else {
                newExpandedArtifacts.add(filename);
            }

            return {
                ...prevState,
                expandedArtifacts: newExpandedArtifacts,
            };
        });
    }, []);

    const isArtifactExpanded = useCallback(
        (filename: string) => {
            return artifactRenderingState.expandedArtifacts.has(filename);
        },
        [artifactRenderingState.expandedArtifacts]
    );

    // Artifact Display and Cache Management
    const markArtifactAsDisplayed = useCallback((filename: string, displayed: boolean) => {
        setArtifacts(prevArtifacts => {
            return prevArtifacts.map(artifact => (artifact.filename === filename ? { ...artifact, isDisplayed: displayed } : artifact));
        });
        // eslint-disable-next-line react-hooks/exhaustive-deps
    }, []); // setArtifacts is stable from useState

    const openSessionDeleteModal = useCallback((session: Session) => {
        setSessionToDelete(session);
    }, []);

    const closeSessionDeleteModal = useCallback(() => {
        setSessionToDelete(null);
    }, []);

    const confirmSessionDelete = useCallback(async () => {
        if (sessionToDelete) {
            await deleteSession(sessionToDelete.id);
            setSessionToDelete(null);
        }
    }, [sessionToDelete, deleteSession]);

    const handleCancel = useCallback(async () => {
        if ((!isResponding && !isCancelling) || !currentTaskId) {
            addNotification("No active task to cancel.");
            return;
        }
        if (isCancelling) {
            addNotification("Cancellation already in progress.");
            return;
        }

        addNotification(`Requesting cancellation for task ${currentTaskId}...`);
        setIsCancelling(true);

        try {
            const cancelRequest: CancelTaskRequest = {
                jsonrpc: "2.0",
                id: `req-${v4()}`,
                method: "tasks/cancel",
                params: {
                    id: currentTaskId,
                },
            };

            const response = await authenticatedFetch(`${apiPrefix}/tasks/${currentTaskId}:cancel`, {
                method: "POST",
                headers: { "Content-Type": "application/json" },
                body: JSON.stringify(cancelRequest),
            });

            if (response.status === 202) {
                if (cancelTimeoutRef.current) clearTimeout(cancelTimeoutRef.current);
                cancelTimeoutRef.current = setTimeout(() => {
                    addNotification(`Cancellation for task ${currentTaskId} timed out. Allowing new input.`);
                    setIsCancelling(false);
                    setIsResponding(false);
                    closeCurrentEventSource();
                    setCurrentTaskId(null);
                    cancelTimeoutRef.current = null;

                    setMessages(prev => prev.filter(msg => !msg.isStatusBubble));
                }, 15000);
            } else {
                const errorData = await response.json().catch(() => ({ detail: "Unknown cancellation error" }));
                addNotification(`Failed to request cancellation: ${errorData.detail || response.statusText}`);
                setIsCancelling(false);
            }
        } catch (error) {
            addNotification(`Error sending cancellation request: ${error instanceof Error ? error.message : "Network error"}`);
            setIsCancelling(false);
        }
    }, [isResponding, isCancelling, currentTaskId, apiPrefix, addNotification, closeCurrentEventSource]);

    const handleFeedbackSubmit = useCallback(
        async (taskId: string, feedbackType: "up" | "down", feedbackText: string) => {
            if (!sessionId) {
                console.error("Cannot submit feedback without a session ID.");
                return;
            }
            try {
                await submitFeedback({
                    taskId: taskId,
                    sessionId: sessionId,
                    feedbackType: feedbackType,
                    feedbackText: feedbackText,
                });
                setSubmittedFeedback(prev => ({
                    ...prev,
                    [taskId]: { type: feedbackType, text: feedbackText },
                }));
            } catch (error) {
                console.error("Failed to submit feedback:", error);
                addNotification("Failed to submit feedback. Please try again.", "error");
                // Re-throw to allow UI to handle the error if needed
                throw error;
            }
        },
        [sessionId, addNotification]
    );

    const handleSseOpen = useCallback(() => {
        /* console.log for SSE open */
    }, []);

    const handleSseError = useCallback(() => {
        if (isResponding && !isFinalizing.current && !isCancellingRef.current) {
            addNotification("Connection error with agent updates.");
        }
        if (!isFinalizing.current) {
            setIsResponding(false);
            if (!isCancellingRef.current) {
                closeCurrentEventSource();
                setCurrentTaskId(null);
            }
            latestStatusText.current = null;
        }
        setMessages(prev => prev.filter(msg => !msg.isStatusBubble).map((m, i, arr) => (i === arr.length - 1 && !m.isUser ? { ...m, isComplete: true } : m)));
    }, [addNotification, closeCurrentEventSource, isResponding]);

    const cleanupUploadedFiles = useCallback(
        async (uploadedFiles: Array<{ filename: string; sessionId: string }>) => {
            if (uploadedFiles.length === 0) {
                return;
            }
            
            for (const { filename, sessionId: fileSessionId } of uploadedFiles) {
                try {
                    const deleteUrl = `${apiPrefix}/artifacts/${fileSessionId}/${encodeURIComponent(filename)}`;

                    // Use the session ID that was used during upload
                    const response = await authenticatedFetch(deleteUrl, {
                        method: "DELETE",
                        credentials: "include",
                    });
                                        
                    if (!response.ok && response.status !== 204) {
                        const errorData = await response.json().catch(() => ({ detail: `Failed to delete ${filename}` }));
                        console.error(`[cleanupUploadedFiles] Failed to cleanup file ${filename}:`, errorData.detail || `HTTP error ${response.status}`);
                    } 
                } catch (error) {
                    console.error(`[cleanupUploadedFiles] Exception while cleaning up file ${filename}:`, error);
                    // Continue cleanup even if one fails
                }
            }
        },
        [apiPrefix]
    );

    const handleSubmit = useCallback(
        async (event: FormEvent, files?: File[] | null, userInputText?: string | null) => {
            event.preventDefault();
            const currentInput = userInputText?.trim() || "";
            const currentFiles = files || [];
            if ((!currentInput && currentFiles.length === 0) || isResponding || isCancelling || !selectedAgentName) {
                if (!selectedAgentName) addNotification("Please select an agent first.");
                if (isCancelling) addNotification("Cannot send new message while a task is being cancelled.");
                return;
            }
            closeCurrentEventSource();
            isFinalizing.current = false;
            setIsResponding(true);
            setCurrentTaskId(null);
            latestStatusText.current = null;
            sseEventSequenceRef.current = 0;

            const userMsg: MessageFE = {
                role: "user",
                parts: [{ kind: "text", text: currentInput }],
                isUser: true,
                uploadedFiles: currentFiles.length > 0 ? currentFiles : undefined,
                metadata: {
                    messageId: `msg-${v4()}`,
                    sessionId: sessionId,
                    lastProcessedEventSequence: 0,
                },
            };
            latestStatusText.current = "Thinking";
            setMessages(prev => [...prev, userMsg]);

            try {
                // 1. Process files using hybrid approach with fail-fast
                const uploadedFileParts: FilePart[] = [];
                const successfullyUploadedFiles: Array<{ filename: string; sessionId: string }> = []; // Track large files for cleanup

                console.log(`[handleSubmit] Processing ${currentFiles.length} file(s)`);

                for (const file of currentFiles) {                    
                    if (file.size < INLINE_FILE_SIZE_LIMIT_BYTES) {
                        // Small file: send inline as base64 (no cleanup needed)
                        const base64Content = await fileToBase64(file);
                        uploadedFileParts.push({
                            kind: "file",
                            file: {
                                bytes: base64Content,
                                name: file.name,
                                mimeType: file.type,
                            },
                        });
                    } else {
                        // Large file: upload and get URI
                        const result = await uploadArtifactFile(file);
                        
                        if (result && 'uri' in result) {
                            // Success - track filename AND sessionId for potential cleanup
                            const uploadedFile = {
                                filename: file.name,
                                sessionId: result.sessionId
                            };
                            successfullyUploadedFiles.push(uploadedFile);
                            
                            uploadedFileParts.push({
                                kind: "file",
                                file: {
                                    uri: result.uri,
                                    name: file.name,
                                    mimeType: file.type,
                                },
                            });
                        } else {
                            // FAILURE - Clean up and stop
                            await cleanupUploadedFiles(successfullyUploadedFiles);
                            
                            const cleanupMessage = successfullyUploadedFiles.length > 0
                                ? ' Previously uploaded files have been cleaned up.'
                                : '';
                            addNotification(
                                `File upload failed for "${file.name}".${cleanupMessage} Message not sent.`,
                                "error"
                            );
                            
                            setIsResponding(false);
                            setMessages(prev => prev.filter(msg => msg.metadata?.messageId !== userMsg.metadata?.messageId));
                            return; // Exit handleSubmit
                        }
                    }
                }
                
                // 2. Construct message parts
                const messageParts: Part[] = [];
                if (currentInput) {
                    messageParts.push({ kind: "text", text: currentInput });
                }
                
                messageParts.push(...uploadedFileParts);

                if (messageParts.length === 0) {
                    throw new Error("Cannot send an empty message.");
                }

                // 3. Construct the A2A message
                console.log(`ChatProvider handleSubmit: Using sessionId for contextId: ${sessionId}`);
                const a2aMessage: Message = {
                    role: "user",
                    parts: messageParts,
                    messageId: `msg-${v4()}`,
                    kind: "message",
                    contextId: sessionId,
                    metadata: {
                        agent_name: selectedAgentName,
                        project_id: activeProject?.id || null,
                    },
                };

                // 4. Construct the SendStreamingMessageRequest
                const sendMessageRequest: SendStreamingMessageRequest = {
                    jsonrpc: "2.0",
                    id: `req-${v4()}`,
                    method: "message/stream",
                    params: {
                        message: a2aMessage,
                    },
                };

                // 5. Send the request
                console.log("ChatProvider handleSubmit: Sending POST to /message:stream");
                const response = await authenticatedFetch(`${apiPrefix}/message:stream`, {
                    method: "POST",
                    headers: { "Content-Type": "application/json" },
                    body: JSON.stringify(sendMessageRequest),
                });

                if (!response.ok) {
                    const errorData = await response.json().catch(() => ({ detail: "Unknown error" }));
                    console.error("ChatProvider handleSubmit: Error from /message:stream", response.status, errorData);
                    throw new Error(errorData.detail || `HTTP error ${response.status}`);
                }
                const result = await response.json();

                const task = result?.result as Task | undefined;
                const taskId = task?.id;
                const responseSessionId = (task as Task & { contextId?: string })?.contextId;

                console.log(`ChatProvider handleSubmit: Extracted responseSessionId: ${responseSessionId}, current sessionId: ${sessionId}`);
                console.log(`ChatProvider handleSubmit: Full result object:`, result);

                if (!taskId) {
                    console.error("ChatProvider handleSubmit: Backend did not return a valid taskId. Result:", result);
                    throw new Error("Backend did not return a valid taskId.");
                }

                // Update session ID if backend provided one (for new sessions)
                console.log(`ChatProvider handleSubmit: Checking session update condition - responseSessionId: ${responseSessionId}, sessionId: ${sessionId}, different: ${responseSessionId !== sessionId}`);
                if (responseSessionId && responseSessionId !== sessionId) {
                    console.log(`ChatProvider handleSubmit: Updating sessionId from ${sessionId} to ${responseSessionId}`);
                    const isNewSession = !sessionId || sessionId === "";
                    setSessionId(responseSessionId);
                    // Update the user message metadata with the new session ID
                    setMessages(prev => prev.map(msg => (msg.metadata?.messageId === userMsg.metadata?.messageId ? { ...msg, metadata: { ...msg.metadata, sessionId: responseSessionId } } : msg)));

                    // Save initial task with user message (Step 10.2-10.3)
                    await saveTaskToBackend({
                        task_id: taskId,
                        user_message: currentInput,
                        message_bubbles: [serializeMessageBubble(userMsg)],
                        task_metadata: {
                            schema_version: CURRENT_SCHEMA_VERSION,
                            status: "pending",
                            agent_name: selectedAgentName,
                        },
                    });

                    // If it was a new session, generate and persist its name
                    if (isNewSession) {
                        const textParts = userMsg.parts.filter(p => p.kind === "text") as TextPart[];
                        const combinedText = textParts
                            .map(p => p.text)
                            .join(" ")
                            .trim();
                        if (combinedText) {
                            const newSessionName = combinedText.length > 100 ? `${combinedText.substring(0, 100)}...` : combinedText;
                            setSessionName(newSessionName);
                            await updateSessionName(responseSessionId, newSessionName);
                        }
                    }

                    // Trigger session list refresh for new sessions
                    if (isNewSession && typeof window !== "undefined") {
                        window.dispatchEvent(new CustomEvent("new-chat-session"));
                    }
                }

                console.log(`ChatProvider handleSubmit: Received taskId ${taskId}. Setting currentTaskId and taskIdInSidePanel.`);
                setCurrentTaskId(taskId);
                setTaskIdInSidePanel(taskId);

                // Update user message with taskId so it's included in final save
                setMessages(prev => prev.map(msg => (msg.metadata?.messageId === userMsg.metadata?.messageId ? { ...msg, taskId: taskId } : msg)));
            } catch (error) {
                console.error("ChatProvider handleSubmit: Catch block error", error);
                addNotification(`Error: ${error instanceof Error ? error.message : "Unknown error"}`);
                setIsResponding(false);
                setMessages(prev => prev.filter(msg => !msg.isStatusBubble));
                setCurrentTaskId(null);
                isFinalizing.current = false;
                latestStatusText.current = null;
            }
        },
        [sessionId, isResponding, isCancelling, selectedAgentName, closeCurrentEventSource, addNotification, apiPrefix, uploadArtifactFile, updateSessionName, saveTaskToBackend, serializeMessageBubble, INLINE_FILE_SIZE_LIMIT_BYTES, activeProject, cleanupUploadedFiles]
    );

    const prevProjectIdRef = useRef<string | null | undefined>("");
    const isSessionSwitchRef = useRef(false);
    const isSessionMoveRef = useRef(false);

    useEffect(() => {
        const handleProjectDeleted = (deletedProjectId: string) => {
            if (activeProject?.id === deletedProjectId) {
                console.log(`Project ${deletedProjectId} was deleted, clearing session context`);
                handleNewSession(false);
            }
        };

        registerProjectDeletedCallback(handleProjectDeleted);
    }, [activeProject, handleNewSession]);

    useEffect(() => {
        const handleSessionMoved = async (event: Event) => {
            const customEvent = event as CustomEvent;
            const { sessionId: movedSessionId, projectId: newProjectId } = customEvent.detail;

            // If the moved session is the current session, update the project context
            if (movedSessionId === sessionId) {
                // Set flag to prevent handleNewSession from being triggered by this project change
                isSessionMoveRef.current = true;

                if (newProjectId) {
                    // Session moved to a project - activate that project
                    const project = projects.find((p: Project) => p.id === newProjectId);
                    if (project) {
                        setActiveProject(project);
                    }
                } else {
                    // Session moved out of project - deactivate project context
                    setActiveProject(null);
                }
            }
        };

        window.addEventListener("session-moved", handleSessionMoved);
        return () => {
            window.removeEventListener("session-moved", handleSessionMoved);
        };
    }, [sessionId, projects, setActiveProject]);

    useEffect(() => {
        // When the active project changes, reset the chat view to a clean slate
        // UNLESS the change was triggered by switching to a session (which handles its own state)
        // OR by moving a session (which should not start a new session)
        // Only trigger when activating or switching projects, not when deactivating (going to null)
        const prevId = prevProjectIdRef.current;
        const currentId = activeProject?.id;
        const isActivatingOrSwitching = currentId !== undefined && prevId !== currentId;

        if (isActivatingOrSwitching && !isSessionSwitchRef.current && !isSessionMoveRef.current) {
            console.log("Active project changed explicitly, resetting chat view and preserving project context.");
            handleNewSession(true); // Preserve the project context when switching projects
        }
        prevProjectIdRef.current = currentId;
        // Reset the flags after processing
        isSessionSwitchRef.current = false;
        isSessionMoveRef.current = false;
    }, [activeProject, handleNewSession]);

    useEffect(() => {
        // Don't show welcome message if we're loading a session
        if (!selectedAgentName && agents.length > 0 && messages.length === 0 && !isLoadingSession) {
            // Priority order for agent selection:
            // 1. URL parameter agent (?agent=AgentName)
            // 2. Project's default agent (if in project context)
            // 3. OrchestratorAgent (fallback)
            // 4. First available agent
            let selectedAgent = agents[0];

            // Check URL parameter first
            const urlParams = new URLSearchParams(window.location.search);
            const urlAgentName = urlParams.get('agent');
            let urlAgent: AgentCardInfo | undefined;
            
            if (urlAgentName) {
                urlAgent = agents.find(agent => agent.name === urlAgentName);
                if (urlAgent) {
                    selectedAgent = urlAgent;
                    console.log(`Using URL parameter agent: ${selectedAgent.name}`);
                } else {
                    console.warn(`URL parameter agent "${urlAgentName}" not found in available agents, falling back to priority order`);
                }
            }

            // If no URL agent found, follow existing priority order
            if (!urlAgent) {
                if (activeProject?.defaultAgentId) {
                    const projectDefaultAgent = agents.find(agent => agent.name === activeProject.defaultAgentId);
                    if (projectDefaultAgent) {
                        selectedAgent = projectDefaultAgent;
                        console.log(`Using project default agent: ${selectedAgent.name}`);
                    } else {
                        console.warn(`Project default agent "${activeProject.defaultAgentId}" not found, falling back to OrchestratorAgent`);
                        selectedAgent = agents.find(agent => agent.name === "OrchestratorAgent") ?? agents[0];
                    }
                } else {
                    selectedAgent = agents.find(agent => agent.name === "OrchestratorAgent") ?? agents[0];
                }
            }

            setSelectedAgentName(selectedAgent.name);

            const displayedText = configWelcomeMessage || `Hi! I'm the ${selectedAgent?.displayName}. How can I help?`;
            setMessages([
                {
                    parts: [{ kind: "text", text: displayedText }],
                    isUser: false,
                    isComplete: true,
                    role: "agent",
                    metadata: {
                        sessionId: "",
                        lastProcessedEventSequence: 0,
                    },
                },
            ]);
        }
    }, [agents, configWelcomeMessage, messages.length, selectedAgentName, sessionId, isLoadingSession, activeProject]);

    // Store the latest handlers in refs so they can be accessed without triggering effect re-runs
    const handleSseMessageRef = useRef(handleSseMessage);
    const handleSseOpenRef = useRef(handleSseOpen);
    const handleSseErrorRef = useRef(handleSseError);

    // Update refs whenever handlers change (but this won't trigger the effect)
    useEffect(() => {
        handleSseMessageRef.current = handleSseMessage;
        handleSseOpenRef.current = handleSseOpen;
        handleSseErrorRef.current = handleSseError;
    }, [handleSseMessage, handleSseOpen, handleSseError]);

    useEffect(() => {
        if (currentTaskId && apiPrefix) {
            const accessToken = getAccessToken();
            const eventSourceUrl = `${apiPrefix}/sse/subscribe/${currentTaskId}${accessToken ? `?token=${accessToken}` : ""}`;
            const eventSource = new EventSource(eventSourceUrl, { withCredentials: true });
            currentEventSource.current = eventSource;

            const wrappedHandleSseOpen = () => {
                handleSseOpenRef.current();
            };

            const wrappedHandleSseError = () => {
                handleSseErrorRef.current();
            };

            const wrappedHandleSseMessage = (event: MessageEvent) => {
                handleSseMessageRef.current(event);
            };

            eventSource.onopen = wrappedHandleSseOpen;
            eventSource.onerror = wrappedHandleSseError;
            eventSource.addEventListener("status_update", wrappedHandleSseMessage);
            eventSource.addEventListener("artifact_update", wrappedHandleSseMessage);
            eventSource.addEventListener("final_response", wrappedHandleSseMessage);
            eventSource.addEventListener("error", wrappedHandleSseMessage);

            return () => {
                // Explicitly remove listeners before closing
                eventSource.removeEventListener("status_update", wrappedHandleSseMessage);
                eventSource.removeEventListener("artifact_update", wrappedHandleSseMessage);
                eventSource.removeEventListener("final_response", wrappedHandleSseMessage);
                eventSource.removeEventListener("error", wrappedHandleSseMessage);
                eventSource.close();
            };
        } else {
            closeCurrentEventSource();
        }
    }, [currentTaskId, apiPrefix, closeCurrentEventSource]);

    const contextValue: ChatContextValue = {
        configCollectFeedback,
        submittedFeedback,
        handleFeedbackSubmit,
        sessionId,
        setSessionId,
        sessionName,
        setSessionName,
        messages,
        setMessages,
        isResponding,
        currentTaskId,
        isCancelling,
        latestStatusText,
        isLoadingSession,
        agents,
        agentsLoading,
        agentsError,
        agentsRefetch,
        handleNewSession,
        handleSwitchSession,
        handleSubmit,
        handleCancel,
        notifications,
        addNotification,
        selectedAgentName,
        setSelectedAgentName,
        artifacts,
        artifactsLoading,
        artifactsRefetch,
        setArtifacts,
        uploadArtifactFile,
        isSidePanelCollapsed,
        activeSidePanelTab,
        setIsSidePanelCollapsed,
        setActiveSidePanelTab,
        openSidePanelTab,
        taskIdInSidePanel,
        setTaskIdInSidePanel,
        isDeleteModalOpen,
        artifactToDelete,
        openDeleteModal,
        closeDeleteModal,
        confirmDelete,
        openSessionDeleteModal,
        closeSessionDeleteModal,
        confirmSessionDelete,
        sessionToDelete,
        isArtifactEditMode,
        setIsArtifactEditMode,
        selectedArtifactFilenames,
        setSelectedArtifactFilenames,
        handleDeleteSelectedArtifacts,
        confirmBatchDeleteArtifacts,
        isBatchDeleteModalOpen,
        setIsBatchDeleteModalOpen,
        previewedArtifactAvailableVersions,
        currentPreviewedVersionNumber,
        previewFileContent,
        openArtifactForPreview,
        navigateArtifactVersion,
        openMessageAttachmentForPreview,
        previewArtifact,
        setPreviewArtifact, // Now uses the wrapper function that sets filename
        updateSessionName,
        deleteSession,

        /** Artifact Rendering Actions */
        toggleArtifactExpanded,
        isArtifactExpanded,
        setArtifactRenderingState,
        artifactRenderingState,

        /** Artifact Display and Cache Management */
        markArtifactAsDisplayed,
        downloadAndResolveArtifact,
    };

    return <ChatContext.Provider value={contextValue}>{children}</ChatContext.Provider>;
};<|MERGE_RESOLUTION|>--- conflicted
+++ resolved
@@ -343,20 +343,7 @@
     );
 
     const uploadArtifactFile = useCallback(
-<<<<<<< HEAD
-        async (file: File, overrideSessionId?: string): Promise<{ uri: string; sessionId: string } | { error: string } | null> => {
-            const effectiveSessionId = overrideSessionId || sessionId;
-            const formData = new FormData();
-            
-            // Change these lines to match the API's expected format
-            formData.append("upload_file", file); // The file should be named "upload_file" to match the API parameter
-            formData.append("sessionId", effectiveSessionId); // Send session ID as form field
-            formData.append("filename", file.name); // Send filename as form field
-            
-            try {
-                // Change the URL to match the API endpoint
-=======
-        async (file: File, overrideSessionId?: string, description?: string): Promise<{ uri: string; sessionId: string } | null> => {
+        async (file: File, overrideSessionId?: string, description?: string): Promise<{ uri: string; sessionId: string } | { error: string } | null> => {
             const effectiveSessionId = overrideSessionId || sessionId;
             const formData = new FormData();
             formData.append("upload_file", file);
@@ -371,7 +358,6 @@
             }
             
             try {
->>>>>>> b59ecea5
                 const response = await authenticatedFetch(`${apiPrefix}/artifacts/upload`, {
                     method: "POST",
                     body: formData,
@@ -409,14 +395,9 @@
                 // Return both URI and sessionId (backend may have created a new session)
                 return result.uri && result.sessionId ? { uri: result.uri, sessionId: result.sessionId } : null;
             } catch (error) {
-<<<<<<< HEAD
                 const errorMessage = error instanceof Error ? error.message : "Unknown error";
                 addNotification(`Error uploading artifact "${file.name}": ${errorMessage}`);
                 return { error: `Failed to upload "${file.name}": ${errorMessage}` };
-=======
-                addNotification(`Error uploading artifact "${file.name}": ${error instanceof Error ? error.message : "Unknown error"}`, "error");
-                return null;
->>>>>>> b59ecea5
             }
         },
         [apiPrefix, sessionId, addNotification, artifactsRefetch]

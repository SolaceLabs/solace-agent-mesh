import React, { useState, useCallback, useEffect, useRef, type FormEvent, type ReactNode } from "react";

import { useConfigContext, useArtifacts, useAgents } from "@/lib/hooks";
import { authenticatedFetch, getAccessToken } from "@/lib/utils/api";
import { ChatContext, type ChatContextValue } from "@/lib/contexts";
<<<<<<< HEAD
import type { ArtifactInfo, DataPart, FileAttachment, FilePart, JSONRPCError, JSONRPCResponse, MessageFE, Notification, Session, Task, TaskArtifactUpdateEvent, TaskStatusUpdateEvent, TextPart, ToolEvent } from "@/lib/types";
=======
import type { ArtifactInfo, CancelTaskRequest, FileAttachment, FilePart, JSONRPCErrorResponse, Message, MessageFE, Notification, Part, SendStreamingMessageRequest, SendStreamingMessageSuccessResponse, Task, TaskArtifactUpdateEvent, TaskStatusUpdateEvent, TextPart } from "@/lib/types";
>>>>>>> 35f30469

interface ChatProviderProps {
    children: ReactNode;
}

interface HistoryMessage {
    id: string;
    message: string;
    sender_type: "user" | "llm";
    session_id: string;
    created_at: string;
}

export const ChatProvider: React.FC<ChatProviderProps> = ({ children }) => {
    const { configWelcomeMessage, configServerUrl } = useConfigContext();
    const apiPrefix = `${configServerUrl}/api/v1`;

<<<<<<< HEAD
    const [notifications, setNotifications] = useState<Notification[]>([]);
    const [sessionId, setSessionId] = useState<string>("");
=======
    const INLINE_FILE_SIZE_LIMIT_BYTES = 1 * 1024 * 1024; // 1 MB

    const fileToBase64 = (file: File): Promise<string> =>
        new Promise((resolve, reject) => {
            const reader = new FileReader();
            reader.readAsDataURL(file);
            reader.onload = () => resolve((reader.result as string).split(",")[1]);
            reader.onerror = error => reject(error);
        });

    // State Variables from useChat
    const [sessionId, setSessionId] = useState<string>(() => `web-session-${Date.now()}`);
    const [messages, setMessages] = useState<MessageFE[]>([]);
    const [userInput, setUserInput] = useState<string>("");
    const [isResponding, setIsResponding] = useState<boolean>(false);
    const [notifications, setNotifications] = useState<Notification[]>([]);
    const [currentTaskId, setCurrentTaskId] = useState<string | null>(null);
    const currentEventSource = useRef<EventSource | null>(null);
    const [selectedAgentName, setSelectedAgentName] = useState<string>("");
    const [isCancelling, setIsCancelling] = useState<boolean>(false); // New state for cancellation
    const isCancellingRef = useRef(isCancelling);
    useEffect(() => {
        isCancellingRef.current = isCancelling;
    }, [isCancelling]);
    const [taskIdInSidePanel, setTaskIdInSidePanel] = useState<string | null>(null);
    const cancelTimeoutRef = useRef<NodeJS.Timeout | null>(null); // Ref for cancel timeout
    const isFinalizing = useRef(false);
    const latestStatusText = useRef<string | null>(null);
    const sseEventSequenceRef = useRef<number>(0);
>>>>>>> 35f30469

    // Agents State
    const {
        agents,
        error: agentsError,
        isLoading: agentsLoading,
        refetch: agentsRefetch,
    } = useAgents();

    // Chat Side Panel State
    const {
        artifacts,
        isLoading: artifactsLoading,
        refetch: artifactsRefetch,
<<<<<<< HEAD
    } = useArtifacts(sessionId);

=======
        error: artifactsError,
    } = useArtifacts();
>>>>>>> 35f30469

    // Side Panel Control State
    const [isSidePanelCollapsed, setIsSidePanelCollapsed] = useState<boolean>(true);
    const [activeSidePanelTab, setActiveSidePanelTab] = useState<"files" | "workflow">("files");

    // Delete Modal State
    const [isDeleteModalOpen, setIsDeleteModalOpen] = useState(false);
    const [artifactToDelete, setArtifactToDelete] = useState<ArtifactInfo | null>(null);

    // Chat Side Panel Edit Mode State
    const [isArtifactEditMode, setIsArtifactEditMode] = useState<boolean>(false);
    const [selectedArtifactFilenames, setSelectedArtifactFilenames] = useState<Set<string>>(new Set());
    const [isBatchDeleteModalOpen, setIsBatchDeleteModalOpen] = useState<boolean>(false);

    // Preview State
    const [previewArtifact, setPreviewArtifact] = useState<ArtifactInfo | null>(null);
    const [previewedArtifactAvailableVersions, setPreviewedArtifactAvailableVersions] = useState<number[] | null>(null);
    const [currentPreviewedVersionNumber, setCurrentPreviewedVersionNumber] = useState<number | null>(null);
    const [previewFileContent, setPreviewFileContent] = useState<FileAttachment | null>(null);

    // Notification Helper
    const addNotification = useCallback((message: string, type?: "success" | "info" | "error") => {
        setNotifications(prev => {
            const existingNotification = prev.find(n => n.message === message);

            if (existingNotification) {
                return prev;
            }

            const id = Date.now().toString();
            const newNotification = { id, message, type: type || "info" };

            setTimeout(() => {
                setNotifications(current => current.filter(n => n.id !== id));
            }, 3000);

            return [...prev, newNotification];
        });
    }, []);


    const getHistory = useCallback(
        async (sessionId: string) => {
            const response = await authenticatedFetch(`${apiPrefix}/sessions/${sessionId}/messages`);
            if (!response.ok) {
                const errorData = await response.json().catch(() => ({ detail: "Failed to fetch session history" }));
                throw new Error(errorData.detail || `HTTP error ${response.status}`);
            }
            return response.json();
        },
        [apiPrefix]
    );

    const uploadArtifactFile = useCallback(
        async (file: File): Promise<string | null> => {
            const formData = new FormData();
            formData.append("file", file);
            try {
                const response = await authenticatedFetch(`${apiPrefix}/artifacts/${sessionId}/${encodeURIComponent(file.name)}`, {
                    method: "POST",
                    body: formData,
                    credentials: "include",
                });
                if (!response.ok) {
                    const errorData = await response.json().catch(() => ({ detail: `Failed to upload ${file.name}` }));
                    throw new Error(errorData.detail || `HTTP error ${response.status}`);
                }
<<<<<<< HEAD
                addNotification(`File "${file.name}" uploaded successfully.`);
                artifactsRefetch();
            } catch (error) {
                addNotification(`Error uploading file "${file.name}": ${error instanceof Error ? error.message : "Unknown error"}`);
=======
                const result = await response.json();
                addNotification(`Artifact "${file.name}" uploaded successfully.`);
                await artifactsRefetch();
                return result.uri || null;
            } catch (error) {
                addNotification(`Error uploading artifact "${file.name}": ${error instanceof Error ? error.message : "Unknown error"}`);
                return null;
>>>>>>> 35f30469
            }
        },
        [apiPrefix, addNotification, artifactsRefetch]
    );

    const [sessionName, setSessionName] = useState<string | null>(null);
    const [messages, setMessages] = useState<MessageFE[]>([]);
    const [userInput, setUserInput] = useState<string>("");
    const [isResponding, setIsResponding] = useState<boolean>(false);
    const [currentTaskId, setCurrentTaskId] = useState<string | null>(null);
    const currentEventSource = useRef<EventSource | null>(null);
    const [selectedAgentName, setSelectedAgentName] = useState<string>("");
    const [isCancelling, setIsCancelling] = useState<boolean>(false);
    const [taskIdInSidePanel, setTaskIdInSidePanel] = useState<string | null>(null);
    const cancelTimeoutRef = useRef<NodeJS.Timeout | null>(null);
    const isFinalizing = useRef(false);
    const latestStatusText = useRef<string | null>(null);
    const sseEventSequenceRef = useRef<number>(0);

    const [sessionToDelete, setSessionToDelete] = useState<Session | null>(null);

    const deleteArtifactInternal = useCallback(
        async (filename: string) => {
            try {
                const response = await authenticatedFetch(`${apiPrefix}/artifacts/${sessionId}/${encodeURIComponent(filename)}`, {
                    method: "DELETE",
                    credentials: "include",
                });
                if (!response.ok && response.status !== 204) {
                    const errorData = await response.json().catch(() => ({ detail: `Failed to delete ${filename}` }));
                    throw new Error(errorData.detail || `HTTP error ${response.status}`);
                }
                addNotification(`File "${filename}" deleted successfully.`);
                artifactsRefetch();
            } catch (error) {
                addNotification(`Error deleting file "${filename}": ${error instanceof Error ? error.message : "Unknown error"}`);
            }
        },
        [apiPrefix, addNotification, artifactsRefetch]
    );

    const openDeleteModal = useCallback((artifact: ArtifactInfo) => {
        setArtifactToDelete(artifact);
        setIsDeleteModalOpen(true);
    }, []);

    const closeDeleteModal = useCallback(() => {
        setArtifactToDelete(null);
        setIsDeleteModalOpen(false);
    }, []);

    const confirmDelete = useCallback(async () => {
        if (artifactToDelete) {
            await deleteArtifactInternal(artifactToDelete.filename);
        }
        closeDeleteModal();
    }, [artifactToDelete, deleteArtifactInternal, closeDeleteModal]);

    const handleDeleteSelectedArtifacts = useCallback(() => {
        if (selectedArtifactFilenames.size === 0) {
            addNotification("No files selected for deletion.");
            return;
        }
        setIsBatchDeleteModalOpen(true);
    }, [selectedArtifactFilenames, addNotification]);

    const confirmBatchDeleteArtifacts = useCallback(async () => {
        setIsBatchDeleteModalOpen(false);
        const filenamesToDelete = Array.from(selectedArtifactFilenames);
        let successCount = 0;
        let errorCount = 0;
        for (const filename of filenamesToDelete) {
            try {
                const response = await authenticatedFetch(`${apiPrefix}/artifacts/${encodeURIComponent(filename)}`, {
                    method: "DELETE",
                    credentials: "include",
                });
                if (!response.ok && response.status !== 204) throw new Error(`Failed to delete ${filename}`);
                successCount++;
            } catch (error: unknown) {
                console.error(error);
                errorCount++;
            }
        }
        if (successCount > 0) addNotification(`${successCount} files(s) deleted successfully.`);
        if (errorCount > 0) addNotification(`Failed to delete ${errorCount} files(s).`);
        artifactsRefetch();
        setSelectedArtifactFilenames(new Set());
        setIsArtifactEditMode(false);
    }, [selectedArtifactFilenames, apiPrefix, addNotification, artifactsRefetch]);

    const openArtifactForPreview = useCallback(
        async (artifactFilename: string): Promise<FileAttachment | null> => {
            setPreviewedArtifactAvailableVersions(null);
            setCurrentPreviewedVersionNumber(null);
            setPreviewFileContent(null);
            try {
                const versionsResponse = await authenticatedFetch(`${apiPrefix}/artifacts/${sessionId}/${encodeURIComponent(artifactFilename)}/versions`, { credentials: "include" });
                if (!versionsResponse.ok) throw new Error("Error fetching version list");
                const availableVersions: number[] = await versionsResponse.json();
                if (!availableVersions || availableVersions.length === 0) throw new Error("No versions available");
                setPreviewedArtifactAvailableVersions(availableVersions.sort((a, b) => a - b));
                const latestVersion = Math.max(...availableVersions);
                setCurrentPreviewedVersionNumber(latestVersion);
                const contentResponse = await authenticatedFetch(`${apiPrefix}/artifacts/${sessionId}/${encodeURIComponent(artifactFilename)}/versions/${latestVersion}`, { credentials: "include" });
                if (!contentResponse.ok) throw new Error("Error fetching latest version content");
                const blob = await contentResponse.blob();
                const base64Content = await new Promise<string>((resolve, reject) => {
                    const reader = new FileReader();
                    reader.onloadend = () => resolve(reader.result?.toString().split(",")[1] || "");
                    reader.onerror = reject;
                    reader.readAsDataURL(blob);
                });
                const artifactInfo = artifacts.find(art => art.filename === artifactFilename);
                const fileData: FileAttachment = {
                    name: artifactFilename,
                    mime_type: artifactInfo?.mime_type || "application/octet-stream",
                    content: base64Content,
                    last_modified: artifactInfo?.last_modified || new Date().toISOString(),
                };
                setPreviewFileContent(fileData);
                return fileData;
            } catch (error) {
                addNotification(`Error loading preview for ${artifactFilename}: ${error instanceof Error ? error.message : "Unknown error"}`);
                return null;
            }
        },
        [apiPrefix, addNotification, artifacts]
    );

    const navigateArtifactVersion = useCallback(
        async (artifactFilename: string, targetVersion: number): Promise<FileAttachment | null> => {
            if (!previewedArtifactAvailableVersions || !previewedArtifactAvailableVersions.includes(targetVersion)) {
                addNotification(`Version ${targetVersion} is not available for ${artifactFilename}.`);
                return null;
            }
            setPreviewFileContent(null);
            try {
                const contentResponse = await authenticatedFetch(`${apiPrefix}/artifacts/${sessionId}/${encodeURIComponent(artifactFilename)}/versions/${targetVersion}`, { credentials: "include" });
                if (!contentResponse.ok) throw new Error(`Error fetching version ${targetVersion}`);
                const blob = await contentResponse.blob();
                const base64Content = await new Promise<string>((resolve, reject) => {
                    const reader = new FileReader();
                    reader.onloadend = () => resolve(reader.result?.toString().split(",")[1] || "");
                    reader.onerror = reject;
                    reader.readAsDataURL(blob);
                });
                const artifactInfo = artifacts.find(art => art.filename === artifactFilename);
                const fileData: FileAttachment = {
                    name: artifactFilename,
                    mime_type: artifactInfo?.mime_type || "application/octet-stream",
                    content: base64Content,
                    last_modified: artifactInfo?.last_modified || new Date().toISOString(),
                };
                setCurrentPreviewedVersionNumber(targetVersion);
                setPreviewFileContent(fileData);
                return fileData;
            } catch (error) {
                addNotification(`Error loading version ${targetVersion}: ${error instanceof Error ? error.message : "Unknown error"}`);
                return null;
            }
        },
        [apiPrefix, addNotification, artifacts, previewedArtifactAvailableVersions]
    );

    const openMessageAttachmentForPreview = useCallback(
        (file: FileAttachment) => {
            addNotification(`Loading preview for attached file: ${file.name}`);
            setPreviewFileContent(file);
            setPreviewedArtifactAvailableVersions(null);
            setCurrentPreviewedVersionNumber(null);
        },
        [addNotification]
    );

    const openSidePanelTab = useCallback((tab: "files" | "workflow") => {
        setIsSidePanelCollapsed(false);
        setActiveSidePanelTab(tab);

        if (typeof window !== "undefined") {
            window.dispatchEvent(
                new CustomEvent("expand-side-panel", {
                    detail: { tab },
                })
            );
        }
    }, []);

    const closeCurrentEventSource = useCallback(() => {
        if (cancelTimeoutRef.current) {
            clearTimeout(cancelTimeoutRef.current);
            cancelTimeoutRef.current = null;
        }

        if (currentEventSource.current) {
            // Listeners are now removed in the useEffect cleanup
            currentEventSource.current.close();
            currentEventSource.current = null;
        }
        isFinalizing.current = false;
    }, []);

    const handleSseMessage = useCallback(
        (event: MessageEvent) => {
            sseEventSequenceRef.current += 1;
            const currentEventSequence = sseEventSequenceRef.current;
            let rpcResponse: SendStreamingMessageSuccessResponse | JSONRPCErrorResponse;

            try {
                console.log("TEST-SSE ChatProvider Raw Message:", event.data);
                rpcResponse = JSON.parse(event.data) as SendStreamingMessageSuccessResponse | JSONRPCErrorResponse;
            } catch (error: unknown) {
                console.error("Failed to parse SSE message:", error);
                addNotification("Received unparseable agent update.", "error");
                return;
            }

<<<<<<< HEAD
            const rpcResponse = parsedData as JSONRPCResponse;
            let messageContent = "";
            let receivedFiles: FileAttachment[] = [];
            let artifactNotificationData: MessageFE["artifactNotification"] = undefined;
            let processedAgentStatusSignal = false;
            let hasOtherContentParts = false;
            let errorContent: JSONRPCError | null = null;
            let currentMessageId = rpcResponse.id?.toString() || currentTaskId || `msg-${Date.now()}`;
            const isFinalResponseEvent = event.type === "final_response";
            let isFinalStatusUpdate = false;
            let isEmptyLlmResponseSignal = false;
            const isErrorResponse = !!rpcResponse.error || event.type === "error";
            let currentToolEvents: ToolEvent[] = [];
            let agentStatusText: string | null = null;

            if (rpcResponse.error) {
                errorContent = rpcResponse.error;
                messageContent = `Error: ${errorContent.message}`;
            } else if (rpcResponse.result) {
                const result = rpcResponse.result as { id: string; status: TaskStatusUpdateEvent["status"]; artifact: TaskArtifactUpdateEvent["artifact"]; final?: boolean };
                if (result.id && (result.status || result.artifact)) {
                    if (result.status) {
                        const statusUpdate = result as TaskStatusUpdateEvent;
                        isFinalStatusUpdate = statusUpdate.final ?? false;
                        currentMessageId = statusUpdate.id;

                        if ("sessionId" in result && statusUpdate.status.state === "failed") {
                            console.log("DEBUG: Detected failed task in status_update", statusUpdate);
                            if (statusUpdate.status.message?.parts) {
                                for (const part of statusUpdate.status.message.parts) {
                                    if (part.type === "text") {
                                        messageContent += (part as TextPart).text || "";
                                        hasOtherContentParts = true;
                                    }
                                }
                            }

                            if (!messageContent) {
                                messageContent = "An unexpected error occurred during task execution.";
                                hasOtherContentParts = true;
                            }
                            console.log("DEBUG: Failed task error message", { messageContent, hasOtherContentParts });
                            errorContent = {
                                code: -32603,
                                message: messageContent,
                            } as JSONRPCError;
                            console.log("DEBUG: Set errorContent for failed task", errorContent);
                        } else if (statusUpdate.status.message && statusUpdate.status.message.parts) {
                            for (const part of statusUpdate.status.message.parts) {
                                if (part.type === "data" && (part as DataPart).data?.a2a_signal_type === "agent_status_message") {
                                    processedAgentStatusSignal = true;
                                    const signalData = (part as DataPart).data;
                                    const statusText = signalData.text || "Status update received.";
                                    latestStatusText.current = statusText;
                                    continue;
                                }

                                hasOtherContentParts = true;
                                if (part.type === "text") {
                                    messageContent += (part as TextPart).text || "";
                                } else if (part.type === "file") {
                                    receivedFiles.push({ name: (part as FilePart).file.name || "unknown_file", content: (part as FilePart).file.bytes || "", mime_type: (part as FilePart).file.mimeType ?? "application/octet-stream" });
                                } else if (part.type === "data") {
                                    const dataPart = part as DataPart;

                                    if (dataPart.data?.type === "agent_status" && typeof dataPart.data?.text === "string") {
                                        agentStatusText = dataPart.data.text;
                                    } else if (dataPart.metadata?.tool_name) {
                                        currentToolEvents.push({ toolName: dataPart.metadata.tool_name, data: dataPart.data });
                                    }
                                }
                            }
                        }
                    } else {
                        const artifactUpdate = result as TaskArtifactUpdateEvent;
                        currentMessageId = artifactUpdate.id;
                        const artifact = artifactUpdate.artifact;
                        artifact.parts.forEach(part => {
                            if (part.type === "file")
                                receivedFiles.push({
                                    name: (part as FilePart).file.name || artifact.name || "unknown_artifact_file",
                                    content: (part as FilePart).file.bytes || "",
                                    mime_type: (part as FilePart).file.mimeType ?? "application/octet-stream",
                                });
                            else if (part.type === "data" && part.metadata?.tool_name) currentToolEvents.push({ toolName: (part as DataPart)?.metadata?.tool_name, data: (part as DataPart).data });
                        });
                        artifactNotificationData = { name: artifact.name || "untitled", version: artifact.metadata?.version };
                        hasOtherContentParts = true;
                    }
                } else if (result.id && result.status && !("final" in result) && event.type === "final_response") {
                    const finalTask = result as unknown as Task;
                    currentMessageId = finalTask.id;

                    if (finalTask.status?.state === "failed") {
                        if (finalTask.status.message?.parts) {
                            for (const part of finalTask.status.message.parts) {
                                if (part.type === "text") {
                                    messageContent += (part as TextPart).text || "";
                                    hasOtherContentParts = true;
                                }
                            }
                        }
                        if (!messageContent) {
                            messageContent = "An unexpected error occurred during task execution.";
                            hasOtherContentParts = true;
                        }
                        errorContent = {
                            code: -32603,
                            message: messageContent,
                        } as JSONRPCError;
                    } else {
                        messageContent = "";
                        receivedFiles = [];
                        artifactNotificationData = undefined;
                        currentToolEvents = [];
                        agentStatusText = null;
                        hasOtherContentParts = false;
                    }
                }
                if (rpcResponse.result?.status && (rpcResponse.result as TaskStatusUpdateEvent).status.message?.metadata?.type === "llm_response" && !hasOtherContentParts) {
                    isEmptyLlmResponseSignal = true;
                }
=======
            // Handle RPC Error
            if ("error" in rpcResponse && rpcResponse.error) {
                const errorContent = rpcResponse.error;
                const messageContent = `Error: ${errorContent.message}`;

                setMessages(prev => {
                    const newMessages = prev.filter(msg => !msg.isStatusBubble);
                    newMessages.push({
                        role: "agent",
                        parts: [{ kind: "text", text: messageContent }],
                        isUser: false,
                        isError: true,
                        isComplete: true,
                        metadata: {
                            messageId: `msg-${crypto.randomUUID()}`,
                            lastProcessedEventSequence: currentEventSequence,
                        },
                    });
                    return newMessages;
                });

                setIsResponding(false);
                closeCurrentEventSource();
                setCurrentTaskId(null);
                return;
            }

            if (!("result" in rpcResponse) || !rpcResponse.result) {
                console.warn("Received SSE message without a result or error field.", rpcResponse);
                return;
            }

            const result = rpcResponse.result;
            let isFinalEvent = false;
            let messageToProcess: Message | undefined;
            let artifactToProcess: TaskArtifactUpdateEvent["artifact"] | undefined;
            let currentTaskIdFromResult: string | undefined;

            // Determine event type and extract relevant data
            switch (result.kind) {
                case "task":
                    isFinalEvent = true;
                    // For the final task object, we only use it as a signal to end the turn.
                    // The content has already been streamed via status_updates.
                    messageToProcess = undefined;
                    currentTaskIdFromResult = result.id;
                    if (result.artifacts && result.artifacts.length > 0) {
                        console.log("Final task has artifacts to process:", result.artifacts);
                    }
                    break;
                case "status-update":
                    isFinalEvent = result.final;
                    messageToProcess = result.status?.message;
                    currentTaskIdFromResult = result.taskId;
                    break;
                case "artifact-update":
                    artifactToProcess = result.artifact;
                    currentTaskIdFromResult = result.taskId;
                    break;
                default:
                    console.warn("Received unknown result kind in SSE message:", result);
                    return;
            }

            // Process the parts of the message
            const newContentParts: Part[] = [];
            const newFileAttachments: FileAttachment[] = [];
            let agentStatusText: string | null = null;

            if (messageToProcess?.parts) {
                for (const part of messageToProcess.parts) {
                    if (part.kind === "data") {
                        const data = part.data;
                        if (data && typeof data === "object" && "type" in data) {
                            switch (data.type) {
                                case "agent_progress_update":
                                    agentStatusText = String(data?.status_text ?? "Processing...");
                                    break;
                                case "artifact_creation_progress":
                                    agentStatusText = `Saving artifact: ${String(data?.filename ?? "unknown file")} (${Number(data?.bytes_saved ?? 0)} bytes)`;
                                    break;
                                case "tool_invocation_start":
                                    break;
                                default:
                                    newContentParts.push(part);
                            }
                        }
                    } else if (part.kind === "file") {
                        const filePart = part as FilePart;
                        const fileInfo = filePart.file;
                        const attachment: FileAttachment = {
                            name: fileInfo.name || "untitled_file",
                            mime_type: fileInfo.mimeType,
                        };
                        if ("bytes" in fileInfo && fileInfo.bytes) {
                            attachment.content = fileInfo.bytes;
                        } else if ("uri" in fileInfo && fileInfo.uri) {
                            attachment.uri = fileInfo.uri;
                        }
                        newFileAttachments.push(attachment);
                    } else {
                        newContentParts.push(part);
                    }
                }
>>>>>>> 35f30469
            }

            if (agentStatusText) {
                latestStatusText.current = agentStatusText;
            }

            // Update UI state based on processed parts
            setMessages(prevMessages => {
                const newMessages = [...prevMessages];
                let lastMessage = newMessages[newMessages.length - 1];

<<<<<<< HEAD
                let appendedToExistingBubble = false;
                let newMainBubbleAddedByThisEvent = false;

                const addNewMainBubble = (newMessageData: Partial<MessageFE>, sequence: number) => {
                    const newMessage = { taskId: currentTaskId ?? undefined, isUser: false, isComplete: false, metadata: { sessionId, messageId: currentMessageId, lastProcessedEventSequence: sequence }, ...newMessageData }
                    newMessages.push(newMessage);
                    
                    if (newMessageData.text && errorContent) {
                        newMessages[newMessages.length - 1].isComplete = true;
                    }
                    newMainBubbleAddedByThisEvent = true;
                };

                const lastMsgOriginalIndex = newMessages.length - 1;

                const shouldCreateChatBubble = !processedAgentStatusSignal || hasOtherContentParts || isFinalResponseEvent || isErrorResponse;

                if (shouldCreateChatBubble) {
                    const lastMsg = newMessages.length > 0 ? newMessages[newMessages.length - 1] : null;
                    if (messageContent && !isFinalResponseEvent && !isFinalStatusUpdate) {
                        if (
                            lastMsg &&
                            !lastMsg.isUser &&
                            !lastMsg.isComplete &&
                            lastMsg.metadata?.messageId === currentMessageId &&
                            lastMsg.text !== undefined &&
                            !lastMsg.toolEvents &&
                            !lastMsg.files &&
                            !lastMsg.artifactNotification &&
                            (lastMsg.metadata?.lastProcessedEventSequence || 0) < currentEventSequence
                        ) {
                            newMessages[newMessages.length - 1] = { ...lastMsg, text: (lastMsg.text || "") + messageContent, metadata: { ...lastMsg.metadata, sessionId, lastProcessedEventSequence: currentEventSequence } };
                            appendedToExistingBubble = true;
                        } else {
                            addNewMainBubble({ text: messageContent }, currentEventSequence);
                        }
                    }
                    if (currentToolEvents.length > 0 && !isFinalResponseEvent) {
                        addNewMainBubble({ toolEvents: currentToolEvents }, currentEventSequence);
                    }
                    if (receivedFiles.length > 0 && !isFinalResponseEvent) {
                        addNewMainBubble({ files: receivedFiles }, currentEventSequence);
                        artifactsRefetch();
                    }
                    if (artifactNotificationData && !isFinalResponseEvent) {
                        addNewMainBubble({ artifactNotification: artifactNotificationData }, currentEventSequence);
                    }
                    if (errorContent) {
                        console.log("DEBUG: Creating error bubble", { messageContent, errorContent, currentEventSequence });
                        addNewMainBubble({ text: messageContent, isComplete: true, isError: true }, currentEventSequence);
=======
                // Remove old status bubble
                if (lastMessage?.isStatusBubble) {
                    newMessages.pop();
                    lastMessage = newMessages[newMessages.length - 1];
                }

                const textPartFromStream = newContentParts.find(p => p.kind === "text") as TextPart | undefined;
                const otherContentParts = newContentParts.filter(p => p.kind !== "text");

                // Check if we can append to the last message
                if (
                    lastMessage &&
                    !lastMessage.isUser &&
                    !lastMessage.isComplete &&
                    lastMessage.taskId === (result as TaskStatusUpdateEvent).taskId &&
                    (textPartFromStream || newFileAttachments.length > 0)
                ) {
                    const updatedMessage: MessageFE = {
                        ...lastMessage,
                        parts: [...lastMessage.parts],
                        files: lastMessage.files ? [...lastMessage.files] : [],
                        isComplete: isFinalEvent || newFileAttachments.length > 0,
                        metadata: {
                            ...lastMessage.metadata,
                            lastProcessedEventSequence: currentEventSequence,
                        },
                    };

                    if (textPartFromStream) {
                        const lastPart = updatedMessage.parts[updatedMessage.parts.length - 1];
                        if (lastPart?.kind === "text") {
                            updatedMessage.parts[updatedMessage.parts.length - 1] = { ...lastPart, text: lastPart.text + textPartFromStream.text };
                        } else {
                            updatedMessage.parts.push(textPartFromStream);
                        }
                    }

                    if (otherContentParts.length > 0) {
                        updatedMessage.parts.push(...otherContentParts);
>>>>>>> 35f30469
                    }

<<<<<<< HEAD
                if (isEndOfThisTurn) {
                    for (let i = 0; i < newMessages.length; i++) {
                        if (newMessages[i] && !newMessages[i].isUser && newMessages[i].metadata?.messageId === currentMessageId && !newMessages[i].isStatusBubble) {
                            if (!newMessages[i].isComplete || (errorContent && newMessages[i].text === messageContent)) {
                                newMessages[i] = { ...newMessages[i], isComplete: true, metadata: { ...newMessages[i].metadata, lastProcessedEventSequence: currentEventSequence } };
                            }
                        }
                    }
                } else if (newMainBubbleAddedByThisEvent && !appendedToExistingBubble) {
                    if (lastMsgOriginalIndex >= 0 && lastMsgOriginalIndex < newMessages.length) {
                        const messageToMarkComplete = newMessages[lastMsgOriginalIndex];
                        if (messageToMarkComplete && !messageToMarkComplete.isUser && messageToMarkComplete.metadata?.messageId === currentMessageId && !messageToMarkComplete.isStatusBubble && !messageToMarkComplete.isComplete) {
                            newMessages[lastMsgOriginalIndex] = {
                                ...messageToMarkComplete,
                                isComplete: true,
                                metadata: { ...messageToMarkComplete.metadata, lastProcessedEventSequence: currentEventSequence },
                            };
=======
                    if (newFileAttachments.length > 0) {
                        updatedMessage.files!.push(...newFileAttachments);
                    }

                    newMessages[newMessages.length - 1] = updatedMessage;
                } else {
                    // Only create a new bubble if there is visible content to render.
                    const hasVisibleContent = newContentParts.some(p => p.kind === "text" && p.text.trim());
                    if (hasVisibleContent || newFileAttachments.length > 0 || artifactToProcess) {
                        const newBubble: MessageFE = {
                            role: "agent",
                            parts: newContentParts,
                            files: newFileAttachments.length > 0 ? newFileAttachments : undefined,
                            taskId: (result as TaskStatusUpdateEvent).taskId,
                            isUser: false,
                            isComplete: isFinalEvent || newFileAttachments.length > 0,
                            metadata: {
                                messageId: rpcResponse.id?.toString() || `msg-${crypto.randomUUID()}`,
                                sessionId: (result as TaskStatusUpdateEvent).contextId,
                                lastProcessedEventSequence: currentEventSequence,
                            },
                        };
                        if (artifactToProcess) {
                            newBubble.artifactNotification = { name: artifactToProcess.name || artifactToProcess.artifactId };
>>>>>>> 35f30469
                        }
                        newMessages.push(newBubble);
                    }
                }

<<<<<<< HEAD
                const isTaskEnding = isFinalResponseEvent || isErrorResponse || (isFinalStatusUpdate && isCancelling);
                if (!isTaskEnding) {
                    const statusTextForBubble = agentStatusText ?? latestStatusText.current;
                    if (statusTextForBubble) {
                        newMessages.push({
                            taskId: currentTaskId ?? undefined,
                            text: statusTextForBubble,
                            isUser: false,
                            isStatusBubble: true,
                            isComplete: false,
                            metadata: { sessionId, messageId: currentMessageId, lastProcessedEventSequence: currentEventSequence },
                        });
                    }
                } else {
=======
                // Add a new status bubble if the task is not over
                if (!isFinalEvent && latestStatusText.current) {
                    newMessages.push({
                        role: "agent",
                        parts: [{ kind: "text", text: latestStatusText.current }],
                        taskId: (result as TaskStatusUpdateEvent).taskId,
                        isUser: false,
                        isStatusBubble: true,
                        isComplete: false,
                        metadata: {
                            messageId: `status-${crypto.randomUUID()}`,
                            lastProcessedEventSequence: currentEventSequence,
                        },
                    });
                } else if (isFinalEvent) {
>>>>>>> 35f30469
                    latestStatusText.current = null;
                    // Explicitly mark the last message as complete on the final event
                    const taskMessageIndex = newMessages.findLastIndex(msg => !msg.isUser && msg.taskId === currentTaskIdFromResult);

                    if (taskMessageIndex !== -1) {
                        newMessages[taskMessageIndex] = {
                            ...newMessages[taskMessageIndex],
                            isComplete: true,
                            metadata: { ...newMessages[taskMessageIndex].metadata, lastProcessedEventSequence: currentEventSequence },
                        };
                    }
                }

                return newMessages;
            });

<<<<<<< HEAD
            if (isCancelling && (isFinalStatusUpdate || isErrorResponse)) {
                addNotification(isErrorResponse ? "Task failed during cancellation." : "Task successfully cancelled.");
                if (cancelTimeoutRef.current) {
                    clearTimeout(cancelTimeoutRef.current);
                    cancelTimeoutRef.current = null;
                }
                setIsCancelling(false);

                setMessages(prev => prev.filter(msg => !msg.isStatusBubble));
            }

            const isTaskReallyEnding = isFinalResponseEvent || isErrorResponse || (isFinalStatusUpdate && isCancelling);

            if (isTaskReallyEnding) {
=======
            // Finalization logic
            if (isFinalEvent) {
                if (isCancellingRef.current) {
                    addNotification("Task successfully cancelled.");
                    if (cancelTimeoutRef.current) clearTimeout(cancelTimeoutRef.current);
                    setIsCancelling(false);
                }
>>>>>>> 35f30469
                setIsResponding(false);
                closeCurrentEventSource();
                setCurrentTaskId(null);
                isFinalizing.current = true;
                void artifactsRefetch();
                setTimeout(() => {
                    isFinalizing.current = false;
                }, 100);
            }
        },
<<<<<<< HEAD
        [currentTaskId, isCancelling, addNotification, sessionId, artifactsRefetch]
    );

    const closeCurrentEventSource = useCallback(() => {
        if (cancelTimeoutRef.current) {
            clearTimeout(cancelTimeoutRef.current);
            cancelTimeoutRef.current = null;
        }
        setIsCancelling(false);

        if (currentEventSource.current) {
            currentEventSource.current.removeEventListener("status_update", handleSseMessage);
            currentEventSource.current.removeEventListener("artifact_update", handleSseMessage);
            currentEventSource.current.removeEventListener("final_response", handleSseMessage);
            currentEventSource.current.removeEventListener("error", handleSseMessage);
            currentEventSource.current.close();
            currentEventSource.current = null;
        }
        isFinalizing.current = false;
    }, [handleSseMessage]);

    const handleNewSession = useCallback(() => {
=======
        [addNotification, closeCurrentEventSource, artifactsRefetch]
    );

    const handleNewSession = useCallback(async () => {
>>>>>>> 35f30469
        const log_prefix = "ChatProvider.handleNewSession:";
        console.log(`${log_prefix} Starting new session process...`);

        closeCurrentEventSource();

        if (isResponding && currentTaskId && selectedAgentName && !isCancelling) {
            console.log(`${log_prefix} Cancelling current task ${currentTaskId}`);
            try {
                authenticatedFetch(`${apiPrefix}/tasks/cancel`, {
                    method: "POST",
                    headers: { "Content-Type": "application/json" },
                    body: JSON.stringify({
                        agent_name: selectedAgentName,
                        task_id: currentTaskId,
                    }),
                    credentials: "include",
                });
            } catch (error) {
                console.warn(`${log_prefix} Failed to cancel current task:`, error);
            }
        }

        if (cancelTimeoutRef.current) {
            clearTimeout(cancelTimeoutRef.current);
            cancelTimeoutRef.current = null;
        }
        setIsCancelling(false);

        // Clear session ID - backend will generate a new one on next message
        setSessionId("");
        setSessionName(null);
        setMessages(configWelcomeMessage ? [{ text: configWelcomeMessage, isUser: false, isComplete: true, metadata: { sessionId: "", lastProcessedEventSequence: 0 } }] : []);
        setUserInput("");
        setIsResponding(false);
        setCurrentTaskId(null);
        setTaskIdInSidePanel(null);
        setPreviewArtifact(null);
        isFinalizing.current = false;
        latestStatusText.current = null;
        sseEventSequenceRef.current = 0;
        addNotification("New chat started.");
        if (typeof window !== "undefined") {
            window.dispatchEvent(new CustomEvent("new-chat-session"));
        }
    }, [closeCurrentEventSource, isResponding, currentTaskId, selectedAgentName, isCancelling, apiPrefix, configWelcomeMessage, addNotification, sessionId]);

    const handleSwitchSession = useCallback(
        async (newSessionId: string) => {
            const log_prefix = "ChatProvider.handleSwitchSession:";
            console.log(`${log_prefix} Switching to session ${newSessionId}...`);

            closeCurrentEventSource();

            if (isResponding && currentTaskId && selectedAgentName && !isCancelling) {
                console.log(`${log_prefix} Cancelling current task ${currentTaskId}`);
                try {
                    await authenticatedFetch(`${apiPrefix}/tasks/cancel`, {
                        method: "POST",
                        headers: { "Content-Type": "application/json" },
                        body: JSON.stringify({
                            agent_name: selectedAgentName,
                            task_id: currentTaskId,
                        }),
                        credentials: "include",
                    });
                } catch (error) {
                    console.warn(`${log_prefix} Failed to cancel current task:`, error);
                }
            }

            if (cancelTimeoutRef.current) {
                clearTimeout(cancelTimeoutRef.current);
                cancelTimeoutRef.current = null;
            }
            setIsCancelling(false);

            try {
                const history = await getHistory(newSessionId);
                const formattedMessages: MessageFE[] = history.map((msg: HistoryMessage) => ({
                    text: msg.message,
                    isUser: msg.sender_type === "user",
                    isComplete: true,
                    metadata: {
                        sessionId: msg.session_id,
                        messageId: msg.id,
                        lastProcessedEventSequence: 0,
                    },
                }));
    
                const sessionResponse = await authenticatedFetch(`${apiPrefix}/sessions/${newSessionId}`);
                if (sessionResponse.ok) {
                    const sessionData = await sessionResponse.json();
                    setSessionName(sessionData.name);
                }
    
                setSessionId(newSessionId);
                setMessages(formattedMessages);
                setUserInput("");
                setIsResponding(false);
                setCurrentTaskId(null);
                setTaskIdInSidePanel(null);
                setPreviewArtifact(null);
                isFinalizing.current = false;
                latestStatusText.current = null;
                sseEventSequenceRef.current = 0;

            } catch (error) {
                console.error(`${log_prefix} Failed to fetch session history:`, error);
                addNotification("Error switching session. Please try again.", "error");
            }
        },
        [closeCurrentEventSource, isResponding, currentTaskId, selectedAgentName, isCancelling, apiPrefix, addNotification, getHistory]
    );

<<<<<<< HEAD
    const updateSessionName = useCallback(
        async (sessionId: string, newName: string) => {
            try {
                const response = await authenticatedFetch(`${apiPrefix}/sessions/${sessionId}`, {
                    method: 'PATCH',
                    headers: { 'Content-Type': 'application/json' },
                    body: JSON.stringify({ name: newName }),
                });
                if (!response.ok) {
                    const errorData = await response.json().catch(() => ({ detail: 'Failed to update session name' }));
                    throw new Error(errorData.detail || `HTTP error ${response.status}`);
                }
                addNotification('Session name updated successfully.');
                if (typeof window !== "undefined") {
                    window.dispatchEvent(new CustomEvent("new-chat-session"));
                }
            } catch (error) {
                addNotification(`Error updating session name: ${error instanceof Error ? error.message : 'Unknown error'}`);
            }
        },
        [apiPrefix, addNotification]
    );
=======
            console.log(`${log_prefix} Received new backend session ID: ${backendSessionId}`);

            // 4. Update frontend state with backend session ID
            setSessionId(backendSessionId);

            // 5. Reset UI state with new session ID
            const welcomeMessages: MessageFE[] = configWelcomeMessage
                ? [
                    {
                        parts: [{ kind: "text", text: configWelcomeMessage }],
                        isUser: false,
                        isComplete: true,
                        role: "agent",
                        metadata: {
                            sessionId: backendSessionId,
                            lastProcessedEventSequence: 0,
                        },
                    },
                ]
                : [];

            setMessages(welcomeMessages);
            setUserInput("");
            setIsResponding(false);
            setCurrentTaskId(null);
            setTaskIdInSidePanel(null);
            setPreviewArtifact(null);
            isFinalizing.current = false;
            latestStatusText.current = null;
            sseEventSequenceRef.current = 0;
>>>>>>> 35f30469

    const deleteSession = useCallback(
        async (sessionId: string) => {
            try {
                const response = await authenticatedFetch(`${apiPrefix}/sessions/${sessionId}`, {
                    method: 'DELETE',
                });
                if (!response.ok) {
                    const errorData = await response.json().catch(() => ({ detail: 'Failed to delete session' }));
                    throw new Error(errorData.detail || `HTTP error ${response.status}`);
                }
                addNotification('Session deleted successfully.');
                if (sessionId === sessionId) {
                    handleNewSession();
                }
            } catch (error) {
                addNotification(`Error deleting session: ${error instanceof Error ? error.message : 'Unknown error'}`);
            }
        },
        [apiPrefix, addNotification, handleNewSession, sessionId]
    );

<<<<<<< HEAD
    const openSessionDeleteModal = useCallback((session: Session) => {
        setSessionToDelete(session);
    }, []);
=======
            // 7. Success notification
            addNotification("New session started successfully.");
            console.log(`${log_prefix} New session setup complete.`);
        } catch (error) {
            console.error(`${log_prefix} Error creating new session:`, error);
            addNotification(`Failed to create new session: ${error instanceof Error ? error.message : "Unknown error"}`);

            // 8. Fallback to frontend-only reset if backend call fails
            console.log(`${log_prefix} Falling back to frontend-only session reset...`);
            const fallbackSessionId = `web-session-${Date.now()}`;
            setSessionId(fallbackSessionId);

            const fallbackMessages: MessageFE[] = configWelcomeMessage
                ? [
                    {
                        parts: [{ kind: "text", text: configWelcomeMessage }],
                        isUser: false,
                        isComplete: true,
                        role: "agent",
                        metadata: {
                            sessionId: fallbackSessionId,
                            lastProcessedEventSequence: 0,
                        },
                    },
                ]
                : [];

            setMessages(fallbackMessages);
            setUserInput("");
            setIsResponding(false);
            setCurrentTaskId(null);
            setTaskIdInSidePanel(null);
            isFinalizing.current = false;
            latestStatusText.current = null;
            sseEventSequenceRef.current = 0;
>>>>>>> 35f30469

    const closeSessionDeleteModal = useCallback(() => {
        setSessionToDelete(null);
    }, []);

    const confirmSessionDelete = useCallback(async () => {
        if (sessionToDelete) {
            await deleteSession(sessionToDelete.id);
            setSessionToDelete(null);
        }
    }, [sessionToDelete, deleteSession]);

    const handleCancel = useCallback(async () => {
        if ((!isResponding && !isCancelling) || !currentTaskId) {
            addNotification("No active task to cancel.");
            return;
        }
        if (isCancelling) {
            addNotification("Cancellation already in progress.");
            return;
        }

        addNotification(`Requesting cancellation for task ${currentTaskId}...`);
        setIsCancelling(true);

        try {
            const cancelRequest: CancelTaskRequest = {
                jsonrpc: "2.0",
                id: `req-${crypto.randomUUID()}`,
                method: "tasks/cancel",
                params: {
                    id: currentTaskId,
                },
            };

            const response = await authenticatedFetch(`${apiPrefix}/tasks/${currentTaskId}:cancel`, {
                method: "POST",
                headers: { "Content-Type": "application/json" },
                body: JSON.stringify(cancelRequest),
            });

            if (response.status === 202) {
                if (cancelTimeoutRef.current) clearTimeout(cancelTimeoutRef.current);
                cancelTimeoutRef.current = setTimeout(() => {
                    addNotification(`Cancellation for task ${currentTaskId} timed out. Allowing new input.`);
                    setIsCancelling(false);
                    setIsResponding(false);
                    closeCurrentEventSource();
                    setCurrentTaskId(null);
                    cancelTimeoutRef.current = null;

                    setMessages(prev => prev.filter(msg => !msg.isStatusBubble));
                }, 15000);
            } else {
                const errorData = await response.json().catch(() => ({ detail: "Unknown cancellation error" }));
                addNotification(`Failed to request cancellation: ${errorData.detail || response.statusText}`);
                setIsCancelling(false);
            }
        } catch (error) {
            addNotification(`Error sending cancellation request: ${error instanceof Error ? error.message : "Network error"}`);
            setIsCancelling(false);
        }
    }, [isResponding, isCancelling, currentTaskId, apiPrefix, addNotification, closeCurrentEventSource]);

    const handleSseOpen = useCallback(() => {
        /* console.log for SSE open */
    }, []);

    const handleSseError = useCallback(() => {
        if (isResponding && !isFinalizing.current && !isCancellingRef.current) {
            addNotification("Connection error with agent updates.");
        }
        if (!isFinalizing.current) {
            setIsResponding(false);
            if (!isCancellingRef.current) {
                closeCurrentEventSource();
                setCurrentTaskId(null);
            }
            latestStatusText.current = null;
        }
        setMessages(prev => prev.filter(msg => !msg.isStatusBubble).map((m, i, arr) => (i === arr.length - 1 && !m.isUser ? { ...m, isComplete: true } : m)));
    }, [addNotification, closeCurrentEventSource, isResponding]);

    const handleSubmit = useCallback(
        async (event: FormEvent, files?: File[] | null, userInputOverride?: string | null) => {
            console.log("handleSubmit: using sessionId", sessionId);
            event.preventDefault();
            const currentInput = userInputOverride?.trim() || userInput.trim();
            const currentFiles = files || [];
            if ((!currentInput && currentFiles.length === 0) || isResponding || isCancelling || !selectedAgentName) {
                if (!selectedAgentName) addNotification("Please select an agent first.");
                if (isCancelling) addNotification("Cannot send new message while a task is being cancelled.");
                return;
            }
            closeCurrentEventSource();
            isFinalizing.current = false;
            setIsResponding(true);
            setCurrentTaskId(null);
            latestStatusText.current = null;
            sseEventSequenceRef.current = 0;
<<<<<<< HEAD
            const userMsg: MessageFE = { text: currentInput, isUser: true, uploadedFiles: currentFiles.length > 0 ? currentFiles : undefined, metadata: { sessionId, lastProcessedEventSequence: 0 } };
            
            const initialStatusText = "Thinking";
            latestStatusText.current = initialStatusText;
            const statusMsg: MessageFE = { text: initialStatusText, isUser: false, isStatusBubble: true, isComplete: false, metadata: { sessionId, lastProcessedEventSequence: 0 } };
            setMessages(prev => [...prev, userMsg, statusMsg]);
            setUserInput("");
            try {
                const formData = new FormData();
                formData.append("agent_name", selectedAgentName);
                formData.append("message", currentInput);
                if (sessionId) {
                    formData.append("session_id", sessionId);
                }
                currentFiles.forEach(file => formData.append("files", file, file.name));

                console.log("ChatProvider handleSubmit: Sending POST to /tasks/subscribe");

                const response = await authenticatedFetch(`${apiPrefix}/tasks/subscribe`, {
                    method: "POST",
                    body: formData,
=======

            const userMsg: MessageFE = {
                role: "user",
                parts: [{ kind: "text", text: currentInput }],
                isUser: true,
                uploadedFiles: currentFiles.length > 0 ? currentFiles : undefined,
                metadata: {
                    messageId: `msg-${crypto.randomUUID()}`,
                    sessionId: sessionId,
                    lastProcessedEventSequence: 0,
                },
            };
            latestStatusText.current = "Thinking";
            setMessages(prev => [...prev, userMsg]);
            setUserInput("");
            try {
                // 1. Process files using hybrid approach
                const filePartsPromises = currentFiles.map(async (file): Promise<FilePart | null> => {
                    if (file.size < INLINE_FILE_SIZE_LIMIT_BYTES) {
                        // Small file: send inline as base64
                        const base64Content = await fileToBase64(file);
                        return {
                            kind: "file",
                            file: {
                                bytes: base64Content,
                                name: file.name,
                                mimeType: file.type,
                            },
                        };
                    } else {
                        // Large file: upload and get URI
                        const uri = await uploadArtifactFile(file);
                        if (uri) {
                            return {
                                kind: "file",
                                file: {
                                    uri: uri,
                                    name: file.name,
                                    mimeType: file.type,
                                },
                            };
                        } else {
                            addNotification(`Failed to upload large file: ${file.name}`, "error");
                            return null;
                        }
                    }
                });

                const uploadedFileParts = (await Promise.all(filePartsPromises)).filter(
                    (p): p is FilePart => p !== null
                );

                // 2. Construct message parts
                const messageParts: Part[] = [];
                if (currentInput) {
                    messageParts.push({ kind: "text", text: currentInput });
                }
                messageParts.push(...uploadedFileParts);

                if (messageParts.length === 0) {
                    throw new Error("Cannot send an empty message.");
                }

                // 3. Construct the A2A message
                const a2aMessage: Message = {
                    role: "user",
                    parts: messageParts,
                    messageId: `msg-${crypto.randomUUID()}`,
                    kind: "message",
                    contextId: sessionId,
                    metadata: {
                        agent_name: selectedAgentName, // For gateway routing
                    },
                };

                // 4. Construct the SendStreamingMessageRequest
                const sendMessageRequest: SendStreamingMessageRequest = {
                    jsonrpc: "2.0",
                    id: `req-${crypto.randomUUID()}`,
                    method: "message/stream",
                    params: {
                        message: a2aMessage,
                    },
                };

                // 5. Send the request
                console.log("ChatProvider handleSubmit: Sending POST to /message:stream");
                const response = await authenticatedFetch(`${apiPrefix}/message:stream`, {
                    method: "POST",
                    headers: { "Content-Type": "application/json" },
                    body: JSON.stringify(sendMessageRequest),
>>>>>>> 35f30469
                });

                if (!response.ok) {
                    const errorData = await response.json().catch(() => ({ detail: "Unknown error" }));
                    console.error("ChatProvider handleSubmit: Error from /message:stream", response.status, errorData);
                    throw new Error(errorData.detail || `HTTP error ${response.status}`);
                }
                const result = await response.json();
<<<<<<< HEAD
                const { taskId, sessionId: newSessionId } = result.result;

                if (newSessionId && newSessionId !== sessionId) {
                    console.log(`New session created by backend: ${newSessionId}`);
                    setSessionId(newSessionId);
                    setMessages(prev =>
                        prev.map(msg =>
                            msg.isUser && msg.metadata && !msg.metadata.sessionId ? { ...msg, metadata: { ...msg.metadata, sessionId: newSessionId } } : msg
                        )
                    );
                    if (typeof window !== "undefined") {
                        window.dispatchEvent(new CustomEvent("new-chat-session"));
                    }
                } else if (sessionId) {
                    if (typeof window !== "undefined") {
                        window.dispatchEvent(new CustomEvent("session-updated", { detail: { sessionId } }));
                    }
                }
=======

                const task = result?.result as Task | undefined;
                const taskId = task?.id;
>>>>>>> 35f30469

                if (!taskId) {
                    console.error("ChatProvider handleSubmit: Backend did not return a valid taskId. Result:", result);
                    throw new Error("Backend did not return a valid taskId.");
                }

                console.log(`ChatProvider handleSubmit: Received taskId ${taskId}. Setting currentTaskId and taskIdInSidePanel.`);
                setCurrentTaskId(taskId);
                setTaskIdInSidePanel(taskId);
            } catch (error) {
                console.error("ChatProvider handleSubmit: Catch block error", error);
                addNotification(`Error: ${error instanceof Error ? error.message : "Unknown error"}`);
                setIsResponding(false);
                setMessages(prev => prev.filter(msg => !msg.isStatusBubble));
                setCurrentTaskId(null);
                isFinalizing.current = false;
                latestStatusText.current = null;
            }
        },
        [userInput, isResponding, isCancelling, sessionId, selectedAgentName, apiPrefix, addNotification, closeCurrentEventSource, uploadArtifactFile]
    );

    useEffect(() => {
        if (currentTaskId && apiPrefix) {
            console.log(`ChatProvider Effect: currentTaskId is ${currentTaskId}. Setting up EventSource.`);
            const accessToken = getAccessToken();
            const eventSourceUrl = `${apiPrefix}/sse/subscribe/${currentTaskId}${accessToken ? `?token=${accessToken}` : ""}`;
            const eventSource = new EventSource(eventSourceUrl, { withCredentials: true });
            currentEventSource.current = eventSource;

            eventSource.onopen = handleSseOpen;
            eventSource.onerror = handleSseError;
            eventSource.addEventListener("status_update", handleSseMessage);
            eventSource.addEventListener("artifact_update", handleSseMessage);
            eventSource.addEventListener("final_response", handleSseMessage);
            eventSource.addEventListener("error", handleSseMessage);

            return () => {
                console.log(`ChatProvider Effect Cleanup: currentTaskId was ${currentTaskId}. Closing EventSource.`);
                // Explicitly remove listeners before closing
                eventSource.removeEventListener("status_update", handleSseMessage);
                eventSource.removeEventListener("artifact_update", handleSseMessage);
                eventSource.removeEventListener("final_response", handleSseMessage);
                eventSource.removeEventListener("error", handleSseMessage);
                closeCurrentEventSource();
            };
        } else {
            console.log(`ChatProvider Effect: currentTaskId is null or apiPrefix missing. Ensuring EventSource is closed.`);
            closeCurrentEventSource();
        }
    }, [currentTaskId, apiPrefix, handleSseMessage, handleSseOpen, handleSseError, closeCurrentEventSource]);

    const contextValue: ChatContextValue = {
        sessionId,
        setSessionId,
        sessionName,
        setSessionName,
        messages,
        setMessages,
        userInput,
        setUserInput,
        isResponding,
        currentTaskId,
        isCancelling,
        latestStatusText,
        agents,
        agentsLoading,
        agentsError,
        agentsRefetch,
        handleNewSession,
        handleSwitchSession,
        handleSubmit,
        handleCancel,
        notifications,
        addNotification,
        selectedAgentName,
        setSelectedAgentName,
        artifacts,
        artifactsLoading,
        artifactsRefetch,
        uploadArtifactFile,
        isSidePanelCollapsed,
        activeSidePanelTab,
        setIsSidePanelCollapsed,
        setActiveSidePanelTab,
        openSidePanelTab,
        taskIdInSidePanel,
        setTaskIdInSidePanel,
        isDeleteModalOpen,
        artifactToDelete,
        openDeleteModal,
        closeDeleteModal,
        confirmDelete,
        openSessionDeleteModal,
        closeSessionDeleteModal,
        confirmSessionDelete,
        sessionToDelete,
        isArtifactEditMode,
        setIsArtifactEditMode,
        selectedArtifactFilenames,
        setSelectedArtifactFilenames,
        handleDeleteSelectedArtifacts,
        confirmBatchDeleteArtifacts,
        isBatchDeleteModalOpen,
        setIsBatchDeleteModalOpen,
        previewedArtifactAvailableVersions,
        currentPreviewedVersionNumber,
        previewFileContent,
        openArtifactForPreview,
        navigateArtifactVersion,
        openMessageAttachmentForPreview,
        previewArtifact,
        setPreviewArtifact,
        updateSessionName,
        deleteSession,
    };

    return <ChatContext.Provider value={contextValue}>{children}</ChatContext.Provider>;
};<|MERGE_RESOLUTION|>--- conflicted
+++ resolved
@@ -3,11 +3,7 @@
 import { useConfigContext, useArtifacts, useAgents } from "@/lib/hooks";
 import { authenticatedFetch, getAccessToken } from "@/lib/utils/api";
 import { ChatContext, type ChatContextValue } from "@/lib/contexts";
-<<<<<<< HEAD
-import type { ArtifactInfo, DataPart, FileAttachment, FilePart, JSONRPCError, JSONRPCResponse, MessageFE, Notification, Session, Task, TaskArtifactUpdateEvent, TaskStatusUpdateEvent, TextPart, ToolEvent } from "@/lib/types";
-=======
 import type { ArtifactInfo, CancelTaskRequest, FileAttachment, FilePart, JSONRPCErrorResponse, Message, MessageFE, Notification, Part, SendStreamingMessageRequest, SendStreamingMessageSuccessResponse, Task, TaskArtifactUpdateEvent, TaskStatusUpdateEvent, TextPart } from "@/lib/types";
->>>>>>> 35f30469
 
 interface ChatProviderProps {
     children: ReactNode;
@@ -25,10 +21,6 @@
     const { configWelcomeMessage, configServerUrl } = useConfigContext();
     const apiPrefix = `${configServerUrl}/api/v1`;
 
-<<<<<<< HEAD
-    const [notifications, setNotifications] = useState<Notification[]>([]);
-    const [sessionId, setSessionId] = useState<string>("");
-=======
     const INLINE_FILE_SIZE_LIMIT_BYTES = 1 * 1024 * 1024; // 1 MB
 
     const fileToBase64 = (file: File): Promise<string> =>
@@ -58,7 +50,6 @@
     const isFinalizing = useRef(false);
     const latestStatusText = useRef<string | null>(null);
     const sseEventSequenceRef = useRef<number>(0);
->>>>>>> 35f30469
 
     // Agents State
     const {
@@ -73,13 +64,7 @@
         artifacts,
         isLoading: artifactsLoading,
         refetch: artifactsRefetch,
-<<<<<<< HEAD
     } = useArtifacts(sessionId);
-
-=======
-        error: artifactsError,
-    } = useArtifacts();
->>>>>>> 35f30469
 
     // Side Panel Control State
     const [isSidePanelCollapsed, setIsSidePanelCollapsed] = useState<boolean>(true);
@@ -147,12 +132,6 @@
                     const errorData = await response.json().catch(() => ({ detail: `Failed to upload ${file.name}` }));
                     throw new Error(errorData.detail || `HTTP error ${response.status}`);
                 }
-<<<<<<< HEAD
-                addNotification(`File "${file.name}" uploaded successfully.`);
-                artifactsRefetch();
-            } catch (error) {
-                addNotification(`Error uploading file "${file.name}": ${error instanceof Error ? error.message : "Unknown error"}`);
-=======
                 const result = await response.json();
                 addNotification(`Artifact "${file.name}" uploaded successfully.`);
                 await artifactsRefetch();
@@ -160,7 +139,6 @@
             } catch (error) {
                 addNotification(`Error uploading artifact "${file.name}": ${error instanceof Error ? error.message : "Unknown error"}`);
                 return null;
->>>>>>> 35f30469
             }
         },
         [apiPrefix, addNotification, artifactsRefetch]
@@ -378,130 +356,6 @@
                 return;
             }
 
-<<<<<<< HEAD
-            const rpcResponse = parsedData as JSONRPCResponse;
-            let messageContent = "";
-            let receivedFiles: FileAttachment[] = [];
-            let artifactNotificationData: MessageFE["artifactNotification"] = undefined;
-            let processedAgentStatusSignal = false;
-            let hasOtherContentParts = false;
-            let errorContent: JSONRPCError | null = null;
-            let currentMessageId = rpcResponse.id?.toString() || currentTaskId || `msg-${Date.now()}`;
-            const isFinalResponseEvent = event.type === "final_response";
-            let isFinalStatusUpdate = false;
-            let isEmptyLlmResponseSignal = false;
-            const isErrorResponse = !!rpcResponse.error || event.type === "error";
-            let currentToolEvents: ToolEvent[] = [];
-            let agentStatusText: string | null = null;
-
-            if (rpcResponse.error) {
-                errorContent = rpcResponse.error;
-                messageContent = `Error: ${errorContent.message}`;
-            } else if (rpcResponse.result) {
-                const result = rpcResponse.result as { id: string; status: TaskStatusUpdateEvent["status"]; artifact: TaskArtifactUpdateEvent["artifact"]; final?: boolean };
-                if (result.id && (result.status || result.artifact)) {
-                    if (result.status) {
-                        const statusUpdate = result as TaskStatusUpdateEvent;
-                        isFinalStatusUpdate = statusUpdate.final ?? false;
-                        currentMessageId = statusUpdate.id;
-
-                        if ("sessionId" in result && statusUpdate.status.state === "failed") {
-                            console.log("DEBUG: Detected failed task in status_update", statusUpdate);
-                            if (statusUpdate.status.message?.parts) {
-                                for (const part of statusUpdate.status.message.parts) {
-                                    if (part.type === "text") {
-                                        messageContent += (part as TextPart).text || "";
-                                        hasOtherContentParts = true;
-                                    }
-                                }
-                            }
-
-                            if (!messageContent) {
-                                messageContent = "An unexpected error occurred during task execution.";
-                                hasOtherContentParts = true;
-                            }
-                            console.log("DEBUG: Failed task error message", { messageContent, hasOtherContentParts });
-                            errorContent = {
-                                code: -32603,
-                                message: messageContent,
-                            } as JSONRPCError;
-                            console.log("DEBUG: Set errorContent for failed task", errorContent);
-                        } else if (statusUpdate.status.message && statusUpdate.status.message.parts) {
-                            for (const part of statusUpdate.status.message.parts) {
-                                if (part.type === "data" && (part as DataPart).data?.a2a_signal_type === "agent_status_message") {
-                                    processedAgentStatusSignal = true;
-                                    const signalData = (part as DataPart).data;
-                                    const statusText = signalData.text || "Status update received.";
-                                    latestStatusText.current = statusText;
-                                    continue;
-                                }
-
-                                hasOtherContentParts = true;
-                                if (part.type === "text") {
-                                    messageContent += (part as TextPart).text || "";
-                                } else if (part.type === "file") {
-                                    receivedFiles.push({ name: (part as FilePart).file.name || "unknown_file", content: (part as FilePart).file.bytes || "", mime_type: (part as FilePart).file.mimeType ?? "application/octet-stream" });
-                                } else if (part.type === "data") {
-                                    const dataPart = part as DataPart;
-
-                                    if (dataPart.data?.type === "agent_status" && typeof dataPart.data?.text === "string") {
-                                        agentStatusText = dataPart.data.text;
-                                    } else if (dataPart.metadata?.tool_name) {
-                                        currentToolEvents.push({ toolName: dataPart.metadata.tool_name, data: dataPart.data });
-                                    }
-                                }
-                            }
-                        }
-                    } else {
-                        const artifactUpdate = result as TaskArtifactUpdateEvent;
-                        currentMessageId = artifactUpdate.id;
-                        const artifact = artifactUpdate.artifact;
-                        artifact.parts.forEach(part => {
-                            if (part.type === "file")
-                                receivedFiles.push({
-                                    name: (part as FilePart).file.name || artifact.name || "unknown_artifact_file",
-                                    content: (part as FilePart).file.bytes || "",
-                                    mime_type: (part as FilePart).file.mimeType ?? "application/octet-stream",
-                                });
-                            else if (part.type === "data" && part.metadata?.tool_name) currentToolEvents.push({ toolName: (part as DataPart)?.metadata?.tool_name, data: (part as DataPart).data });
-                        });
-                        artifactNotificationData = { name: artifact.name || "untitled", version: artifact.metadata?.version };
-                        hasOtherContentParts = true;
-                    }
-                } else if (result.id && result.status && !("final" in result) && event.type === "final_response") {
-                    const finalTask = result as unknown as Task;
-                    currentMessageId = finalTask.id;
-
-                    if (finalTask.status?.state === "failed") {
-                        if (finalTask.status.message?.parts) {
-                            for (const part of finalTask.status.message.parts) {
-                                if (part.type === "text") {
-                                    messageContent += (part as TextPart).text || "";
-                                    hasOtherContentParts = true;
-                                }
-                            }
-                        }
-                        if (!messageContent) {
-                            messageContent = "An unexpected error occurred during task execution.";
-                            hasOtherContentParts = true;
-                        }
-                        errorContent = {
-                            code: -32603,
-                            message: messageContent,
-                        } as JSONRPCError;
-                    } else {
-                        messageContent = "";
-                        receivedFiles = [];
-                        artifactNotificationData = undefined;
-                        currentToolEvents = [];
-                        agentStatusText = null;
-                        hasOtherContentParts = false;
-                    }
-                }
-                if (rpcResponse.result?.status && (rpcResponse.result as TaskStatusUpdateEvent).status.message?.metadata?.type === "llm_response" && !hasOtherContentParts) {
-                    isEmptyLlmResponseSignal = true;
-                }
-=======
             // Handle RPC Error
             if ("error" in rpcResponse && rpcResponse.error) {
                 const errorContent = rpcResponse.error;
@@ -606,7 +460,6 @@
                         newContentParts.push(part);
                     }
                 }
->>>>>>> 35f30469
             }
 
             if (agentStatusText) {
@@ -618,58 +471,6 @@
                 const newMessages = [...prevMessages];
                 let lastMessage = newMessages[newMessages.length - 1];
 
-<<<<<<< HEAD
-                let appendedToExistingBubble = false;
-                let newMainBubbleAddedByThisEvent = false;
-
-                const addNewMainBubble = (newMessageData: Partial<MessageFE>, sequence: number) => {
-                    const newMessage = { taskId: currentTaskId ?? undefined, isUser: false, isComplete: false, metadata: { sessionId, messageId: currentMessageId, lastProcessedEventSequence: sequence }, ...newMessageData }
-                    newMessages.push(newMessage);
-                    
-                    if (newMessageData.text && errorContent) {
-                        newMessages[newMessages.length - 1].isComplete = true;
-                    }
-                    newMainBubbleAddedByThisEvent = true;
-                };
-
-                const lastMsgOriginalIndex = newMessages.length - 1;
-
-                const shouldCreateChatBubble = !processedAgentStatusSignal || hasOtherContentParts || isFinalResponseEvent || isErrorResponse;
-
-                if (shouldCreateChatBubble) {
-                    const lastMsg = newMessages.length > 0 ? newMessages[newMessages.length - 1] : null;
-                    if (messageContent && !isFinalResponseEvent && !isFinalStatusUpdate) {
-                        if (
-                            lastMsg &&
-                            !lastMsg.isUser &&
-                            !lastMsg.isComplete &&
-                            lastMsg.metadata?.messageId === currentMessageId &&
-                            lastMsg.text !== undefined &&
-                            !lastMsg.toolEvents &&
-                            !lastMsg.files &&
-                            !lastMsg.artifactNotification &&
-                            (lastMsg.metadata?.lastProcessedEventSequence || 0) < currentEventSequence
-                        ) {
-                            newMessages[newMessages.length - 1] = { ...lastMsg, text: (lastMsg.text || "") + messageContent, metadata: { ...lastMsg.metadata, sessionId, lastProcessedEventSequence: currentEventSequence } };
-                            appendedToExistingBubble = true;
-                        } else {
-                            addNewMainBubble({ text: messageContent }, currentEventSequence);
-                        }
-                    }
-                    if (currentToolEvents.length > 0 && !isFinalResponseEvent) {
-                        addNewMainBubble({ toolEvents: currentToolEvents }, currentEventSequence);
-                    }
-                    if (receivedFiles.length > 0 && !isFinalResponseEvent) {
-                        addNewMainBubble({ files: receivedFiles }, currentEventSequence);
-                        artifactsRefetch();
-                    }
-                    if (artifactNotificationData && !isFinalResponseEvent) {
-                        addNewMainBubble({ artifactNotification: artifactNotificationData }, currentEventSequence);
-                    }
-                    if (errorContent) {
-                        console.log("DEBUG: Creating error bubble", { messageContent, errorContent, currentEventSequence });
-                        addNewMainBubble({ text: messageContent, isComplete: true, isError: true }, currentEventSequence);
-=======
                 // Remove old status bubble
                 if (lastMessage?.isStatusBubble) {
                     newMessages.pop();
@@ -709,28 +510,8 @@
 
                     if (otherContentParts.length > 0) {
                         updatedMessage.parts.push(...otherContentParts);
->>>>>>> 35f30469
                     }
 
-<<<<<<< HEAD
-                if (isEndOfThisTurn) {
-                    for (let i = 0; i < newMessages.length; i++) {
-                        if (newMessages[i] && !newMessages[i].isUser && newMessages[i].metadata?.messageId === currentMessageId && !newMessages[i].isStatusBubble) {
-                            if (!newMessages[i].isComplete || (errorContent && newMessages[i].text === messageContent)) {
-                                newMessages[i] = { ...newMessages[i], isComplete: true, metadata: { ...newMessages[i].metadata, lastProcessedEventSequence: currentEventSequence } };
-                            }
-                        }
-                    }
-                } else if (newMainBubbleAddedByThisEvent && !appendedToExistingBubble) {
-                    if (lastMsgOriginalIndex >= 0 && lastMsgOriginalIndex < newMessages.length) {
-                        const messageToMarkComplete = newMessages[lastMsgOriginalIndex];
-                        if (messageToMarkComplete && !messageToMarkComplete.isUser && messageToMarkComplete.metadata?.messageId === currentMessageId && !messageToMarkComplete.isStatusBubble && !messageToMarkComplete.isComplete) {
-                            newMessages[lastMsgOriginalIndex] = {
-                                ...messageToMarkComplete,
-                                isComplete: true,
-                                metadata: { ...messageToMarkComplete.metadata, lastProcessedEventSequence: currentEventSequence },
-                            };
-=======
                     if (newFileAttachments.length > 0) {
                         updatedMessage.files!.push(...newFileAttachments);
                     }
@@ -755,28 +536,11 @@
                         };
                         if (artifactToProcess) {
                             newBubble.artifactNotification = { name: artifactToProcess.name || artifactToProcess.artifactId };
->>>>>>> 35f30469
                         }
                         newMessages.push(newBubble);
                     }
                 }
 
-<<<<<<< HEAD
-                const isTaskEnding = isFinalResponseEvent || isErrorResponse || (isFinalStatusUpdate && isCancelling);
-                if (!isTaskEnding) {
-                    const statusTextForBubble = agentStatusText ?? latestStatusText.current;
-                    if (statusTextForBubble) {
-                        newMessages.push({
-                            taskId: currentTaskId ?? undefined,
-                            text: statusTextForBubble,
-                            isUser: false,
-                            isStatusBubble: true,
-                            isComplete: false,
-                            metadata: { sessionId, messageId: currentMessageId, lastProcessedEventSequence: currentEventSequence },
-                        });
-                    }
-                } else {
-=======
                 // Add a new status bubble if the task is not over
                 if (!isFinalEvent && latestStatusText.current) {
                     newMessages.push({
@@ -792,7 +556,6 @@
                         },
                     });
                 } else if (isFinalEvent) {
->>>>>>> 35f30469
                     latestStatusText.current = null;
                     // Explicitly mark the last message as complete on the final event
                     const taskMessageIndex = newMessages.findLastIndex(msg => !msg.isUser && msg.taskId === currentTaskIdFromResult);
@@ -809,22 +572,6 @@
                 return newMessages;
             });
 
-<<<<<<< HEAD
-            if (isCancelling && (isFinalStatusUpdate || isErrorResponse)) {
-                addNotification(isErrorResponse ? "Task failed during cancellation." : "Task successfully cancelled.");
-                if (cancelTimeoutRef.current) {
-                    clearTimeout(cancelTimeoutRef.current);
-                    cancelTimeoutRef.current = null;
-                }
-                setIsCancelling(false);
-
-                setMessages(prev => prev.filter(msg => !msg.isStatusBubble));
-            }
-
-            const isTaskReallyEnding = isFinalResponseEvent || isErrorResponse || (isFinalStatusUpdate && isCancelling);
-
-            if (isTaskReallyEnding) {
-=======
             // Finalization logic
             if (isFinalEvent) {
                 if (isCancellingRef.current) {
@@ -832,7 +579,6 @@
                     if (cancelTimeoutRef.current) clearTimeout(cancelTimeoutRef.current);
                     setIsCancelling(false);
                 }
->>>>>>> 35f30469
                 setIsResponding(false);
                 closeCurrentEventSource();
                 setCurrentTaskId(null);
@@ -843,35 +589,10 @@
                 }, 100);
             }
         },
-<<<<<<< HEAD
-        [currentTaskId, isCancelling, addNotification, sessionId, artifactsRefetch]
-    );
-
-    const closeCurrentEventSource = useCallback(() => {
-        if (cancelTimeoutRef.current) {
-            clearTimeout(cancelTimeoutRef.current);
-            cancelTimeoutRef.current = null;
-        }
-        setIsCancelling(false);
-
-        if (currentEventSource.current) {
-            currentEventSource.current.removeEventListener("status_update", handleSseMessage);
-            currentEventSource.current.removeEventListener("artifact_update", handleSseMessage);
-            currentEventSource.current.removeEventListener("final_response", handleSseMessage);
-            currentEventSource.current.removeEventListener("error", handleSseMessage);
-            currentEventSource.current.close();
-            currentEventSource.current = null;
-        }
-        isFinalizing.current = false;
-    }, [handleSseMessage]);
-
-    const handleNewSession = useCallback(() => {
-=======
         [addNotification, closeCurrentEventSource, artifactsRefetch]
     );
 
-    const handleNewSession = useCallback(async () => {
->>>>>>> 35f30469
+    const handleNewSession = useCallback(() => {
         const log_prefix = "ChatProvider.handleNewSession:";
         console.log(`${log_prefix} Starting new session process...`);
 
@@ -900,19 +621,106 @@
         }
         setIsCancelling(false);
 
-        // Clear session ID - backend will generate a new one on next message
-        setSessionId("");
-        setSessionName(null);
-        setMessages(configWelcomeMessage ? [{ text: configWelcomeMessage, isUser: false, isComplete: true, metadata: { sessionId: "", lastProcessedEventSequence: 0 } }] : []);
-        setUserInput("");
-        setIsResponding(false);
-        setCurrentTaskId(null);
-        setTaskIdInSidePanel(null);
-        setPreviewArtifact(null);
-        isFinalizing.current = false;
-        latestStatusText.current = null;
-        sseEventSequenceRef.current = 0;
-        addNotification("New chat started.");
+        try {
+            // 3. Call backend to create new A2A session
+            console.log(`${log_prefix} Requesting new session from backend...`);
+            const response = await authenticatedFetch(`${apiPrefix}/sessions/new`, {
+                method: "POST",
+                credentials: "include",
+                headers: {
+                    "Content-Type": "application/json",
+                },
+            });
+
+            if (!response.ok) {
+                const errorData = await response.json().catch(() => ({
+                    detail: `HTTP error ${response.status}`,
+                }));
+                throw new Error(errorData.detail || `Failed to create new session: ${response.status}`);
+            }
+
+            const result = await response.json();
+            const backendSessionId = result?.result?.sessionId;
+
+            if (!backendSessionId) {
+                throw new Error("Backend did not return a valid session ID");
+            }
+
+            console.log(`${log_prefix} Received new backend session ID: ${backendSessionId}`);
+
+            // 4. Update frontend state with backend session ID
+            setSessionId(backendSessionId);
+
+            // 5. Reset UI state with new session ID
+            const welcomeMessages: MessageFE[] = configWelcomeMessage
+                ? [
+                    {
+                        parts: [{ kind: "text", text: configWelcomeMessage }],
+                        isUser: false,
+                        isComplete: true,
+                        role: "agent",
+                        metadata: {
+                            sessionId: backendSessionId,
+                            lastProcessedEventSequence: 0,
+                        },
+                    },
+                ]
+                : [];
+
+            setMessages(welcomeMessages);
+            setUserInput("");
+            setIsResponding(false);
+            setCurrentTaskId(null);
+            setTaskIdInSidePanel(null);
+            setPreviewArtifact(null);
+            isFinalizing.current = false;
+            latestStatusText.current = null;
+            sseEventSequenceRef.current = 0;
+
+            // 6. Refresh artifacts (should now be empty for new session)
+            console.log(`${log_prefix} Refreshing artifacts for new session...`);
+            await artifactsRefetch();
+
+            // 7. Success notification
+            addNotification("New session started successfully.");
+            console.log(`${log_prefix} New session setup complete.`);
+        } catch (error) {
+            console.error(`${log_prefix} Error creating new session:`, error);
+            addNotification(`Failed to create new session: ${error instanceof Error ? error.message : "Unknown error"}`);
+
+            // 8. Fallback to frontend-only reset if backend call fails
+            console.log(`${log_prefix} Falling back to frontend-only session reset...`);
+            const fallbackSessionId = `web-session-${Date.now()}`;
+            setSessionId(fallbackSessionId);
+
+            const fallbackMessages: MessageFE[] = configWelcomeMessage
+                ? [
+                    {
+                        parts: [{ kind: "text", text: configWelcomeMessage }],
+                        isUser: false,
+                        isComplete: true,
+                        role: "agent",
+                        metadata: {
+                            sessionId: fallbackSessionId,
+                            lastProcessedEventSequence: 0,
+                        },
+                    },
+                ]
+                : [];
+
+            setMessages(fallbackMessages);
+            setUserInput("");
+            setIsResponding(false);
+            setCurrentTaskId(null);
+            setTaskIdInSidePanel(null);
+            isFinalizing.current = false;
+            latestStatusText.current = null;
+            sseEventSequenceRef.current = 0;
+
+            addNotification("Session reset to frontend-only mode due to backend error.");
+        }
+
+        // 9. Dispatch custom event for other components
         if (typeof window !== "undefined") {
             window.dispatchEvent(new CustomEvent("new-chat-session"));
         }
@@ -986,7 +794,6 @@
         [closeCurrentEventSource, isResponding, currentTaskId, selectedAgentName, isCancelling, apiPrefix, addNotification, getHistory]
     );
 
-<<<<<<< HEAD
     const updateSessionName = useCallback(
         async (sessionId: string, newName: string) => {
             try {
@@ -1009,38 +816,6 @@
         },
         [apiPrefix, addNotification]
     );
-=======
-            console.log(`${log_prefix} Received new backend session ID: ${backendSessionId}`);
-
-            // 4. Update frontend state with backend session ID
-            setSessionId(backendSessionId);
-
-            // 5. Reset UI state with new session ID
-            const welcomeMessages: MessageFE[] = configWelcomeMessage
-                ? [
-                    {
-                        parts: [{ kind: "text", text: configWelcomeMessage }],
-                        isUser: false,
-                        isComplete: true,
-                        role: "agent",
-                        metadata: {
-                            sessionId: backendSessionId,
-                            lastProcessedEventSequence: 0,
-                        },
-                    },
-                ]
-                : [];
-
-            setMessages(welcomeMessages);
-            setUserInput("");
-            setIsResponding(false);
-            setCurrentTaskId(null);
-            setTaskIdInSidePanel(null);
-            setPreviewArtifact(null);
-            isFinalizing.current = false;
-            latestStatusText.current = null;
-            sseEventSequenceRef.current = 0;
->>>>>>> 35f30469
 
     const deleteSession = useCallback(
         async (sessionId: string) => {
@@ -1063,47 +838,9 @@
         [apiPrefix, addNotification, handleNewSession, sessionId]
     );
 
-<<<<<<< HEAD
     const openSessionDeleteModal = useCallback((session: Session) => {
         setSessionToDelete(session);
     }, []);
-=======
-            // 7. Success notification
-            addNotification("New session started successfully.");
-            console.log(`${log_prefix} New session setup complete.`);
-        } catch (error) {
-            console.error(`${log_prefix} Error creating new session:`, error);
-            addNotification(`Failed to create new session: ${error instanceof Error ? error.message : "Unknown error"}`);
-
-            // 8. Fallback to frontend-only reset if backend call fails
-            console.log(`${log_prefix} Falling back to frontend-only session reset...`);
-            const fallbackSessionId = `web-session-${Date.now()}`;
-            setSessionId(fallbackSessionId);
-
-            const fallbackMessages: MessageFE[] = configWelcomeMessage
-                ? [
-                    {
-                        parts: [{ kind: "text", text: configWelcomeMessage }],
-                        isUser: false,
-                        isComplete: true,
-                        role: "agent",
-                        metadata: {
-                            sessionId: fallbackSessionId,
-                            lastProcessedEventSequence: 0,
-                        },
-                    },
-                ]
-                : [];
-
-            setMessages(fallbackMessages);
-            setUserInput("");
-            setIsResponding(false);
-            setCurrentTaskId(null);
-            setTaskIdInSidePanel(null);
-            isFinalizing.current = false;
-            latestStatusText.current = null;
-            sseEventSequenceRef.current = 0;
->>>>>>> 35f30469
 
     const closeSessionDeleteModal = useCallback(() => {
         setSessionToDelete(null);
@@ -1204,29 +941,6 @@
             setCurrentTaskId(null);
             latestStatusText.current = null;
             sseEventSequenceRef.current = 0;
-<<<<<<< HEAD
-            const userMsg: MessageFE = { text: currentInput, isUser: true, uploadedFiles: currentFiles.length > 0 ? currentFiles : undefined, metadata: { sessionId, lastProcessedEventSequence: 0 } };
-            
-            const initialStatusText = "Thinking";
-            latestStatusText.current = initialStatusText;
-            const statusMsg: MessageFE = { text: initialStatusText, isUser: false, isStatusBubble: true, isComplete: false, metadata: { sessionId, lastProcessedEventSequence: 0 } };
-            setMessages(prev => [...prev, userMsg, statusMsg]);
-            setUserInput("");
-            try {
-                const formData = new FormData();
-                formData.append("agent_name", selectedAgentName);
-                formData.append("message", currentInput);
-                if (sessionId) {
-                    formData.append("session_id", sessionId);
-                }
-                currentFiles.forEach(file => formData.append("files", file, file.name));
-
-                console.log("ChatProvider handleSubmit: Sending POST to /tasks/subscribe");
-
-                const response = await authenticatedFetch(`${apiPrefix}/tasks/subscribe`, {
-                    method: "POST",
-                    body: formData,
-=======
 
             const userMsg: MessageFE = {
                 role: "user",
@@ -1318,7 +1032,6 @@
                     method: "POST",
                     headers: { "Content-Type": "application/json" },
                     body: JSON.stringify(sendMessageRequest),
->>>>>>> 35f30469
                 });
 
                 if (!response.ok) {
@@ -1327,30 +1040,9 @@
                     throw new Error(errorData.detail || `HTTP error ${response.status}`);
                 }
                 const result = await response.json();
-<<<<<<< HEAD
-                const { taskId, sessionId: newSessionId } = result.result;
-
-                if (newSessionId && newSessionId !== sessionId) {
-                    console.log(`New session created by backend: ${newSessionId}`);
-                    setSessionId(newSessionId);
-                    setMessages(prev =>
-                        prev.map(msg =>
-                            msg.isUser && msg.metadata && !msg.metadata.sessionId ? { ...msg, metadata: { ...msg.metadata, sessionId: newSessionId } } : msg
-                        )
-                    );
-                    if (typeof window !== "undefined") {
-                        window.dispatchEvent(new CustomEvent("new-chat-session"));
-                    }
-                } else if (sessionId) {
-                    if (typeof window !== "undefined") {
-                        window.dispatchEvent(new CustomEvent("session-updated", { detail: { sessionId } }));
-                    }
-                }
-=======
 
                 const task = result?.result as Task | undefined;
                 const taskId = task?.id;
->>>>>>> 35f30469
 
                 if (!taskId) {
                     console.error("ChatProvider handleSubmit: Backend did not return a valid taskId. Result:", result);

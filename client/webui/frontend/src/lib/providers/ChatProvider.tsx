--- conflicted
+++ resolved
@@ -634,17 +634,17 @@
         // Reset UI state with empty session ID
         const welcomeMessages: MessageFE[] = configWelcomeMessage
             ? [
-                  {
-                      parts: [{ kind: "text", text: configWelcomeMessage }],
-                      isUser: false,
-                      isComplete: true,
-                      role: "agent",
-                      metadata: {
-                          sessionId: "", // Empty - will be populated when session is created
-                          lastProcessedEventSequence: 0,
-                      },
-                  },
-              ]
+                {
+                    parts: [{ kind: "text", text: configWelcomeMessage }],
+                    isUser: false,
+                    isComplete: true,
+                    role: "agent",
+                    metadata: {
+                        sessionId: "", // Empty - will be populated when session is created
+                        lastProcessedEventSequence: 0,
+                    },
+                },
+            ]
             : [];
 
         setMessages(welcomeMessages);
@@ -911,13 +911,8 @@
                 isUser: true,
                 uploadedFiles: currentFiles.length > 0 ? currentFiles : undefined,
                 metadata: {
-<<<<<<< HEAD
-                    messageId: `msg-${crypto.randomUUID()}`,
-                    sessionId: effectiveSessionId, // Will be updated if new session is created
-=======
                     messageId: `msg-${v4()}`,
-                    sessionId: sessionId,
->>>>>>> cb40a3b6
+                    sessionId: effectiveSessionId,
                     lastProcessedEventSequence: 0,
                 },
             };

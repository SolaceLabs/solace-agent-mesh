import React, { useState, useCallback, useEffect, useRef, type FormEvent, type ReactNode } from "react";
<<<<<<< HEAD
import { useConfigContext } from "@/lib/hooks/useConfigContext";
=======

import { useConfigContext, useArtifacts, useAgents } from "@/lib/hooks";
>>>>>>> 1e04fb2e
import { authenticatedFetch, getAccessToken } from "@/lib/utils/api";
import { ChatContext, type ChatContextValue } from "@/lib/contexts";
import type { ArtifactInfo, DataPart, FileAttachment, FilePart, JSONRPCError, JSONRPCResponse, MessageFE, Notification, Session, Task, TaskArtifactUpdateEvent, TaskStatusUpdateEvent, TextPart, ToolEvent } from "@/lib/types";

interface ChatProviderProps {
    children: ReactNode;
}

interface HistoryMessage {
    id: string;
    message: string;
    sender_type: "user" | "llm";
    session_id: string;
    created_at: string;
}

export const ChatProvider: React.FC<ChatProviderProps> = ({ children }) => {
    const { configWelcomeMessage, configServerUrl } = useConfigContext();
    const apiPrefix = `${configServerUrl}/api/v1`;

    const [notifications, setNotifications] = useState<Notification[]>([]);
<<<<<<< HEAD
=======
    const [currentTaskId, setCurrentTaskId] = useState<string | null>(null);
    const currentEventSource = useRef<EventSource | null>(null);
    const [selectedAgentName, setSelectedAgentName] = useState<string>("");
    const [isCancelling, setIsCancelling] = useState<boolean>(false); // New state for cancellation
    const [taskIdInSidePanel, setTaskIdInSidePanel] = useState<string | null>(null);
    const cancelTimeoutRef = useRef<NodeJS.Timeout | null>(null); // Ref for cancel timeout
    const isFinalizing = useRef(false);
    const latestStatusText = useRef<string | null>(null);
    const sseEventSequenceRef = useRef<number>(0);

    // Agents State
    const {
        agents,
        error: agentsError,
        isLoading: agentsLoading,
        refetch: agentsRefetch,
    } = useAgents();

    // Chat Side Panel State
    const {
        artifacts,
        isLoading: artifactsLoading,
        refetch: artifactsRefetch,
        error: artifactsError,
    } = useArtifacts();

    const artifactsRefetchIfNeeded = useCallback(
        async (files: FileAttachment[]) => {
            const needsRefetch = !artifactsLoading && files?.some(file => !artifacts.some(artifact => artifact.filename === file.name));
            if (needsRefetch) {
                await artifactsRefetch();
            }
        },
        [artifacts, artifactsLoading, artifactsRefetch]
    );
>>>>>>> 1e04fb2e

    const addNotification = useCallback((message: string, type?: "success" | "info" | "error") => {
        setNotifications(prev => {
            const existingNotification = prev.find(n => n.message === message);

            if (existingNotification) {
                return prev;
            }

            const id = Date.now().toString();
            const newNotification = { id, message, type: type || "info" };

            setTimeout(() => {
                setNotifications(current => current.filter(n => n.id !== id));
            }, 3000);

            return [...prev, newNotification];
        });
    }, []);

    const [artifacts, setArtifacts] = useState<ArtifactInfo[]>([]);
    const [artifactsLoading, setArtifactsLoading] = useState<boolean>(true);

    const fetchArtifacts = useCallback(async () => {
        setArtifactsLoading(true);
        try {
            const response = await authenticatedFetch(`${apiPrefix}/artifacts`, {
                credentials: "include",
            });
            if (!response.ok) {
                throw new Error("Failed to fetch artifacts");
            }
            const data = await response.json();
            setArtifacts(data);
        } catch (error) {
            addNotification(`Error fetching artifacts: ${error instanceof Error ? error.message : "Unknown error"}`);
        } finally {
            setArtifactsLoading(false);
        }
    }, [apiPrefix, addNotification]);


    useEffect(() => {
        fetchArtifacts();
    }, [fetchArtifacts]);

    const getHistory = useCallback(
        async (sessionId: string) => {
            const response = await authenticatedFetch(`${apiPrefix}/sessions/${sessionId}/messages`);
            if (!response.ok) {
                const errorData = await response.json().catch(() => ({ detail: "Failed to fetch session history" }));
                throw new Error(errorData.detail || `HTTP error ${response.status}`);
            }
            return response.json();
        },
        [apiPrefix]
    );

    const uploadArtifactFile = useCallback(
        async (file: File) => {
            const formData = new FormData();
            formData.append("file", file);
            try {
                const response = await authenticatedFetch(`${apiPrefix}/artifacts`, {
                    method: "POST",
                    body: formData,
                    credentials: "include",
                });
                if (!response.ok) {
                    const errorData = await response.json().catch(() => ({ detail: `Failed to upload ${file.name}` }));
                    throw new Error(errorData.detail || `HTTP error ${response.status}`);
                }
                addNotification(`File "${file.name}" uploaded successfully.`);
                fetchArtifacts();
            } catch (error) {
                addNotification(`Error uploading file "${file.name}": ${error instanceof Error ? error.message : "Unknown error"}`);
            }
        },
        [apiPrefix, addNotification, fetchArtifacts]
    );

    // State Variables from useChat (excluding TaskMonitor parts)
    const [sessionId, setSessionId] = useState<string>("");
    const [sessionName, setSessionName] = useState<string | null>(null);
    const [messages, setMessages] = useState<MessageFE[]>([]);
    const [userInput, setUserInput] = useState<string>("");
    const [isResponding, setIsResponding] = useState<boolean>(false);
    const [currentTaskId, setCurrentTaskId] = useState<string | null>(null);
    const currentEventSource = useRef<EventSource | null>(null);
    const [selectedAgentName, setSelectedAgentName] = useState<string>("");
    const [isCancelling, setIsCancelling] = useState<boolean>(false);
    const [taskIdInSidePanel, setTaskIdInSidePanel] = useState<string | null>(null);
    const cancelTimeoutRef = useRef<NodeJS.Timeout | null>(null);
    const isFinalizing = useRef(false);
    const latestStatusText = useRef<string | null>(null);
    const sseEventSequenceRef = useRef<number>(0);

    // Side Panel Control State
    const [isSidePanelCollapsed, setIsSidePanelCollapsed] = useState<boolean>(true);
    const [activeSidePanelTab, setActiveSidePanelTab] = useState<"files" | "workflow">("files");

    // Delete Modal State
    const [isDeleteModalOpen, setIsDeleteModalOpen] = useState(false);
    const [artifactToDelete, setArtifactToDelete] = useState<ArtifactInfo | null>(null);
    const [sessionToDelete, setSessionToDelete] = useState<Session | null>(null);

    // Chat Side Panel Edit Mode State
    const [isArtifactEditMode, setIsArtifactEditMode] = useState<boolean>(false);
    const [selectedArtifactFilenames, setSelectedArtifactFilenames] = useState<Set<string>>(new Set());
    const [isBatchDeleteModalOpen, setIsBatchDeleteModalOpen] = useState<boolean>(false);

    // Preview State
    const [previewArtifact, setPreviewArtifact] = useState<ArtifactInfo | null>(null);
    const [previewedArtifactAvailableVersions, setPreviewedArtifactAvailableVersions] = useState<number[] | null>(null);
    const [currentPreviewedVersionNumber, setCurrentPreviewedVersionNumber] = useState<number | null>(null);
    const [previewFileContent, setPreviewFileContent] = useState<FileAttachment | null>(null);

    const deleteArtifactInternal = useCallback(
        async (filename: string) => {
            try {
                const response = await authenticatedFetch(`${apiPrefix}/artifacts/${encodeURIComponent(filename)}`, {
                    method: "DELETE",
                    credentials: "include",
                });
                if (!response.ok && response.status !== 204) {
                    const errorData = await response.json().catch(() => ({ detail: `Failed to delete ${filename}` }));
                    throw new Error(errorData.detail || `HTTP error ${response.status}`);
                }
                addNotification(`File "${filename}" deleted successfully.`);
                fetchArtifacts();
            } catch (error) {
                addNotification(`Error deleting file "${filename}": ${error instanceof Error ? error.message : "Unknown error"}`);
            }
        },
        [apiPrefix, addNotification, fetchArtifacts]
    );

    const openDeleteModal = useCallback((artifact: ArtifactInfo) => {
        setArtifactToDelete(artifact);
        setIsDeleteModalOpen(true);
    }, []);

    const closeDeleteModal = useCallback(() => {
        setArtifactToDelete(null);
        setIsDeleteModalOpen(false);
    }, []);

    const confirmDelete = useCallback(async () => {
        if (artifactToDelete) {
            await deleteArtifactInternal(artifactToDelete.filename);
        }
        closeDeleteModal();
    }, [artifactToDelete, deleteArtifactInternal, closeDeleteModal]);

    const handleDeleteSelectedArtifacts = useCallback(() => {
        if (selectedArtifactFilenames.size === 0) {
            addNotification("No files selected for deletion.");
            return;
        }
        setIsBatchDeleteModalOpen(true);
    }, [selectedArtifactFilenames, addNotification]);

    const confirmBatchDeleteArtifacts = useCallback(async () => {
        setIsBatchDeleteModalOpen(false);
        const filenamesToDelete = Array.from(selectedArtifactFilenames);
        let successCount = 0;
        let errorCount = 0;
        for (const filename of filenamesToDelete) {
            try {
                const response = await authenticatedFetch(`${apiPrefix}/artifacts/${encodeURIComponent(filename)}`, {
                    method: "DELETE",
                    credentials: "include",
                });
                if (!response.ok && response.status !== 204) throw new Error(`Failed to delete ${filename}`);
                successCount++;
            } catch (error: unknown) {
                console.error(error);
                errorCount++;
            }
        }
        if (successCount > 0) addNotification(`${successCount} files(s) deleted successfully.`);
        if (errorCount > 0) addNotification(`Failed to delete ${errorCount} files(s).`);
        fetchArtifacts();
        setSelectedArtifactFilenames(new Set());
        setIsArtifactEditMode(false);
    }, [selectedArtifactFilenames, apiPrefix, addNotification, fetchArtifacts]);

    const openArtifactForPreview = useCallback(
        async (artifactFilename: string): Promise<FileAttachment | null> => {
            setPreviewedArtifactAvailableVersions(null);
            setCurrentPreviewedVersionNumber(null);
            setPreviewFileContent(null);
            try {
                const versionsResponse = await authenticatedFetch(`${apiPrefix}/artifacts/${encodeURIComponent(artifactFilename)}/versions`, { credentials: "include" });
                if (!versionsResponse.ok) throw new Error("Error fetching version list");
                const availableVersions: number[] = await versionsResponse.json();
                if (!availableVersions || availableVersions.length === 0) throw new Error("No versions available");
                setPreviewedArtifactAvailableVersions(availableVersions.sort((a, b) => a - b));
                const latestVersion = Math.max(...availableVersions);
                setCurrentPreviewedVersionNumber(latestVersion);
                const contentResponse = await authenticatedFetch(`${apiPrefix}/artifacts/${encodeURIComponent(artifactFilename)}/versions/${latestVersion}`, { credentials: "include" });
                if (!contentResponse.ok) throw new Error("Error fetching latest version content");
                const blob = await contentResponse.blob();
                const base64Content = await new Promise<string>((resolve, reject) => {
                    const reader = new FileReader();
                    reader.onloadend = () => resolve(reader.result?.toString().split(",")[1] || "");
                    reader.onerror = reject;
                    reader.readAsDataURL(blob);
                });
                const artifactInfo = artifacts.find(art => art.filename === artifactFilename);
                const fileData: FileAttachment = {
                    name: artifactFilename,
                    mime_type: artifactInfo?.mime_type || "application/octet-stream",
                    content: base64Content,
                    last_modified: artifactInfo?.last_modified || new Date().toISOString(),
                };
                setPreviewFileContent(fileData);
                return fileData;
            } catch (error) {
                addNotification(`Error loading preview for ${artifactFilename}: ${error instanceof Error ? error.message : "Unknown error"}`);
                return null;
            }
        },
        [apiPrefix, addNotification, artifacts]
    );

    const navigateArtifactVersion = useCallback(
        async (artifactFilename: string, targetVersion: number): Promise<FileAttachment | null> => {
            if (!previewedArtifactAvailableVersions || !previewedArtifactAvailableVersions.includes(targetVersion)) {
                addNotification(`Version ${targetVersion} is not available for ${artifactFilename}.`);
                return null;
            }
            setPreviewFileContent(null);
            try {
                const contentResponse = await authenticatedFetch(`${apiPrefix}/artifacts/${encodeURIComponent(artifactFilename)}/versions/${targetVersion}`, { credentials: "include" });
                if (!contentResponse.ok) throw new Error(`Error fetching version ${targetVersion}`);
                const blob = await contentResponse.blob();
                const base64Content = await new Promise<string>((resolve, reject) => {
                    const reader = new FileReader();
                    reader.onloadend = () => resolve(reader.result?.toString().split(",")[1] || "");
                    reader.onerror = reject;
                    reader.readAsDataURL(blob);
                });
                const artifactInfo = artifacts.find(art => art.filename === artifactFilename);
                const fileData: FileAttachment = {
                    name: artifactFilename,
                    mime_type: artifactInfo?.mime_type || "application/octet-stream",
                    content: base64Content,
                    last_modified: artifactInfo?.last_modified || new Date().toISOString(),
                };
                setCurrentPreviewedVersionNumber(targetVersion);
                setPreviewFileContent(fileData);
                return fileData;
            } catch (error) {
                addNotification(`Error loading version ${targetVersion}: ${error instanceof Error ? error.message : "Unknown error"}`);
                return null;
            }
        },
        [apiPrefix, addNotification, artifacts, previewedArtifactAvailableVersions]
    );

    const openMessageAttachmentForPreview = useCallback(
        (file: FileAttachment) => {
            addNotification(`Loading preview for attached file: ${file.name}`);
            setPreviewFileContent(file);
            setPreviewedArtifactAvailableVersions(null);
            setCurrentPreviewedVersionNumber(null);
        },
        [addNotification]
    );

    const openSidePanelTab = useCallback((tab: "files" | "workflow") => {
        setIsSidePanelCollapsed(false);
        setActiveSidePanelTab(tab);

        if (typeof window !== "undefined") {
            window.dispatchEvent(
                new CustomEvent("expand-side-panel", {
                    detail: { tab },
                })
            );
        }
    }, []);

    const handleSseMessage = useCallback(
        (event: MessageEvent) => {
            sseEventSequenceRef.current += 1;
            const currentEventSequence = sseEventSequenceRef.current;
            let parsedData: { jsonrpc: string; result: unknown; error: unknown };
            try {
                console.log("TEST-SSE ChatProvider Raw Message:", event.data);
                parsedData = JSON.parse(event.data);
            } catch (error: unknown) {
                console.error(error);
                addNotification("Received unparseable agent update.", "error");
                return;
            }

            const rpcResponse = parsedData as JSONRPCResponse;
            let messageContent = "";
            let receivedFiles: FileAttachment[] = [];
            let artifactNotificationData: MessageFE["artifactNotification"] = undefined;
            let processedAgentStatusSignal = false;
            let hasOtherContentParts = false;
            let errorContent: JSONRPCError | null = null;
            let currentMessageId = rpcResponse.id?.toString() || currentTaskId || `msg-${Date.now()}`;
            const isFinalResponseEvent = event.type === "final_response";
            let isFinalStatusUpdate = false;
            let isEmptyLlmResponseSignal = false;
            const isErrorResponse = !!rpcResponse.error || event.type === "error";
            let currentToolEvents: ToolEvent[] = [];
            let agentStatusText: string | null = null;

            if (rpcResponse.error) {
                errorContent = rpcResponse.error;
                messageContent = `Error: ${errorContent.message}`;
            } else if (rpcResponse.result) {
                const result = rpcResponse.result as { id: string; status: TaskStatusUpdateEvent["status"]; artifact: TaskArtifactUpdateEvent["artifact"]; final?: boolean };
                if (result.id && (result.status || result.artifact)) {
                    if (result.status) {
                        const statusUpdate = result as TaskStatusUpdateEvent;
                        isFinalStatusUpdate = statusUpdate.final ?? false;
                        currentMessageId = statusUpdate.id;

                        if ("sessionId" in result && statusUpdate.status.state === "failed") {
                            console.log("DEBUG: Detected failed task in status_update", statusUpdate);
                            if (statusUpdate.status.message?.parts) {
                                for (const part of statusUpdate.status.message.parts) {
                                    if (part.type === "text") {
                                        messageContent += (part as TextPart).text || "";
                                        hasOtherContentParts = true;
                                    }
                                }
                            }

                            if (!messageContent) {
                                messageContent = "An unexpected error occurred during task execution.";
                                hasOtherContentParts = true;
                            }
                            console.log("DEBUG: Failed task error message", { messageContent, hasOtherContentParts });
                            errorContent = {
                                code: -32603,
                                message: messageContent,
                            } as JSONRPCError;
                            console.log("DEBUG: Set errorContent for failed task", errorContent);
                        } else if (statusUpdate.status.message && statusUpdate.status.message.parts) {
                            for (const part of statusUpdate.status.message.parts) {
                                if (part.type === "data" && (part as DataPart).data?.a2a_signal_type === "agent_status_message") {
                                    processedAgentStatusSignal = true;
                                    const signalData = (part as DataPart).data;
                                    const statusText = signalData.text || "Status update received.";
                                    latestStatusText.current = statusText;
                                    continue;
                                }

                                hasOtherContentParts = true;
                                if (part.type === "text") {
                                    messageContent += (part as TextPart).text || "";
                                } else if (part.type === "file") {
                                    receivedFiles.push({ name: (part as FilePart).file.name || "unknown_file", content: (part as FilePart).file.bytes || "", mime_type: (part as FilePart).file.mimeType ?? "application/octet-stream" });
                                } else if (part.type === "data") {
                                    const dataPart = part as DataPart;

                                    if (dataPart.data?.type === "agent_status" && typeof dataPart.data?.text === "string") {
                                        agentStatusText = dataPart.data.text;
                                    } else if (dataPart.metadata?.tool_name) {
                                        currentToolEvents.push({ toolName: dataPart.metadata.tool_name, data: dataPart.data });
                                    }
                                }
                            }
                        }
                    } else {
                        const artifactUpdate = result as TaskArtifactUpdateEvent;
                        currentMessageId = artifactUpdate.id;
                        const artifact = artifactUpdate.artifact;
                        artifact.parts.forEach(part => {
                            if (part.type === "file")
                                receivedFiles.push({
                                    name: (part as FilePart).file.name || artifact.name || "unknown_artifact_file",
                                    content: (part as FilePart).file.bytes || "",
                                    mime_type: (part as FilePart).file.mimeType ?? "application/octet-stream",
                                });
                            else if (part.type === "data" && part.metadata?.tool_name) currentToolEvents.push({ toolName: (part as DataPart)?.metadata?.tool_name, data: (part as DataPart).data });
                        });
                        artifactNotificationData = { name: artifact.name || "untitled", version: artifact.metadata?.version };
                        hasOtherContentParts = true;
                    }
                } else if (result.id && result.status && !("final" in result) && event.type === "final_response") {
                    const finalTask = result as unknown as Task;
                    currentMessageId = finalTask.id;

                    if (finalTask.status?.state === "failed") {
                        if (finalTask.status.message?.parts) {
                            for (const part of finalTask.status.message.parts) {
                                if (part.type === "text") {
                                    messageContent += (part as TextPart).text || "";
                                    hasOtherContentParts = true;
                                }
                            }
                        }
                        if (!messageContent) {
                            messageContent = "An unexpected error occurred during task execution.";
                            hasOtherContentParts = true;
                        }
                        errorContent = {
                            code: -32603,
                            message: messageContent,
                        } as JSONRPCError;
                    } else {
                        messageContent = "";
                        receivedFiles = [];
                        artifactNotificationData = undefined;
                        currentToolEvents = [];
                        agentStatusText = null;
                        hasOtherContentParts = false;
                    }
                }
                if (rpcResponse.result?.status && (rpcResponse.result as TaskStatusUpdateEvent).status.message?.metadata?.type === "llm_response" && !hasOtherContentParts) {
                    isEmptyLlmResponseSignal = true;
                }
            }
            if (agentStatusText) latestStatusText.current = agentStatusText;

            const isEndOfThisTurn = (isFinalStatusUpdate && !isEmptyLlmResponseSignal) || isFinalResponseEvent || isErrorResponse;

            setMessages(prevMessages => {
                let newMessages = [...prevMessages];
                const lastMessageIsStatusBubble = newMessages[newMessages.length - 1]?.isStatusBubble;
                if (lastMessageIsStatusBubble) {
                    newMessages = newMessages.slice(0, -1);
                }

                let appendedToExistingBubble = false;
                let newMainBubbleAddedByThisEvent = false;

                const addNewMainBubble = (newMessageData: Partial<MessageFE>, sequence: number) => {
                    const newMessage = { taskId: currentTaskId ?? undefined, isUser: false, isComplete: false, metadata: { sessionId, messageId: currentMessageId, lastProcessedEventSequence: sequence }, ...newMessageData }
                    newMessages.push(newMessage);
                    
                    if (newMessageData.text && errorContent) {
                        newMessages[newMessages.length - 1].isComplete = true;
                    }
                    newMainBubbleAddedByThisEvent = true;
                };

                const lastMsgOriginalIndex = newMessages.length - 1;

                const shouldCreateChatBubble = !processedAgentStatusSignal || hasOtherContentParts || isFinalResponseEvent || isErrorResponse;

                if (shouldCreateChatBubble) {
                    const lastMsg = newMessages.length > 0 ? newMessages[newMessages.length - 1] : null;
                    if (messageContent && !isFinalResponseEvent && !isFinalStatusUpdate) {
                        if (
                            lastMsg &&
                            !lastMsg.isUser &&
                            !lastMsg.isComplete &&
                            lastMsg.metadata?.messageId === currentMessageId &&
                            lastMsg.text !== undefined &&
                            !lastMsg.toolEvents &&
                            !lastMsg.files &&
                            !lastMsg.artifactNotification &&
                            (lastMsg.metadata?.lastProcessedEventSequence || 0) < currentEventSequence
                        ) {
                            newMessages[newMessages.length - 1] = { ...lastMsg, text: (lastMsg.text || "") + messageContent, metadata: { ...lastMsg.metadata, sessionId, lastProcessedEventSequence: currentEventSequence } };
                            appendedToExistingBubble = true;
                        } else {
                            addNewMainBubble({ text: messageContent }, currentEventSequence);
                        }
                    }
                    if (currentToolEvents.length > 0 && !isFinalResponseEvent) {
                        addNewMainBubble({ toolEvents: currentToolEvents }, currentEventSequence);
                    }
                    if (receivedFiles.length > 0 && !isFinalResponseEvent) {
                        addNewMainBubble({ files: receivedFiles }, currentEventSequence);
                        fetchArtifacts();
                    }
                    if (artifactNotificationData && !isFinalResponseEvent) {
                        addNewMainBubble({ artifactNotification: artifactNotificationData }, currentEventSequence);
                    }
                    if (errorContent) {
                        console.log("DEBUG: Creating error bubble", { messageContent, errorContent, currentEventSequence });
                        addNewMainBubble({ text: messageContent, isComplete: true, isError: true }, currentEventSequence);
                    }
                }

                if (isEndOfThisTurn) {
                    for (let i = 0; i < newMessages.length; i++) {
                        if (newMessages[i] && !newMessages[i].isUser && newMessages[i].metadata?.messageId === currentMessageId && !newMessages[i].isStatusBubble) {
                            if (!newMessages[i].isComplete || (errorContent && newMessages[i].text === messageContent)) {
                                newMessages[i] = { ...newMessages[i], isComplete: true, metadata: { ...newMessages[i].metadata, lastProcessedEventSequence: currentEventSequence } };
                            }
                        }
                    }
                } else if (newMainBubbleAddedByThisEvent && !appendedToExistingBubble) {
                    if (lastMsgOriginalIndex >= 0 && lastMsgOriginalIndex < newMessages.length) {
                        const messageToMarkComplete = newMessages[lastMsgOriginalIndex];
                        if (messageToMarkComplete && !messageToMarkComplete.isUser && messageToMarkComplete.metadata?.messageId === currentMessageId && !messageToMarkComplete.isStatusBubble && !messageToMarkComplete.isComplete) {
                            newMessages[lastMsgOriginalIndex] = {
                                ...messageToMarkComplete,
                                isComplete: true,
                                metadata: { ...messageToMarkComplete.metadata, lastProcessedEventSequence: currentEventSequence },
                            };
                        }
                    }
                }

                const isTaskEnding = isFinalResponseEvent || isErrorResponse || (isFinalStatusUpdate && isCancelling);
                if (!isTaskEnding) {
                    const statusTextForBubble = agentStatusText ?? latestStatusText.current;
                    if (statusTextForBubble) {
                        newMessages.push({
                            taskId: currentTaskId ?? undefined,
                            text: statusTextForBubble,
                            isUser: false,
                            isStatusBubble: true,
                            isComplete: false,
                            metadata: { sessionId, messageId: currentMessageId, lastProcessedEventSequence: currentEventSequence },
                        });
                    }
                } else {
                    latestStatusText.current = null;
                }
                return newMessages;
            });

            if (isCancelling && (isFinalStatusUpdate || isErrorResponse)) {
                addNotification(isErrorResponse ? "Task failed during cancellation." : "Task successfully cancelled.");
                if (cancelTimeoutRef.current) {
                    clearTimeout(cancelTimeoutRef.current);
                    cancelTimeoutRef.current = null;
                }
                setIsCancelling(false);

                setMessages(prev => prev.filter(msg => !msg.isStatusBubble));
            }

            const isTaskReallyEnding = isFinalResponseEvent || isErrorResponse || (isFinalStatusUpdate && isCancelling);

            if (isTaskReallyEnding) {
                setIsResponding(false);
                if (currentEventSource.current) {
                    currentEventSource.current.close();
                    currentEventSource.current = null;
                }
                setCurrentTaskId(null);
                isFinalizing.current = true;
                fetchArtifacts(); 
                setTimeout(() => {
                    isFinalizing.current = false;
                }, 100);
            }
        },
        [currentTaskId, isCancelling, addNotification, sessionId, fetchArtifacts]
    );

    const closeCurrentEventSource = useCallback(() => {
        if (cancelTimeoutRef.current) {
            clearTimeout(cancelTimeoutRef.current);
            cancelTimeoutRef.current = null;
        }
        setIsCancelling(false);

        if (currentEventSource.current) {
            currentEventSource.current.removeEventListener("status_update", handleSseMessage);
            currentEventSource.current.removeEventListener("artifact_update", handleSseMessage);
            currentEventSource.current.removeEventListener("final_response", handleSseMessage);
            currentEventSource.current.removeEventListener("error", handleSseMessage);
            currentEventSource.current.close();
            currentEventSource.current = null;
        }
        isFinalizing.current = false;
    }, [handleSseMessage]);

    const handleNewSession = useCallback(() => {
        const log_prefix = "ChatProvider.handleNewSession:";
        console.log(`${log_prefix} Starting new session process...`);

        closeCurrentEventSource();

        if (isResponding && currentTaskId && selectedAgentName && !isCancelling) {
            console.log(`${log_prefix} Cancelling current task ${currentTaskId}`);
            try {
                authenticatedFetch(`${apiPrefix}/tasks/cancel`, {
                    method: "POST",
                    headers: { "Content-Type": "application/json" },
                    body: JSON.stringify({
                        agent_name: selectedAgentName,
                        task_id: currentTaskId,
                    }),
                    credentials: "include",
                });
            } catch (error) {
                console.warn(`${log_prefix} Failed to cancel current task:`, error);
            }
        }

        if (cancelTimeoutRef.current) {
            clearTimeout(cancelTimeoutRef.current);
            cancelTimeoutRef.current = null;
        }
        setIsCancelling(false);

        setSessionId("");
        setSessionName(null);
        setMessages(configWelcomeMessage ? [{ text: configWelcomeMessage, isUser: false, isComplete: true, metadata: { sessionId: "", lastProcessedEventSequence: 0 } }] : []);
        setUserInput("");
        setIsResponding(false);
        setCurrentTaskId(null);
        setTaskIdInSidePanel(null);
        setPreviewArtifact(null);
        isFinalizing.current = false;
        latestStatusText.current = null;
        sseEventSequenceRef.current = 0;
        addNotification("New chat started.");
        if (typeof window !== "undefined") {
            window.dispatchEvent(new CustomEvent("new-chat-session"));
        }
    }, [closeCurrentEventSource, isResponding, currentTaskId, selectedAgentName, isCancelling, apiPrefix, configWelcomeMessage, addNotification, sessionId]);

    const handleSwitchSession = useCallback(
        async (newSessionId: string) => {
            const log_prefix = "ChatProvider.handleSwitchSession:";
            console.log(`${log_prefix} Switching to session ${newSessionId}...`);

            closeCurrentEventSource();

            if (isResponding && currentTaskId && selectedAgentName && !isCancelling) {
                console.log(`${log_prefix} Cancelling current task ${currentTaskId}`);
                try {
                    await authenticatedFetch(`${apiPrefix}/tasks/cancel`, {
                        method: "POST",
                        headers: { "Content-Type": "application/json" },
                        body: JSON.stringify({
                            agent_name: selectedAgentName,
                            task_id: currentTaskId,
                        }),
                        credentials: "include",
                    });
                } catch (error) {
                    console.warn(`${log_prefix} Failed to cancel current task:`, error);
                }
            }

            if (cancelTimeoutRef.current) {
                clearTimeout(cancelTimeoutRef.current);
                cancelTimeoutRef.current = null;
            }
            setIsCancelling(false);

            try {
                const history = await getHistory(newSessionId);
                const formattedMessages: MessageFE[] = history.map((msg: HistoryMessage) => ({
                    text: msg.message,
                    isUser: msg.sender_type === "user",
                    isComplete: true,
                    metadata: {
                        sessionId: msg.session_id,
                        messageId: msg.id,
                        lastProcessedEventSequence: 0,
                    },
                }));
    
                const sessionResponse = await authenticatedFetch(`${apiPrefix}/sessions/${newSessionId}`);
                if (sessionResponse.ok) {
                    const sessionData = await sessionResponse.json();
                    setSessionName(sessionData.name);
                }
    
                setSessionId(newSessionId);
                setMessages(formattedMessages);
                setUserInput("");
                setIsResponding(false);
                setCurrentTaskId(null);
                setTaskIdInSidePanel(null);
                setPreviewArtifact(null);
                isFinalizing.current = false;
                latestStatusText.current = null;
                sseEventSequenceRef.current = 0;

            } catch (error) {
                console.error(`${log_prefix} Failed to fetch session history:`, error);
                addNotification("Error switching session. Please try again.", "error");
            }
        },
        [closeCurrentEventSource, isResponding, currentTaskId, selectedAgentName, isCancelling, apiPrefix, addNotification, getHistory]
    );

    const updateSessionName = useCallback(
        async (sessionId: string, newName: string) => {
            try {
                const response = await authenticatedFetch(`${apiPrefix}/sessions/${sessionId}`, {
                    method: 'PATCH',
                    headers: { 'Content-Type': 'application/json' },
                    body: JSON.stringify({ name: newName }),
                });
                if (!response.ok) {
                    const errorData = await response.json().catch(() => ({ detail: 'Failed to update session name' }));
                    throw new Error(errorData.detail || `HTTP error ${response.status}`);
                }
                addNotification('Session name updated successfully.');
                if (typeof window !== "undefined") {
                    window.dispatchEvent(new CustomEvent("new-chat-session"));
                }
            } catch (error) {
                addNotification(`Error updating session name: ${error instanceof Error ? error.message : 'Unknown error'}`);
            }
        },
        [apiPrefix, addNotification]
    );

    const deleteSession = useCallback(
        async (sessionId: string) => {
            try {
                const response = await authenticatedFetch(`${apiPrefix}/sessions/${sessionId}`, {
                    method: 'DELETE',
                });
                if (!response.ok) {
                    const errorData = await response.json().catch(() => ({ detail: 'Failed to delete session' }));
                    throw new Error(errorData.detail || `HTTP error ${response.status}`);
                }
                addNotification('Session deleted successfully.');
                if (sessionId === sessionId) {
                    handleNewSession();
                }
            } catch (error) {
                addNotification(`Error deleting session: ${error instanceof Error ? error.message : 'Unknown error'}`);
            }
        },
        [apiPrefix, addNotification, handleNewSession, sessionId]
    );

    const openSessionDeleteModal = useCallback((session: Session) => {
        setSessionToDelete(session);
    }, []);

    const closeSessionDeleteModal = useCallback(() => {
        setSessionToDelete(null);
    }, []);

    const confirmSessionDelete = useCallback(async () => {
        if (sessionToDelete) {
            await deleteSession(sessionToDelete.id);
            setSessionToDelete(null);
        }
    }, [sessionToDelete, deleteSession]);

    const handleCancel = useCallback(async () => {
        if ((!isResponding && !isCancelling) || !currentTaskId || !selectedAgentName) {
            addNotification("No active task to cancel.");
            return;
        }
        if (isCancelling) {
            addNotification("Cancellation already in progress.");
            return;
        }

        addNotification(`Requesting cancellation for task ${currentTaskId}...`);
        setIsCancelling(true);

        try {
            const response = await authenticatedFetch(`${apiPrefix}/tasks/cancel`, {
                method: "POST",
                headers: { "Content-Type": "application/json" },
                body: JSON.stringify({ agent_name: selectedAgentName, task_id: currentTaskId }),
            });

            if (response.status === 202) {
                if (cancelTimeoutRef.current) clearTimeout(cancelTimeoutRef.current);
                cancelTimeoutRef.current = setTimeout(() => {
                    addNotification(`Cancellation for task ${currentTaskId} timed out. Allowing new input.`);
                    setIsCancelling(false);
                    setIsResponding(false);
                    closeCurrentEventSource();
                    setCurrentTaskId(null);
                    cancelTimeoutRef.current = null;

                    setMessages(prev => prev.filter(msg => !msg.isStatusBubble));
                }, 15000);
            } else {
                const errorData = await response.json().catch(() => ({ detail: "Unknown cancellation error" }));
                addNotification(`Failed to request cancellation: ${errorData.detail || response.statusText}`);
                setIsCancelling(false);
            }
        } catch (error) {
            addNotification(`Error sending cancellation request: ${error instanceof Error ? error.message : "Network error"}`);
            setIsCancelling(false);
        }
    }, [isResponding, isCancelling, currentTaskId, selectedAgentName, apiPrefix, addNotification, closeCurrentEventSource]);

    const handleSseOpen = useCallback(() => {
        /* console.log for SSE open */
    }, []);

    const handleSseError = useCallback(() => {
        if (isResponding && !isFinalizing.current && !isCancelling) {
            addNotification("Connection error with agent updates.");
        }
        if (!isFinalizing.current) {
            setIsResponding(false);
            if (!isCancelling) {
                closeCurrentEventSource();
                setCurrentTaskId(null);
            }
            latestStatusText.current = null;
        }
        setMessages(prev => prev.filter(msg => !msg.isStatusBubble).map((m, i, arr) => (i === arr.length - 1 && !m.isUser ? { ...m, isComplete: true } : m)));
    }, [addNotification, closeCurrentEventSource, isResponding, isCancelling]);

    const handleSubmit = useCallback(
        async (event: FormEvent, files?: File[] | null, userInputOverride?: string | null) => {
            console.log("handleSubmit: using sessionId", sessionId);
            event.preventDefault();
            const currentInput = userInputOverride?.trim() || userInput.trim();
            const currentFiles = files || [];
            if ((!currentInput && currentFiles.length === 0) || isResponding || isCancelling || !selectedAgentName) {
                if (!selectedAgentName) addNotification("Please select an agent first.");
                if (isCancelling) addNotification("Cannot send new message while a task is being cancelled.");
                return;
            }
            closeCurrentEventSource();
            isFinalizing.current = false;
            setIsResponding(true);
            setCurrentTaskId(null);
            latestStatusText.current = null;
            sseEventSequenceRef.current = 0;
            const userMsg: MessageFE = { text: currentInput, isUser: true, uploadedFiles: currentFiles.length > 0 ? currentFiles : undefined, metadata: { sessionId, lastProcessedEventSequence: 0 } };
            
            const initialStatusText = "Thinking";
            latestStatusText.current = initialStatusText;
            const statusMsg: MessageFE = { text: initialStatusText, isUser: false, isStatusBubble: true, isComplete: false, metadata: { sessionId, lastProcessedEventSequence: 0 } };
            setMessages(prev => [...prev, userMsg, statusMsg]);
            setUserInput("");
            try {
                const formData = new FormData();
                formData.append("agent_name", selectedAgentName);
                formData.append("message", currentInput);
                if (sessionId) {
                    formData.append("session_id", sessionId);
                }
                currentFiles.forEach(file => formData.append("files", file, file.name));

                console.log("ChatProvider handleSubmit: Sending POST to /tasks/subscribe");

                const response = await authenticatedFetch(`${apiPrefix}/tasks/subscribe`, {
                    method: "POST",
                    body: formData,
                });

                if (!response.ok) {
                    const errorData = await response.json().catch(() => ({ detail: "Unknown error" }));
                    console.error("ChatProvider handleSubmit: Error from /tasks/subscribe", response.status, errorData);
                    throw new Error(errorData.detail || `HTTP error ${response.status}`);
                }
                const result = await response.json();
                const { taskId, sessionId: newSessionId } = result.result;

                if (newSessionId && newSessionId !== sessionId) {
                    console.log(`New session created by backend: ${newSessionId}`);
                    setSessionId(newSessionId);
                    setMessages(prev =>
                        prev.map(msg =>
                            msg.isUser && msg.metadata && !msg.metadata.sessionId ? { ...msg, metadata: { ...msg.metadata, sessionId: newSessionId } } : msg
                        )
                    );
                    if (typeof window !== "undefined") {
                        window.dispatchEvent(new CustomEvent("new-chat-session"));
                    }
                } else if (sessionId) {
                    if (typeof window !== "undefined") {
                        window.dispatchEvent(new CustomEvent("session-updated", { detail: { sessionId } }));
                    }
                }

                if (!taskId) {
                    console.error("ChatProvider handleSubmit: Backend did not return a valid taskId. Result:", result);
                    throw new Error("Backend did not return a valid taskId.");
                }

                console.log(`ChatProvider handleSubmit: Received taskId ${taskId}. Setting currentTaskId and taskIdInSidePanel.`);
                setCurrentTaskId(taskId);
                setTaskIdInSidePanel(taskId);

            } catch (error) {
                console.error("ChatProvider handleSubmit: Catch block error", error);
                addNotification(`Error: ${error instanceof Error ? error.message : "Unknown error"}`);
                setIsResponding(false);
                setMessages(prev => prev.filter(msg => !msg.isStatusBubble));
                setCurrentTaskId(null);
                isFinalizing.current = false;
                latestStatusText.current = null;
            }
        },
        [userInput, isResponding, isCancelling, sessionId, selectedAgentName, apiPrefix, addNotification, closeCurrentEventSource]
    );

    useEffect(() => {
        if (currentTaskId && apiPrefix) {
            console.log(`ChatProvider Effect: currentTaskId is ${currentTaskId}. Setting up EventSource.`);
            const accessToken = getAccessToken();
            const eventSourceUrl = `${apiPrefix}/sse/subscribe/${currentTaskId}${accessToken ? `?token=${accessToken}` : ""}`;
            const eventSource = new EventSource(eventSourceUrl, { withCredentials: true });
            currentEventSource.current = eventSource;

            eventSource.onopen = handleSseOpen;
            eventSource.onerror = handleSseError;
            eventSource.addEventListener("status_update", handleSseMessage);
            eventSource.addEventListener("artifact_update", handleSseMessage);
            eventSource.addEventListener("final_response", handleSseMessage);
            eventSource.addEventListener("error", handleSseMessage);

            return () => {
                console.log(`ChatProvider Effect Cleanup: currentTaskId was ${currentTaskId}. Closing EventSource.`);
                closeCurrentEventSource();
            };
        } else {
            console.log(`ChatProvider Effect: currentTaskId is null or apiPrefix missing. Ensuring EventSource is closed.`);
            closeCurrentEventSource();
        }
    }, [currentTaskId, apiPrefix]);

    const contextValue: ChatContextValue = {
        sessionId,
        setSessionId,
        sessionName,
        setSessionName,
        messages,
        setMessages,
        userInput,
        setUserInput,
        isResponding,
        currentTaskId,
        isCancelling,
        agents,
        agentsLoading,
        agentsError,
        agentsRefetch,
        handleNewSession,
        handleSwitchSession,
        handleSubmit,
        handleCancel,
        notifications,
        addNotification,
        selectedAgentName,
        setSelectedAgentName,
        artifacts,
        artifactsLoading,
        artifactsRefetch: fetchArtifacts,
        uploadArtifactFile,
        isSidePanelCollapsed,
        activeSidePanelTab,
        setIsSidePanelCollapsed,
        setActiveSidePanelTab,
        openSidePanelTab,
        taskIdInSidePanel,
        setTaskIdInSidePanel,
        isDeleteModalOpen,
        artifactToDelete,
        openDeleteModal,
        closeDeleteModal,
        confirmDelete,
        openSessionDeleteModal,
        closeSessionDeleteModal,
        confirmSessionDelete,
        sessionToDelete,
        isArtifactEditMode,
        setIsArtifactEditMode,
        selectedArtifactFilenames,
        setSelectedArtifactFilenames,
        handleDeleteSelectedArtifacts,
        confirmBatchDeleteArtifacts,
        isBatchDeleteModalOpen,
        setIsBatchDeleteModalOpen,
        previewedArtifactAvailableVersions,
        currentPreviewedVersionNumber,
        previewFileContent,
        openArtifactForPreview,
        navigateArtifactVersion,
        openMessageAttachmentForPreview,
        previewArtifact,
        setPreviewArtifact,
        updateSessionName,
        deleteSession,
    };

    return <ChatContext.Provider value={contextValue}>{children}</ChatContext.Provider>;
};<|MERGE_RESOLUTION|>--- conflicted
+++ resolved
@@ -1,10 +1,6 @@
 import React, { useState, useCallback, useEffect, useRef, type FormEvent, type ReactNode } from "react";
-<<<<<<< HEAD
-import { useConfigContext } from "@/lib/hooks/useConfigContext";
-=======
 
 import { useConfigContext, useArtifacts, useAgents } from "@/lib/hooks";
->>>>>>> 1e04fb2e
 import { authenticatedFetch, getAccessToken } from "@/lib/utils/api";
 import { ChatContext, type ChatContextValue } from "@/lib/contexts";
 import type { ArtifactInfo, DataPart, FileAttachment, FilePart, JSONRPCError, JSONRPCResponse, MessageFE, Notification, Session, Task, TaskArtifactUpdateEvent, TaskStatusUpdateEvent, TextPart, ToolEvent } from "@/lib/types";
@@ -26,17 +22,6 @@
     const apiPrefix = `${configServerUrl}/api/v1`;
 
     const [notifications, setNotifications] = useState<Notification[]>([]);
-<<<<<<< HEAD
-=======
-    const [currentTaskId, setCurrentTaskId] = useState<string | null>(null);
-    const currentEventSource = useRef<EventSource | null>(null);
-    const [selectedAgentName, setSelectedAgentName] = useState<string>("");
-    const [isCancelling, setIsCancelling] = useState<boolean>(false); // New state for cancellation
-    const [taskIdInSidePanel, setTaskIdInSidePanel] = useState<string | null>(null);
-    const cancelTimeoutRef = useRef<NodeJS.Timeout | null>(null); // Ref for cancel timeout
-    const isFinalizing = useRef(false);
-    const latestStatusText = useRef<string | null>(null);
-    const sseEventSequenceRef = useRef<number>(0);
 
     // Agents State
     const {
@@ -63,8 +48,27 @@
         },
         [artifacts, artifactsLoading, artifactsRefetch]
     );
->>>>>>> 1e04fb2e
-
+
+    // Side Panel Control State
+    const [isSidePanelCollapsed, setIsSidePanelCollapsed] = useState<boolean>(true);
+    const [activeSidePanelTab, setActiveSidePanelTab] = useState<"files" | "workflow">("files");
+
+    // Delete Modal State
+    const [isDeleteModalOpen, setIsDeleteModalOpen] = useState(false);
+    const [artifactToDelete, setArtifactToDelete] = useState<ArtifactInfo | null>(null);
+
+    // Chat Side Panel Edit Mode State
+    const [isArtifactEditMode, setIsArtifactEditMode] = useState<boolean>(false);
+    const [selectedArtifactFilenames, setSelectedArtifactFilenames] = useState<Set<string>>(new Set());
+    const [isBatchDeleteModalOpen, setIsBatchDeleteModalOpen] = useState<boolean>(false);
+
+    // Preview State
+    const [previewArtifact, setPreviewArtifact] = useState<ArtifactInfo | null>(null);
+    const [previewedArtifactAvailableVersions, setPreviewedArtifactAvailableVersions] = useState<number[] | null>(null);
+    const [currentPreviewedVersionNumber, setCurrentPreviewedVersionNumber] = useState<number | null>(null);
+    const [previewFileContent, setPreviewFileContent] = useState<FileAttachment | null>(null);
+
+    // Notification Helper
     const addNotification = useCallback((message: string, type?: "success" | "info" | "error") => {
         setNotifications(prev => {
             const existingNotification = prev.find(n => n.message === message);
@@ -84,31 +88,6 @@
         });
     }, []);
 
-    const [artifacts, setArtifacts] = useState<ArtifactInfo[]>([]);
-    const [artifactsLoading, setArtifactsLoading] = useState<boolean>(true);
-
-    const fetchArtifacts = useCallback(async () => {
-        setArtifactsLoading(true);
-        try {
-            const response = await authenticatedFetch(`${apiPrefix}/artifacts`, {
-                credentials: "include",
-            });
-            if (!response.ok) {
-                throw new Error("Failed to fetch artifacts");
-            }
-            const data = await response.json();
-            setArtifacts(data);
-        } catch (error) {
-            addNotification(`Error fetching artifacts: ${error instanceof Error ? error.message : "Unknown error"}`);
-        } finally {
-            setArtifactsLoading(false);
-        }
-    }, [apiPrefix, addNotification]);
-
-
-    useEffect(() => {
-        fetchArtifacts();
-    }, [fetchArtifacts]);
 
     const getHistory = useCallback(
         async (sessionId: string) => {
@@ -137,7 +116,7 @@
                     throw new Error(errorData.detail || `HTTP error ${response.status}`);
                 }
                 addNotification(`File "${file.name}" uploaded successfully.`);
-                fetchArtifacts();
+                artifactsRefetch();
             } catch (error) {
                 addNotification(`Error uploading file "${file.name}": ${error instanceof Error ? error.message : "Unknown error"}`);
             }
@@ -193,7 +172,7 @@
                     throw new Error(errorData.detail || `HTTP error ${response.status}`);
                 }
                 addNotification(`File "${filename}" deleted successfully.`);
-                fetchArtifacts();
+                artifactsRefetch();
             } catch (error) {
                 addNotification(`Error deleting file "${filename}": ${error instanceof Error ? error.message : "Unknown error"}`);
             }
@@ -246,10 +225,10 @@
         }
         if (successCount > 0) addNotification(`${successCount} files(s) deleted successfully.`);
         if (errorCount > 0) addNotification(`Failed to delete ${errorCount} files(s).`);
-        fetchArtifacts();
+        artifactsRefetch();
         setSelectedArtifactFilenames(new Set());
         setIsArtifactEditMode(false);
-    }, [selectedArtifactFilenames, apiPrefix, addNotification, fetchArtifacts]);
+    }, [selectedArtifactFilenames, apiPrefix, addNotification, artifactsRefetch]);
 
     const openArtifactForPreview = useCallback(
         async (artifactFilename: string): Promise<FileAttachment | null> => {
@@ -538,7 +517,7 @@
                     }
                     if (receivedFiles.length > 0 && !isFinalResponseEvent) {
                         addNewMainBubble({ files: receivedFiles }, currentEventSequence);
-                        fetchArtifacts();
+                        artifactsRefetch();
                     }
                     if (artifactNotificationData && !isFinalResponseEvent) {
                         addNewMainBubble({ artifactNotification: artifactNotificationData }, currentEventSequence);
@@ -610,13 +589,13 @@
                 }
                 setCurrentTaskId(null);
                 isFinalizing.current = true;
-                fetchArtifacts(); 
+                artifactsRefetch(); 
                 setTimeout(() => {
                     isFinalizing.current = false;
                 }, 100);
             }
         },
-        [currentTaskId, isCancelling, addNotification, sessionId, fetchArtifacts]
+        [currentTaskId, isCancelling, addNotification, sessionId, artifactsRefetch]
     );
 
     const closeCurrentEventSource = useCallback(() => {
@@ -1010,7 +989,7 @@
         setSelectedAgentName,
         artifacts,
         artifactsLoading,
-        artifactsRefetch: fetchArtifacts,
+        artifactsRefetch,
         uploadArtifactFile,
         isSidePanelCollapsed,
         activeSidePanelTab,

--- conflicted
+++ resolved
@@ -1936,12 +1936,7 @@
                 }
 
                 // 3. Construct the A2A message
-<<<<<<< HEAD
                 console.log(`ChatProvider handleSubmit: Using effectiveSessionId for contextId: ${effectiveSessionId}`);
-=======
-                console.log(`ChatProvider handleSubmit: Using sessionId for contextId: ${sessionId}`);
-
->>>>>>> 9e6cb4c1
                 const a2aMessage: Message = {
                     role: "user",
                     parts: messageParts,

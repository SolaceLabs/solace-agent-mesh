--- conflicted
+++ resolved
@@ -1,10 +1,6 @@
 import React, { createContext, type FormEvent } from "react";
 
-<<<<<<< HEAD
-import type { AgentInfo, ArtifactInfo, ArtifactRenderingState, FileAttachment, MessageFE, Notification, Session } from "@/lib/types";
-=======
-import type { AgentCardInfo, ArtifactInfo, FileAttachment, MessageFE, Notification, Session } from "@/lib/types";
->>>>>>> 6d2f7753
+import type { AgentCardInfo, ArtifactInfo, ArtifactRenderingState, FileAttachment, MessageFE, Notification, Session } from "@/lib/types";
 
 export interface ChatState {
     sessionId: string;
@@ -65,29 +61,29 @@
     setIsSidePanelCollapsed: React.Dispatch<React.SetStateAction<boolean>>;
     setActiveSidePanelTab: React.Dispatch<React.SetStateAction<"files" | "workflow">>;
     openSidePanelTab: (tab: "files" | "workflow") => void;
-    
+
     openDeleteModal: (artifact: ArtifactInfo) => void;
     closeDeleteModal: () => void;
     confirmDelete: () => Promise<void>;
     openSessionDeleteModal: (session: Session) => void;
     closeSessionDeleteModal: () => void;
     confirmSessionDelete: () => Promise<void>;
-    
+
     setIsArtifactEditMode: React.Dispatch<React.SetStateAction<boolean>>;
     setSelectedArtifactFilenames: React.Dispatch<React.SetStateAction<Set<string>>>;
     handleDeleteSelectedArtifacts: () => void;
     confirmBatchDeleteArtifacts: () => Promise<void>;
     setIsBatchDeleteModalOpen: React.Dispatch<React.SetStateAction<boolean>>;
-    
+
     setPreviewArtifact: React.Dispatch<React.SetStateAction<ArtifactInfo | null>>;
     openArtifactForPreview: (artifactFilename: string, autoRun?: boolean) => Promise<FileAttachment | null>;
     navigateArtifactVersion: (artifactFilename: string, targetVersion: number) => Promise<FileAttachment | null>;
-    
+
     openMessageAttachmentForPreview: (file: FileAttachment, autoRun?: boolean) => void;
     /* Session Management Actions */
     updateSessionName: (sessionId: string, newName: string) => Promise<void>;
     deleteSession: (sessionId: string) => Promise<void>;
-    
+
     /** Artifact Rendering Actions */
     toggleArtifactExpanded: (filename: string) => void;
     isArtifactExpanded: (filename: string) => boolean;

import React, { createContext, type FormEvent } from "react";

import type { AgentCard, ArtifactInfo, FileAttachment, MessageFE, Notification } from "@/lib/types";

export interface ChatState {
    sessionId: string;
    messages: MessageFE[];
    userInput: string;
    isResponding: boolean;
    currentTaskId: string | null;
    selectedAgentName: string;
    notifications: Notification[];
    isCancelling: boolean;
<<<<<<< HEAD
    latestStatusText: React.RefObject<string | null>;
=======
    // Agents
    agents: AgentCard[];
    agentsError: string | null;
    agentsLoading: boolean;
    agentsRefetch: () => Promise<void>;
>>>>>>> 8214a253
    // Chat Side Panel State
    artifacts: ArtifactInfo[];
    artifactsLoading: boolean;
    artifactsRefetch: () => Promise<void>;
    taskIdInSidePanel: string | null;
    // Side Panel Control State
    isSidePanelCollapsed: boolean;
    activeSidePanelTab: "files" | "workflow";
    // Delete Modal State
    isDeleteModalOpen: boolean;
    artifactToDelete: ArtifactInfo | null;
    // Artifact Edit Mode State
    isArtifactEditMode: boolean;
    selectedArtifactFilenames: Set<string>;
    isBatchDeleteModalOpen: boolean;
    // Versioning Preview State
    previewArtifact: ArtifactInfo | null;
    previewedArtifactAvailableVersions: number[] | null;
    currentPreviewedVersionNumber: number | null;
    previewFileContent: FileAttachment | null;
}

export interface ChatActions {
    setMessages: React.Dispatch<React.SetStateAction<MessageFE[]>>;
    setUserInput: React.Dispatch<React.SetStateAction<string>>;
    setTaskIdInSidePanel: React.Dispatch<React.SetStateAction<string | null>>;
    handleNewSession: () => void;
    handleSubmit: (event: FormEvent, files?: File[] | null, message?: string | null) => Promise<void>;
    handleCancel: () => void;
    addNotification: (message: string, type?: "success" | "info" | "error") => void;
    setSelectedAgentName: React.Dispatch<React.SetStateAction<string>>;
    uploadArtifactFile: (file: File) => Promise<string | null>;
    /** Side Panel Control Actions */
    setIsSidePanelCollapsed: React.Dispatch<React.SetStateAction<boolean>>;
    setActiveSidePanelTab: React.Dispatch<React.SetStateAction<"files" | "workflow">>;
    openSidePanelTab: (tab: "files" | "workflow") => void;
    /** Delete Modal Actions */
    openDeleteModal: (artifact: ArtifactInfo) => void;
    closeDeleteModal: () => void;
    confirmDelete: () => Promise<void>;
    /** Artifact Edit Mode Actions */
    setIsArtifactEditMode: React.Dispatch<React.SetStateAction<boolean>>;
    setSelectedArtifactFilenames: React.Dispatch<React.SetStateAction<Set<string>>>;
    handleDeleteSelectedArtifacts: () => void;
    confirmBatchDeleteArtifacts: () => Promise<void>;
    setIsBatchDeleteModalOpen: React.Dispatch<React.SetStateAction<boolean>>;
    /** Versioning Preview Actions */
    setPreviewArtifact: React.Dispatch<React.SetStateAction<ArtifactInfo | null>>;
    openArtifactForPreview: (artifactFilename: string, autoRun?: boolean) => Promise<FileAttachment | null>;
    navigateArtifactVersion: (artifactFilename: string, targetVersion: number) => Promise<FileAttachment | null>;
    /** Message Attachment Preview Action */
    openMessageAttachmentForPreview: (file: FileAttachment, autoRun?: boolean) => void;
}

export type ChatContextValue = ChatState & ChatActions;

export const ChatContext = createContext<ChatContextValue | undefined>(undefined);<|MERGE_RESOLUTION|>--- conflicted
+++ resolved
@@ -11,15 +11,12 @@
     selectedAgentName: string;
     notifications: Notification[];
     isCancelling: boolean;
-<<<<<<< HEAD
     latestStatusText: React.RefObject<string | null>;
-=======
     // Agents
     agents: AgentCard[];
     agentsError: string | null;
     agentsLoading: boolean;
     agentsRefetch: () => Promise<void>;
->>>>>>> 8214a253
     // Chat Side Panel State
     artifacts: ArtifactInfo[];
     artifactsLoading: boolean;

--- conflicted
+++ resolved
@@ -1,10 +1,6 @@
 import React, { createContext, type FormEvent } from "react";
 
-<<<<<<< HEAD
-import type { AgentCard, ArtifactInfo, FileAttachment, MessageFE, Notification, Session } from "@/lib/types";
-=======
 import type { AgentInfo, ArtifactInfo, FileAttachment, MessageFE, Notification } from "@/lib/types";
->>>>>>> 35f30469
 
 export interface ChatState {
     sessionId: string;
@@ -57,13 +53,8 @@
     handleCancel: () => void;
     addNotification: (message: string, type?: "success" | "info" | "error") => void;
     setSelectedAgentName: React.Dispatch<React.SetStateAction<string>>;
-<<<<<<< HEAD
-    uploadArtifactFile: (file: File) => Promise<void>;
-    
-=======
     uploadArtifactFile: (file: File) => Promise<string | null>;
     /** Side Panel Control Actions */
->>>>>>> 35f30469
     setIsSidePanelCollapsed: React.Dispatch<React.SetStateAction<boolean>>;
     setActiveSidePanelTab: React.Dispatch<React.SetStateAction<"files" | "workflow">>;
     openSidePanelTab: (tab: "files" | "workflow") => void;

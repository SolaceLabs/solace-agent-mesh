import React, { createContext, type FormEvent } from "react";

import type { AgentCardInfo, ArtifactInfo, ArtifactRenderingState, FileAttachment, MessageFE, Notification, Session } from "@/lib/types";

export interface ChatState {
    configCollectFeedback: boolean;
    sessionId: string;
    sessionName: string | null;
    messages: MessageFE[];
    isResponding: boolean;
    currentTaskId: string | null;
    selectedAgentName: string;
    notifications: Notification[];
    isCancelling: boolean;
    latestStatusText: React.RefObject<string | null>;
    isLoadingSession: boolean;
    // Agents
    agents: AgentCardInfo[];
    agentsError: string | null;
    agentsLoading: boolean;
    agentsRefetch: () => Promise<void>;
    // Chat Side Panel State
    artifacts: ArtifactInfo[];
    artifactsLoading: boolean;
    artifactsRefetch: () => Promise<void>;
    setArtifacts: React.Dispatch<React.SetStateAction<ArtifactInfo[]>>;
    taskIdInSidePanel: string | null;
    // Side Panel Control State
    isSidePanelCollapsed: boolean;
    activeSidePanelTab: "files" | "workflow";
    // Delete Modal State
    isDeleteModalOpen: boolean;
    artifactToDelete: ArtifactInfo | null;
    sessionToDelete: Session | null;
    // Artifact Edit Mode State
    isArtifactEditMode: boolean;
    selectedArtifactFilenames: Set<string>;
    isBatchDeleteModalOpen: boolean;
    // Versioning Preview State
    previewArtifact: ArtifactInfo | null;
    previewedArtifactAvailableVersions: number[] | null;
    currentPreviewedVersionNumber: number | null;
    previewFileContent: FileAttachment | null;
    submittedFeedback: Record<string, { type: "up" | "down"; text: string }>;
    // Artifact Rendering State
    artifactRenderingState: ArtifactRenderingState;
}

export interface ChatActions {
    setSessionId: React.Dispatch<React.SetStateAction<string>>;
    setSessionName: React.Dispatch<React.SetStateAction<string | null>>;
    setMessages: React.Dispatch<React.SetStateAction<MessageFE[]>>;
    setTaskIdInSidePanel: React.Dispatch<React.SetStateAction<string | null>>;
    handleNewSession: (preserveProjectContext?: boolean) => void;
    handleSwitchSession: (sessionId: string) => Promise<void>;
    handleSubmit: (event: FormEvent, files?: File[] | null, message?: string | null) => Promise<void>;
    handleCancel: () => void;
    addNotification: (message: string, type?: "success" | "info" | "error") => void;
    setSelectedAgentName: React.Dispatch<React.SetStateAction<string>>;
<<<<<<< HEAD
    uploadArtifactFile: (file: File, overrideSessionId?: string) => Promise<{ uri: string; sessionId: string } | { error: string } | null>;
=======
    uploadArtifactFile: (file: File, overrideSessionId?: string, description?: string) => Promise<{ uri: string; sessionId: string } | null>;
>>>>>>> b59ecea5
    /** Side Panel Control Actions */
    setIsSidePanelCollapsed: React.Dispatch<React.SetStateAction<boolean>>;
    setActiveSidePanelTab: React.Dispatch<React.SetStateAction<"files" | "workflow">>;
    openSidePanelTab: (tab: "files" | "workflow") => void;

    openDeleteModal: (artifact: ArtifactInfo) => void;
    closeDeleteModal: () => void;
    confirmDelete: () => Promise<void>;
    openSessionDeleteModal: (session: Session) => void;
    closeSessionDeleteModal: () => void;
    confirmSessionDelete: () => Promise<void>;

    setIsArtifactEditMode: React.Dispatch<React.SetStateAction<boolean>>;
    setSelectedArtifactFilenames: React.Dispatch<React.SetStateAction<Set<string>>>;
    handleDeleteSelectedArtifacts: () => void;
    confirmBatchDeleteArtifacts: () => Promise<void>;
    setIsBatchDeleteModalOpen: React.Dispatch<React.SetStateAction<boolean>>;

    setPreviewArtifact: (artifact: ArtifactInfo | null) => void;
    openArtifactForPreview: (artifactFilename: string, autoRun?: boolean) => Promise<FileAttachment | null>;
    navigateArtifactVersion: (artifactFilename: string, targetVersion: number) => Promise<FileAttachment | null>;

    openMessageAttachmentForPreview: (file: FileAttachment, autoRun?: boolean) => void;

    /** Artifact Display and Cache Management */
    markArtifactAsDisplayed: (filename: string, displayed: boolean) => void;
    downloadAndResolveArtifact: (filename: string) => Promise<FileAttachment | null>;

    /** Artifact Rendering Actions */
    toggleArtifactExpanded: (filename: string) => void;
    isArtifactExpanded: (filename: string) => boolean;
    setArtifactRenderingState: React.Dispatch<React.SetStateAction<ArtifactRenderingState>>;

    /* Session Management Actions */
    updateSessionName: (sessionId: string, newName: string, showNotification?: boolean) => Promise<void>;
    deleteSession: (sessionId: string) => Promise<void>;
    handleFeedbackSubmit: (taskId: string, feedbackType: "up" | "down", feedbackText: string) => Promise<void>;
}

export type ChatContextValue = ChatState & ChatActions;

export const ChatContext = createContext<ChatContextValue | undefined>(undefined);<|MERGE_RESOLUTION|>--- conflicted
+++ resolved
@@ -57,11 +57,7 @@
     handleCancel: () => void;
     addNotification: (message: string, type?: "success" | "info" | "error") => void;
     setSelectedAgentName: React.Dispatch<React.SetStateAction<string>>;
-<<<<<<< HEAD
-    uploadArtifactFile: (file: File, overrideSessionId?: string) => Promise<{ uri: string; sessionId: string } | { error: string } | null>;
-=======
-    uploadArtifactFile: (file: File, overrideSessionId?: string, description?: string) => Promise<{ uri: string; sessionId: string } | null>;
->>>>>>> b59ecea5
+    uploadArtifactFile: (file: File, overrideSessionId?: string, description?: string) => Promise<{ uri: string; sessionId: string } | { error: string } | null>;
     /** Side Panel Control Actions */
     setIsSidePanelCollapsed: React.Dispatch<React.SetStateAction<boolean>>;
     setActiveSidePanelTab: React.Dispatch<React.SetStateAction<"files" | "workflow">>;

--- conflicted
+++ resolved
@@ -52,14 +52,11 @@
     submittedFeedback: Record<string, { type: "up" | "down"; text: string }>;
     // Artifact Rendering State
     artifactRenderingState: ArtifactRenderingState;
-<<<<<<< HEAD
+    // Pending prompt for starting new chat
+    pendingPrompt: PendingPromptData | null;
     // Background Task Monitoring State
     backgroundTasks: BackgroundTaskState[];
     backgroundNotifications: BackgroundTaskNotification[];
-=======
-    // Pending prompt for starting new chat
-    pendingPrompt: PendingPromptData | null;
->>>>>>> e0f1da82
 }
 
 export interface ChatActions {
@@ -114,12 +111,10 @@
     deleteSession: (sessionId: string) => Promise<void>;
     handleFeedbackSubmit: (taskId: string, feedbackType: "up" | "down", feedbackText: string) => Promise<void>;
 
-<<<<<<< HEAD
+    displayError: ({ title, error }: { title: string; error: string }) => void;
+
     /** Background Task Monitoring Actions */
     isTaskRunningInBackground: (taskId: string) => boolean;
-=======
-    displayError: ({ title, error }: { title: string; error: string }) => void;
->>>>>>> e0f1da82
 }
 
 export type ChatContextValue = ChatState & ChatActions;

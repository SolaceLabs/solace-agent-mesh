--- conflicted
+++ resolved
@@ -6,6 +6,14 @@
     projectInstructionsMax?: number;
     maxUploadSizeBytes?: number;
     maxZipUploadSizeBytes?: number;
+}
+
+export interface UserInfo {
+    id: string;
+    name: string;
+    email: string;
+    authenticated: boolean;
+    auth_method: string;
 }
 
 export interface UserInfo {
@@ -48,12 +56,6 @@
     validationLimits?: ValidationLimits;
 
     /**
-<<<<<<< HEAD
-     * Current user information from backend.
-     * Available when user is authenticated.
-     */
-    user?: UserInfo;
-=======
      * Whether background task execution is enabled globally.
      * When true, all tasks can run in background mode, allowing users to
      * navigate away and return to see completed results.
@@ -65,7 +67,12 @@
      * Tasks running longer than this will be automatically cancelled.
      */
     backgroundTasksDefaultTimeoutMs?: number;
->>>>>>> 2ed57086
+
+    /**
+     * Current user information from backend.
+     * Available when user is authenticated.
+     */
+    user?: UserInfo;
 }
 
 export const ConfigContext = createContext<ConfigContextValue | null>(null);
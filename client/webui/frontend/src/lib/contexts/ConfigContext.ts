import { createContext } from "react";

export interface ValidationLimits {
    projectNameMax?: number;
    projectDescriptionMax?: number;
    projectInstructionsMax?: number;
}

export interface ConfigContextValue {
    configServerUrl: string;
    configAuthLoginUrl: string;
    configUseAuthorization: boolean;
    configWelcomeMessage: string;
    configRedirectUrl: string;
    configCollectFeedback: boolean;
    configBotName: string;
    configLogoUrl: string;
    configFeatureEnablement?: Record<string, boolean>;
    /**
     * Authorization flag from frontend config
     * @deprecated Consider using configUseAuthorization instead as this may be redundant
     */
    frontend_use_authorization: boolean;

    persistenceEnabled?: boolean;

    /**
     * Whether projects feature is enabled.
     * Computed from feature flags and persistence status.
     */
    projectsEnabled?: boolean;

    /**
     * Validation limits from backend.
     * These are dynamically fetched from the backend to ensure
     * frontend and backend validation stay in sync.
     */
    validationLimits?: ValidationLimits;

    /**
<<<<<<< HEAD
     * Tool configuration status from backend.
     * Indicates which tools are properly configured with required API keys.
     */
    toolConfigStatus?: {
        web_search?: boolean;
        deep_research?: boolean;
    };
=======
     * Whether background task execution is enabled globally.
     * When true, all tasks can run in background mode, allowing users to
     * navigate away and return to see completed results.
     */
    backgroundTasksEnabled?: boolean;

    /**
     * Default timeout for background tasks in milliseconds.
     * Tasks running longer than this will be automatically cancelled.
     */
    backgroundTasksDefaultTimeoutMs?: number;
>>>>>>> e05900b6
}

export const ConfigContext = createContext<ConfigContextValue | null>(null);<|MERGE_RESOLUTION|>--- conflicted
+++ resolved
@@ -38,15 +38,6 @@
     validationLimits?: ValidationLimits;
 
     /**
-<<<<<<< HEAD
-     * Tool configuration status from backend.
-     * Indicates which tools are properly configured with required API keys.
-     */
-    toolConfigStatus?: {
-        web_search?: boolean;
-        deep_research?: boolean;
-    };
-=======
      * Whether background task execution is enabled globally.
      * When true, all tasks can run in background mode, allowing users to
      * navigate away and return to see completed results.
@@ -58,7 +49,15 @@
      * Tasks running longer than this will be automatically cancelled.
      */
     backgroundTasksDefaultTimeoutMs?: number;
->>>>>>> e05900b6
+
+    /**
+     * Tool configuration status from backend.
+     * Indicates which tools are properly configured with required API keys.
+     */
+    toolConfigStatus?: {
+        web_search?: boolean;
+        deep_research?: boolean;
+    };
 }
 
 export const ConfigContext = createContext<ConfigContextValue | null>(null);
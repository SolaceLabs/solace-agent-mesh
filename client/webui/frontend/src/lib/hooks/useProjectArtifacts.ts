import { useState, useEffect, useCallback } from "react";
import { api } from "@/lib/api";

import type { ArtifactInfo } from "@/lib/types";
<<<<<<< HEAD

=======
>>>>>>> 8c2807c9

interface UseProjectArtifactsReturn {
    artifacts: ArtifactInfo[];
    isLoading: boolean;
    error: string | null;
    refetch: () => Promise<void>;
}

/**
 * Custom hook to fetch and manage project-specific artifact data.
 * @param projectId - The project ID to fetch artifacts for.
 * @returns Object containing artifacts data, loading state, error state, and refetch function.
 */
export const useProjectArtifacts = (projectId?: string): UseProjectArtifactsReturn => {
<<<<<<< HEAD
    // Migrated to api client
=======
>>>>>>> 8c2807c9
    const [artifacts, setArtifacts] = useState<ArtifactInfo[]>([]);
    const [isLoading, setIsLoading] = useState<boolean>(true);
    const [error, setError] = useState<string | null>(null);

    const fetchArtifacts = useCallback(async () => {
        if (!projectId) {
            setArtifacts([]);
            setIsLoading(false);
            return;
        }

        setIsLoading(true);
        setError(null);

        try {
            const data: ArtifactInfo[] = await api.webui.get(`/api/v1/projects/${projectId}/artifacts`);
            setArtifacts(data);
        } catch (err: unknown) {
            const errorMessage = err instanceof Error ? err.message : "Failed to fetch project artifacts.";
            setError(errorMessage);
            setArtifacts([]);
        } finally {
            setIsLoading(false);
        }
<<<<<<< HEAD
    }, [ projectId]);
=======
    }, [projectId]);
>>>>>>> 8c2807c9

    useEffect(() => {
        fetchArtifacts();
    }, [fetchArtifacts]);

    return {
        artifacts,
        isLoading,
        error,
        refetch: fetchArtifacts,
    };
};<|MERGE_RESOLUTION|>--- conflicted
+++ resolved
@@ -2,10 +2,6 @@
 import { api } from "@/lib/api";
 
 import type { ArtifactInfo } from "@/lib/types";
-<<<<<<< HEAD
-
-=======
->>>>>>> 8c2807c9
 
 interface UseProjectArtifactsReturn {
     artifacts: ArtifactInfo[];
@@ -20,10 +16,6 @@
  * @returns Object containing artifacts data, loading state, error state, and refetch function.
  */
 export const useProjectArtifacts = (projectId?: string): UseProjectArtifactsReturn => {
-<<<<<<< HEAD
-    // Migrated to api client
-=======
->>>>>>> 8c2807c9
     const [artifacts, setArtifacts] = useState<ArtifactInfo[]>([]);
     const [isLoading, setIsLoading] = useState<boolean>(true);
     const [error, setError] = useState<string | null>(null);
@@ -48,11 +40,7 @@
         } finally {
             setIsLoading(false);
         }
-<<<<<<< HEAD
-    }, [ projectId]);
-=======
     }, [projectId]);
->>>>>>> 8c2807c9
 
     useEffect(() => {
         fetchArtifacts();

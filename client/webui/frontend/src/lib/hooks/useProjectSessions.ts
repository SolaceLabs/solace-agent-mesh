import { useState, useEffect, useCallback } from "react";
import { api } from "@/lib/api";
<<<<<<< HEAD

import type { Session } from "@/lib/types";
import { authenticatedFetch } from "@/lib/utils/api";

=======
import type { Session } from "@/lib/types";
>>>>>>> 8c2807c9

interface UseProjectSessionsReturn {
    sessions: Session[];
    isLoading: boolean;
    error: string | null;
    refetch: () => Promise<void>;
}

export const useProjectSessions = (projectId?: string | null): UseProjectSessionsReturn => {
<<<<<<< HEAD
    // Migrated to api client
=======
>>>>>>> 8c2807c9
    const [sessions, setSessions] = useState<Session[]>([]);
    const [isLoading, setIsLoading] = useState<boolean>(true);
    const [error, setError] = useState<string | null>(null);

<<<<<<< HEAD
    const { webui: webuiBaseUrl } = api.getBaseUrls();

=======
>>>>>>> 8c2807c9
    const fetchSessions = useCallback(async () => {
        if (!projectId) {
            setSessions([]);
            setIsLoading(false);
            return;
        }

        setIsLoading(true);
        setError(null);

        try {
<<<<<<< HEAD
            const url = `${webuiBaseUrl}/api/v1/sessions?project_id=${projectId}&pageNumber=1&pageSize=100`;
            const response = await authenticatedFetch(url, { credentials: "include" });
            
            if (!response.ok) {
                const errorData = await response.json().catch(() => ({ 
                    detail: `Failed to fetch sessions. ${response.statusText}` 
                }));
                throw new Error(errorData.detail || `Failed to fetch sessions. ${response.statusText}`);
            }
            
            const data = await response.json();
=======
            const data = await api.webui.get(`/api/v1/sessions?project_id=${projectId}&pageNumber=1&pageSize=100`);
>>>>>>> 8c2807c9
            setSessions(data.data || []);
        } catch (err: unknown) {
            const errorMessage = err instanceof Error ? err.message : "Failed to fetch sessions.";
            setError(errorMessage);
            setSessions([]);
        } finally {
            setIsLoading(false);
        }
<<<<<<< HEAD
    }, [webuiBaseUrl, projectId]);
=======
    }, [projectId]);
>>>>>>> 8c2807c9

    useEffect(() => {
        fetchSessions();

        // Listen for session-moved events to refresh the list
        const handleSessionMoved = () => {
            fetchSessions();
        };

        // Listen for new-chat-session events to refresh the list
        const handleNewSession = () => {
            fetchSessions();
        };

        window.addEventListener("session-moved", handleSessionMoved);
        window.addEventListener("new-chat-session", handleNewSession);

        return () => {
            window.removeEventListener("session-moved", handleSessionMoved);
            window.removeEventListener("new-chat-session", handleNewSession);
        };
    }, [fetchSessions]);

    return {
        sessions,
        isLoading,
        error,
        refetch: fetchSessions,
    };
};<|MERGE_RESOLUTION|>--- conflicted
+++ resolved
@@ -1,13 +1,6 @@
 import { useState, useEffect, useCallback } from "react";
 import { api } from "@/lib/api";
-<<<<<<< HEAD
-
 import type { Session } from "@/lib/types";
-import { authenticatedFetch } from "@/lib/utils/api";
-
-=======
-import type { Session } from "@/lib/types";
->>>>>>> 8c2807c9
 
 interface UseProjectSessionsReturn {
     sessions: Session[];
@@ -17,19 +10,10 @@
 }
 
 export const useProjectSessions = (projectId?: string | null): UseProjectSessionsReturn => {
-<<<<<<< HEAD
-    // Migrated to api client
-=======
->>>>>>> 8c2807c9
     const [sessions, setSessions] = useState<Session[]>([]);
     const [isLoading, setIsLoading] = useState<boolean>(true);
     const [error, setError] = useState<string | null>(null);
 
-<<<<<<< HEAD
-    const { webui: webuiBaseUrl } = api.getBaseUrls();
-
-=======
->>>>>>> 8c2807c9
     const fetchSessions = useCallback(async () => {
         if (!projectId) {
             setSessions([]);
@@ -41,21 +25,7 @@
         setError(null);
 
         try {
-<<<<<<< HEAD
-            const url = `${webuiBaseUrl}/api/v1/sessions?project_id=${projectId}&pageNumber=1&pageSize=100`;
-            const response = await authenticatedFetch(url, { credentials: "include" });
-            
-            if (!response.ok) {
-                const errorData = await response.json().catch(() => ({ 
-                    detail: `Failed to fetch sessions. ${response.statusText}` 
-                }));
-                throw new Error(errorData.detail || `Failed to fetch sessions. ${response.statusText}`);
-            }
-            
-            const data = await response.json();
-=======
             const data = await api.webui.get(`/api/v1/sessions?project_id=${projectId}&pageNumber=1&pageSize=100`);
->>>>>>> 8c2807c9
             setSessions(data.data || []);
         } catch (err: unknown) {
             const errorMessage = err instanceof Error ? err.message : "Failed to fetch sessions.";
@@ -64,11 +34,7 @@
         } finally {
             setIsLoading(false);
         }
-<<<<<<< HEAD
-    }, [webuiBaseUrl, projectId]);
-=======
     }, [projectId]);
->>>>>>> 8c2807c9
 
     useEffect(() => {
         fetchSessions();

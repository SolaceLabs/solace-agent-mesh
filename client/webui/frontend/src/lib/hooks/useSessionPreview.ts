--- conflicted
+++ resolved
@@ -8,15 +8,6 @@
     const { messages, sessionName } = useChatContext();
 
     return useMemo(() => {
-<<<<<<< HEAD
-        if (sessionName) {
-            return sessionName;
-        }
-        const firstUserMessage = messages.find(msg => msg.isUser && msg.text && msg.text.trim());
-        if (firstUserMessage && firstUserMessage.text) {
-            const preview = firstUserMessage.text.trim();
-            return preview.length > 100 ? preview.substring(0, 100) + "..." : preview;
-=======
         const firstUserMessage = messages.find(msg => {
             if (!msg.isUser) return false;
             // Check if there's at least one text part with content
@@ -30,7 +21,6 @@
             if (combinedText) {
                 return combinedText.length > 100 ? `${combinedText.substring(0, 100)}...` : combinedText;
             }
->>>>>>> 35f30469
         }
 
         return "New Chat";

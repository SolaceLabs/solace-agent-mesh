import type { ArtifactInfo } from "../types";
import { api } from "@/lib/api";
<<<<<<< HEAD
import { fetchWithError, getErrorMessage } from "../utils/api";
=======
import { getErrorMessage } from "../utils/api";
>>>>>>> 8c2807c9
import { downloadBlob } from "../utils/download";
import { useChatContext } from "./useChatContext";
import { useProjectContext } from "../providers/ProjectProvider";

const downloadArtifactFile = async (sessionId: string | null, activeProjectId: string | null, artifact: ArtifactInfo) => {
    const hasSessionContext = sessionId && sessionId.trim() && sessionId !== "null" && sessionId !== "undefined";

    let endpoint: string;
    if (hasSessionContext) {
        endpoint = `/api/v1/artifacts/${sessionId.trim()}/${encodeURIComponent(artifact.filename)}`;
    } else if (activeProjectId) {
        endpoint = `/api/v1/artifacts/null/${encodeURIComponent(artifact.filename)}?project_id=${activeProjectId}`;
    } else {
        throw new Error("No valid session or project context for downloading artifact.");
    }

    const response = await api.webui.get(endpoint, { fullResponse: true });
    if (!response.ok) {
        throw new Error(`Failed to download artifact: ${response.statusText}`);
    }
    const blob = await response.blob();
    downloadBlob(blob, artifact.filename);
};

export const useDownload = (projectIdOverride?: string | null) => {
<<<<<<< HEAD
    // Migrated to api client
=======
>>>>>>> 8c2807c9
    const { addNotification, sessionId, displayError } = useChatContext();
    const { activeProject } = useProjectContext();

    const onDownload = async (artifact: ArtifactInfo) => {
        try {
            const { webui: webuiBaseUrl } = api.getBaseUrls();
            const effectiveProjectId = projectIdOverride || activeProject?.id || null;
<<<<<<< HEAD

            await downloadArtifactFile(webuiBaseUrl, sessionId, effectiveProjectId, artifact);
=======
            await downloadArtifactFile(sessionId, effectiveProjectId, artifact);
>>>>>>> 8c2807c9
            addNotification(`Downloaded artifact: ${artifact.filename}.`, "success");
        } catch (error) {
            displayError({ title: "Failed to Download Artifact", error: getErrorMessage(error, "An unknown error occurred while downloading the artifact.") });
        }
    };

    return { onDownload };
};<|MERGE_RESOLUTION|>--- conflicted
+++ resolved
@@ -1,10 +1,6 @@
 import type { ArtifactInfo } from "../types";
 import { api } from "@/lib/api";
-<<<<<<< HEAD
-import { fetchWithError, getErrorMessage } from "../utils/api";
-=======
 import { getErrorMessage } from "../utils/api";
->>>>>>> 8c2807c9
 import { downloadBlob } from "../utils/download";
 import { useChatContext } from "./useChatContext";
 import { useProjectContext } from "../providers/ProjectProvider";
@@ -30,23 +26,13 @@
 };
 
 export const useDownload = (projectIdOverride?: string | null) => {
-<<<<<<< HEAD
-    // Migrated to api client
-=======
->>>>>>> 8c2807c9
     const { addNotification, sessionId, displayError } = useChatContext();
     const { activeProject } = useProjectContext();
 
     const onDownload = async (artifact: ArtifactInfo) => {
         try {
-            const { webui: webuiBaseUrl } = api.getBaseUrls();
             const effectiveProjectId = projectIdOverride || activeProject?.id || null;
-<<<<<<< HEAD
-
-            await downloadArtifactFile(webuiBaseUrl, sessionId, effectiveProjectId, artifact);
-=======
             await downloadArtifactFile(sessionId, effectiveProjectId, artifact);
->>>>>>> 8c2807c9
             addNotification(`Downloaded artifact: ${artifact.filename}.`, "success");
         } catch (error) {
             displayError({ title: "Failed to Download Artifact", error: getErrorMessage(error, "An unknown error occurred while downloading the artifact.") });

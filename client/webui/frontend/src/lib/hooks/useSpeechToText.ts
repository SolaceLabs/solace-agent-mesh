--- conflicted
+++ resolved
@@ -296,13 +296,6 @@
                         formData.append("language", settings.languageSTT);
                     }
 
-<<<<<<< HEAD
-                    const response = await api.webui.post(`/api/v1/speech/stt`, undefined, {
-                        body: formData,
-                        raw: true,
-                    });
-
-=======
                     const response = await api.webui.post("/api/v1/speech/stt", formData, { fullResponse: true });
 
                     if (!response.ok) {
@@ -317,7 +310,6 @@
                         throw new Error(backendMessage || `Transcription failed: ${response.statusText}`);
                     }
 
->>>>>>> 8c2807c9
                     const result = await response.json();
                     const transcribedText = result.text || "";
 

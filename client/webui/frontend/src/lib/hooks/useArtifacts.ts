import { useState, useEffect, useCallback } from "react";

import type { ArtifactInfo } from "@/lib/types";
import { authenticatedFetch } from "@/lib/utils/api";

import { useConfigContext } from "./useConfigContext";
import { useProjectContext } from "../providers/ProjectProvider";

interface UseArtifactsReturn {
    artifacts: ArtifactInfo[];
    isLoading: boolean;
    error: string | null;
    refetch: () => Promise<void>;
    setArtifacts: React.Dispatch<React.SetStateAction<ArtifactInfo[]>>;
}

/**
 * Custom hook to fetch and manage artifact data
 * Automatically handles both session and project contexts
 * @param sessionId - The session ID to fetch artifacts for (optional)
 * @returns Object containing artifacts data, loading state, error state, and refetch function
 */
export const useArtifacts = (sessionId?: string): UseArtifactsReturn => {
    const { configServerUrl } = useConfigContext();
    const { activeProject } = useProjectContext();
    const [artifacts, setArtifacts] = useState<ArtifactInfo[]>([]);
    const [isLoading, setIsLoading] = useState<boolean>(true);
    const [error, setError] = useState<string | null>(null);

    const apiPrefix = `${configServerUrl}/api/v1`;

    const fetchArtifacts = useCallback(async () => {
        setIsLoading(true);
        setError(null);

        try {
            let url: string;

            // Priority 1: Session context (active chat)
            if (sessionId && sessionId.trim() && sessionId !== "null" && sessionId !== "undefined") {
                url = `${apiPrefix}/artifacts/${sessionId}`;
            }
            // Priority 2: Project context (pre-session, project artifacts)
            else if (activeProject?.id) {
                url = `${apiPrefix}/artifacts/null?project_id=${activeProject.id}`;
            }
            // No valid context
            else {
                setArtifacts([]);
                setIsLoading(false);
                return;
            }

            const response = await authenticatedFetch(url, { credentials: "include" });

            if (!response.ok) {
                const errorData = await response.json().catch(() => ({
                    message: `Failed to fetch artifacts. ${response.statusText}`,
                }));
                throw new Error(errorData.message || `Failed to fetch artifacts. ${response.statusText}`);
            }

            const data: ArtifactInfo[] = await response.json();
<<<<<<< HEAD
            
            // Filter out temporary web_content artifacts from deep research
            // These are intermediate files used during research and should not be shown to users
            const filteredData = data.filter(artifact =>
                !artifact.filename.startsWith('web_content_')
            );
            
=======

            // Filter out temporary web_content artifacts from deep research
            // These are intermediate files used during research and should not be shown to users
            const filteredData = data.filter(artifact => !artifact.filename.startsWith("web_content_"));

>>>>>>> dc84ee96
            // Ensure all artifacts have URIs
            const artifactsWithUris = filteredData.map(artifact => ({
                ...artifact,
                uri: artifact.uri || `artifact://${sessionId}/${artifact.filename}`,
            }));
            setArtifacts(artifactsWithUris);
        } catch (err: unknown) {
            const errorMessage = err instanceof Error ? err.message : "Failed to fetch artifacts.";
            setError(errorMessage);
            setArtifacts([]);
        } finally {
            setIsLoading(false);
        }
    }, [apiPrefix, sessionId, activeProject?.id]);

    useEffect(() => {
        fetchArtifacts();
    }, [fetchArtifacts]);

    return {
        artifacts,
        isLoading,
        error,
        refetch: fetchArtifacts,
        setArtifacts,
    };
};<|MERGE_RESOLUTION|>--- conflicted
+++ resolved
@@ -61,21 +61,11 @@
             }
 
             const data: ArtifactInfo[] = await response.json();
-<<<<<<< HEAD
-            
-            // Filter out temporary web_content artifacts from deep research
-            // These are intermediate files used during research and should not be shown to users
-            const filteredData = data.filter(artifact =>
-                !artifact.filename.startsWith('web_content_')
-            );
-            
-=======
 
             // Filter out temporary web_content artifacts from deep research
             // These are intermediate files used during research and should not be shown to users
             const filteredData = data.filter(artifact => !artifact.filename.startsWith("web_content_"));
 
->>>>>>> dc84ee96
             // Ensure all artifacts have URIs
             const artifactsWithUris = filteredData.map(artifact => ({
                 ...artifact,

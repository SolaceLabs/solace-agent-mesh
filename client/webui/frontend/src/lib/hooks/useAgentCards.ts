--- conflicted
+++ resolved
@@ -2,10 +2,6 @@
 import { api } from "@/lib/api";
 
 import type { AgentCard, AgentExtension, AgentCardInfo, AgentSkill } from "@/lib/types";
-<<<<<<< HEAD
-
-=======
->>>>>>> 8c2807c9
 
 const DISPLAY_NAME_EXTENSION_URI = "https://solace.com/a2a/extensions/display-name";
 const PEER_AGENT_TOPOLOGY_EXTENSION_URI = "https://solace.com/a2a/extensions/peer-agent-topology";
@@ -57,10 +53,6 @@
 }
 
 export const useAgentCards = (): useAgentCardsReturn => {
-<<<<<<< HEAD
-    // Migrated to api client
-=======
->>>>>>> 8c2807c9
     const [agents, setAgents] = useState<AgentCardInfo[]>([]);
     const [isLoading, setIsLoading] = useState<boolean>(false);
     const [error, setError] = useState<string | null>(null);

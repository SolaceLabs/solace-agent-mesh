--- conflicted
+++ resolved
@@ -108,16 +108,13 @@
     agentsRefetch: async () => {},
     artifactsRefetch: async () => {},
     setArtifacts: () => {},
-<<<<<<< HEAD
-    isTaskRunningInBackground: () => false,
-=======
     displayError: () => {},
 
     // Prompt handling
     pendingPrompt: null,
     startNewChatWithPrompt: async () => {},
     clearPendingPrompt: () => {},
->>>>>>> e0f1da82
+    isTaskRunningInBackground: () => false,
 };
 
 interface MockChatProviderProps {

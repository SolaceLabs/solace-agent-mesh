import { ChatContext, type ChatContextValue } from "@/lib/contexts/ChatContext";
import React, { useState } from "react";
import { mockAgentCards } from "./data";
import { transformAgentCard } from "@/lib/hooks/useAgentCards";

type DefaultMockContextType = Omit<ChatContextValue, "setIsSidePanelCollapsed">;

// Transform AgentCard to AgentCardInfo using the exported utility
const transformedMockAgents = mockAgentCards.map(transformAgentCard);

// Generate agentNameDisplayNameMap from transformed agents
const agentNameDisplayNameMap = transformedMockAgents.reduce(
    (acc, agent) => {
        if (agent.name) {
            acc[agent.name] = agent.displayName || agent.name;
        }
        return acc;
    },
    {} as Record<string, string>
);

// Minimal default mock values - stories can override as needed
const defaultMockChatContext: DefaultMockContextType = {
    // Core state
    sessionId: "",
    messages: [],
    agents: transformedMockAgents,
    agentNameDisplayNameMap,
    selectedAgentName: transformedMockAgents[0]?.name || "",

    // Loading states
    isResponding: false,
    agentsLoading: false,
    artifactsLoading: false,
    isLoadingSession: false,
    isCancelling: false,

    // Collections
    notifications: [],
    artifacts: [],
<<<<<<< HEAD
    artifactsLoading: false,
    artifactsRefetch: async () => {},
    setArtifacts: () => {},
=======
    submittedFeedback: {},
    selectedArtifactFilenames: new Set(),

    // Nullable state
    currentTaskId: null,
    agentsError: null,
>>>>>>> dc84ee96
    ragData: [],
    ragEnabled: true,
    taskIdInSidePanel: null,
    artifactToDelete: null,
    previewArtifact: null,
    previewedArtifactAvailableVersions: null,
    currentPreviewedVersionNumber: null,
    previewFileContent: null,
    sessionName: null,
    sessionToDelete: null,
    latestStatusText: React.createRef<string | null>(),

    // UI state
    isSidePanelCollapsed: false,
    activeSidePanelTab: "files",
    isDeleteModalOpen: false,
    isArtifactEditMode: false,
    isBatchDeleteModalOpen: false,
    configCollectFeedback: false,

    // Artifact rendering
    artifactRenderingState: { expandedArtifacts: new Set<string>() },

    // No-op functions
    setMessages: () => {},
    setTaskIdInSidePanel: () => {},
    handleNewSession: async () => {},
    handleSubmit: async () => {},
    handleCancel: async () => {},
    addNotification: () => {},
    setSelectedAgentName: () => {},
    uploadArtifactFile: async () => null,
    setActiveSidePanelTab: () => {},
    openSidePanelTab: () => {},
    openDeleteModal: () => {},
    closeDeleteModal: () => {},
    confirmDelete: async () => {},
    setIsArtifactEditMode: () => {},
    setSelectedArtifactFilenames: () => {},
    handleDeleteSelectedArtifacts: () => {},
    confirmBatchDeleteArtifacts: async () => {},
    setIsBatchDeleteModalOpen: () => {},
    setPreviewArtifact: () => {},
    openArtifactForPreview: async () => null,
    navigateArtifactVersion: async () => null,
    openMessageAttachmentForPreview: () => {},
    setSessionId: () => {},
    setSessionName: () => {},
    handleSwitchSession: async () => {},
    openSessionDeleteModal: () => {},
    closeSessionDeleteModal: () => {},
    confirmSessionDelete: async () => {},
    updateSessionName: async () => {},
    deleteSession: async () => {},
    handleFeedbackSubmit: async () => {},
    toggleArtifactExpanded: () => {},
    isArtifactExpanded: () => false,
    setArtifactRenderingState: () => {},
    markArtifactAsDisplayed: () => {},
    downloadAndResolveArtifact: async () => null,
    agentsRefetch: async () => {},
    artifactsRefetch: async () => {},
    setArtifacts: () => {},
};

interface MockChatProviderProps {
    children: React.ReactNode;
    mockValues?: Partial<ChatContextValue>;
}

export const MockChatProvider: React.FC<MockChatProviderProps> = ({ children, mockValues = {} }) => {
    const [isSidePanelCollapsed, setIsSidePanelCollapsed] = useState(mockValues.isSidePanelCollapsed ?? defaultMockChatContext.isSidePanelCollapsed);

    // Create the context value with the stateful values and their setters
    const contextValue: ChatContextValue = {
        ...defaultMockChatContext,
        ...mockValues,
        isSidePanelCollapsed,
        setIsSidePanelCollapsed,
    };

    return <ChatContext.Provider value={contextValue}>{children}</ChatContext.Provider>;
};<|MERGE_RESOLUTION|>--- conflicted
+++ resolved
@@ -38,18 +38,12 @@
     // Collections
     notifications: [],
     artifacts: [],
-<<<<<<< HEAD
-    artifactsLoading: false,
-    artifactsRefetch: async () => {},
-    setArtifacts: () => {},
-=======
     submittedFeedback: {},
     selectedArtifactFilenames: new Set(),
 
     // Nullable state
     currentTaskId: null,
     agentsError: null,
->>>>>>> dc84ee96
     ragData: [],
     ragEnabled: true,
     taskIdInSidePanel: null,

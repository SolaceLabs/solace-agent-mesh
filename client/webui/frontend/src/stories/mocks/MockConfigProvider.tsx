import { ConfigContext, type ConfigContextValue } from "@/lib/contexts/ConfigContext";
import { api } from "@/lib/api";
import React, { useMemo } from "react";

// Default mock values for ConfigContext
const defaultMockConfigContext: ConfigContextValue = {
<<<<<<< HEAD
    webuiServerUrl: "http://localhost:8000",
=======
    webuiServerUrl: "", // Empty for relative URLs (same-origin)
>>>>>>> 8c2807c9
    platformServerUrl: "http://localhost:8001",
    configAuthLoginUrl: "http://localhost:8000/auth/login",
    configUseAuthorization: false,
    configWelcomeMessage: "Welcome to the mock Solace Agent Mesh!",
    configRedirectUrl: "http://localhost:3000",
    configCollectFeedback: false,
    configBotName: "Mock Bot",
    configLogoUrl: "",
    frontend_use_authorization: false,
    platformConfigured: true,
};

interface MockConfigProviderProps {
    children: React.ReactNode;
    mockValues?: Partial<ConfigContextValue>;
}

/**
 * A mock provider for ConfigContext to be used in Storybook stories.
 *
 * @param props.children - The child components to render within the provider
 * @param props.mockValues - Optional partial ConfigContextValue to override default values
 */
export const MockConfigProvider: React.FC<MockConfigProviderProps> = ({ children, mockValues = {} }) => {
    const contextValue = useMemo(
        () => ({
            ...defaultMockConfigContext,
            ...mockValues,
        }),
        [mockValues]
    );

    api.configure(contextValue.webuiServerUrl, contextValue.platformServerUrl);

    return <ConfigContext.Provider value={contextValue}>{children}</ConfigContext.Provider>;
};<|MERGE_RESOLUTION|>--- conflicted
+++ resolved
@@ -4,11 +4,7 @@
 
 // Default mock values for ConfigContext
 const defaultMockConfigContext: ConfigContextValue = {
-<<<<<<< HEAD
-    webuiServerUrl: "http://localhost:8000",
-=======
     webuiServerUrl: "", // Empty for relative URLs (same-origin)
->>>>>>> 8c2807c9
     platformServerUrl: "http://localhost:8001",
     configAuthLoginUrl: "http://localhost:8000/auth/login",
     configUseAuthorization: false,

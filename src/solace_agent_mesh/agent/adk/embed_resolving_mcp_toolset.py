"""
Custom MCPToolset that resolves embeds in tool parameters before calling MCP tools.

This module uses dynamic inheritance to support both standard and enterprise MCP tools:
- Standard mode: Inherits from MCPTool and MCPToolset (Google ADK)
- Enterprise mode: Inherits from McpToolWithManifest and McpToolsetWithManifest
  (adds manifest support and tool_config parameter)

The base class is determined at import time based on enterprise package availability.
"""

import logging
from typing import Any

from google.adk.auth.credential_manager import CredentialManager
from google.adk.tools.mcp_tool import MCPTool, MCPToolset
from google.adk.tools.tool_context import ToolContext

from ...common.utils.embeds import (
    EARLY_EMBED_TYPES,
    EMBED_DELIMITER_OPEN,
    LATE_EMBED_TYPES,
    evaluate_embed,
    resolve_embeds_in_string,
)
<<<<<<< HEAD
from ...common.utils.embeds.types import ResolutionMode
=======
from ..utils.context_helpers import get_original_session_id
>>>>>>> bc32aa25

log = logging.getLogger(__name__)

def _get_base_mcp_toolset_class() -> tuple[type[MCPToolset], bool]:
    """
    Factory function to determine which base MCP toolset class to use for inheritance.

    Tries to import McpToolsetWithManifest from solace_agent_mesh_enterprise.common
    and returns it if available. Falls back to base MCPToolset if not available.

    Returns:
        Tuple of (class, supports_tool_config_flag) where:
        - class: The base MCPToolset class to inherit from
        - supports_tool_config_flag: Whether the class supports tool_config parameter
    """
    try:
        from solace_agent_mesh_enterprise.auth.mcp_toolset_with_manifest import (
            McpToolsetWithManifest,
        )

        return (McpToolsetWithManifest, True)
    except ImportError:
        return (MCPToolset, False)


def _get_base_mcp_tool_class() -> tuple[type[MCPTool], bool]:
    """
    Factory function to determine which base MCP tool class to use for inheritance.

    Tries to import McpToolWithManifest from solace_agent_mesh_enterprise.common
    and returns it if available. Falls back to base MCPTool if not available.

    Returns:
        Tuple of (class, supports_tool_config_flag) where:
        - class: The base MCPTool class to inherit from
        - supports_tool_config_flag: Whether the class supports tool_config parameter
    """
    try:
        from solace_agent_mesh_enterprise.auth.mcp_toolset_with_manifest import (
            McpToolWithManifest,
        )

        return (McpToolWithManifest, True)
    except ImportError:
        return (MCPTool, False)


# Get the base tool class to use for inheritance
_BaseMcpToolClass, _base_supports_tool_config = _get_base_mcp_tool_class()


class EmbedResolvingMCPTool(_BaseMcpToolClass):
    """
    Custom MCPTool that resolves embeds in parameters before calling the actual MCP tool.
    Uses dynamic inheritance to conditionally inherit from McpToolWithManifest when available,
    falling back to the standard MCPTool base class.
    """

    def __init__(
        self,
        original_mcp_tool: MCPTool,
        tool_config: dict | None = None,
        credential_manager: CredentialManager | None = None,
    ):
        # Copy all attributes from the original tool
        if _base_supports_tool_config:
            super().__init__(
                mcp_tool=original_mcp_tool._mcp_tool,
                mcp_session_manager=original_mcp_tool._mcp_session_manager,
                auth_scheme=getattr(original_mcp_tool._mcp_tool, "auth_scheme", None),
                auth_credential=getattr(
                    original_mcp_tool._mcp_tool, "auth_credential", None
                ),
                auth_discovery=getattr(
                    original_mcp_tool._mcp_tool, "auth_discovery", None
                ),
                credential_manager=credential_manager,
            )
        else:
            super().__init__(
                mcp_tool=original_mcp_tool._mcp_tool,
                mcp_session_manager=original_mcp_tool._mcp_session_manager,
                auth_scheme=getattr(original_mcp_tool._mcp_tool, "auth_scheme", None),
                auth_credential=getattr(
                    original_mcp_tool._mcp_tool, "auth_credential", None
                ),
            )
        self._original_mcp_tool = original_mcp_tool
        self._tool_config = tool_config or {}

    async def _resolve_embeds_recursively(
        self,
        data: Any,
        context: Any,
        log_identifier: str,
        current_depth: int = 0,
        max_depth: int = 10,
    ) -> Any:
        """
        Recursively resolve embeds in nested data structures with performance safeguards.

        Args:
            data: The data structure to process (str, list, dict, or other)
            context: Context for embed resolution
            log_identifier: Logging identifier
            current_depth: Current recursion depth
            max_depth: Maximum allowed recursion depth

        Returns:
            Data structure with embeds resolved
        """
        # Depth limit safeguard
        if current_depth >= max_depth:
            log.warning(
                "%s Max recursion depth (%d) reached. Stopping embed resolution.",
                log_identifier,
                max_depth,
            )
            return data

        # Handle None and primitive non-string types
        if data is None or isinstance(data, (int, float, bool)):
            return data

        # Handle strings with embeds
        if isinstance(data, str):
            if EMBED_DELIMITER_OPEN in data:
                try:
                    # Create the resolution context
                    if hasattr(context, "_invocation_context"):
                        # Use the invocation context if available
                        invocation_context = context._invocation_context
                    else:
                        # Error if no invocation context is found
                        log.error(
                            "%s No invocation context found in ToolContext. Cannot resolve embeds.",
                            log_identifier,
                        )
                        return data
                    session_context = invocation_context.session
                    if not session_context:
                        log.error(
                            "%s No session context found in invocation context. Cannot resolve embeds.",
                            log_identifier,
                        )
                        return data

                    resolution_context = {
                        "artifact_service": invocation_context.artifact_service,
                        "session_context": {
                            "session_id": get_original_session_id(invocation_context),
                            "user_id": session_context.user_id,
                            "app_name": session_context.app_name,
                        },
                    }
                    resolved_value, _, _ = await resolve_embeds_in_string(
                        text=data,
                        context=resolution_context,
                        resolver_func=evaluate_embed,
                        types_to_resolve=EARLY_EMBED_TYPES.union(LATE_EMBED_TYPES),
                        resolution_mode=ResolutionMode.TOOL_PARAMETER,
                        log_identifier=log_identifier,
                        config=self._tool_config,
                    )
                    return resolved_value
                except Exception as e:
                    log.error(
                        "%s Failed to resolve embed in string: %s",
                        log_identifier,
                        e,
                    )
                    return data
            return data

        # Handle lists
        if isinstance(data, list):
            resolved_list = []
            for i, item in enumerate(data):
                try:
                    resolved_item = await self._resolve_embeds_recursively(
                        item, context, log_identifier, current_depth + 1, max_depth
                    )
                    resolved_list.append(resolved_item)
                except Exception as e:
                    log.error(
                        "%s Failed to resolve embeds in list item %d: %s",
                        log_identifier,
                        i,
                        e,
                    )
                    resolved_list.append(item)  # Keep original on error
            return resolved_list

        # Handle dictionaries
        if isinstance(data, dict):
            resolved_dict = {}
            for key, value in data.items():
                try:
                    resolved_value = await self._resolve_embeds_recursively(
                        value, context, log_identifier, current_depth + 1, max_depth
                    )
                    resolved_dict[key] = resolved_value
                except Exception as e:
                    log.error(
                        "%s Failed to resolve embeds in dict key '%s': %s",
                        log_identifier,
                        key,
                        e,
                    )
                    resolved_dict[key] = value  # Keep original on error
            return resolved_dict

        # Handle tuples (convert to list, process, convert back)
        if isinstance(data, tuple):
            try:
                resolved_list = await self._resolve_embeds_recursively(
                    list(data), context, log_identifier, current_depth + 1, max_depth
                )
                return tuple(resolved_list)
            except Exception as e:
                log.error(
                    "%s Failed to resolve embeds in tuple: %s",
                    log_identifier,
                    e,
                )
                return data

        # Handle sets (convert to list, process, convert back)
        if isinstance(data, set):
            try:
                resolved_list = await self._resolve_embeds_recursively(
                    list(data), context, log_identifier, current_depth + 1, max_depth
                )
                return set(resolved_list)
            except Exception as e:
                log.error(
                    "%s Failed to resolve embeds in set: %s",
                    log_identifier,
                    e,
                )
                return data

        # For any other type, return as-is
        log.debug(
            "%s Skipping embed resolution for unsupported type: %s",
            log_identifier,
            type(data).__name__,
        )
        return data

    async def _run_async_impl(
        self, *, args, tool_context: ToolContext, credential
    ) -> Any:
        """
        Override the run implementation to resolve embeds recursively before calling the original tool.
        """
        log_identifier = f"[EmbedResolvingMCPTool:{self.name}]"

        # Get context for embed resolution - pass the tool_context object directly
        context_for_embeds = tool_context

        if context_for_embeds:
            log.debug(
                "%s Starting recursive embed resolution for all parameters. Context type: %s",
                log_identifier,
                type(context_for_embeds).__name__,
            )
            # Log context attributes for debugging
            if hasattr(context_for_embeds, "__dict__"):
                context_attrs = list(context_for_embeds.__dict__.keys())
                log.debug(
                    "%s Context attributes available: %s", log_identifier, context_attrs
                )
            try:
                # Recursively resolve embeds in the entire args structure
                resolved_args = await self._resolve_embeds_recursively(
                    data=args,
                    context=context_for_embeds,
                    log_identifier=log_identifier,
                    current_depth=0,
                    max_depth=10,  # Configurable depth limit
                )
                log.debug("%s Completed recursive embed resolution", log_identifier)
            except Exception as e:
                log.error(
                    "%s Failed during recursive embed resolution: %s. Using original args.",
                    log_identifier,
                    e,
                )
                resolved_args = args  # Fallback to original args
        else:
            log.warning(
                "%s ToolContext not found. Skipping embed resolution for all parameters.",
                log_identifier,
            )
            resolved_args = args

        # Call the original MCP tool with resolved parameters
        return await self._original_mcp_tool._run_async_impl(
            args=resolved_args, tool_context=tool_context, credential=credential
        )


# Get the base toolset class to use for inheritance
_BaseMcpToolsetClass, _base_toolset_supports_tool_config = _get_base_mcp_toolset_class()


class EmbedResolvingMCPToolset(_BaseMcpToolsetClass):
    """
    Custom MCPToolset that creates EmbedResolvingMCPTool instances for embed resolution.
    Uses dynamic inheritance to conditionally inherit from McpToolsetWithManifest when available,
    falling back to the standard MCPToolset base class.
    """

    def __init__(
        self,
        connection_params,
        tool_filter=None,
        auth_scheme=None,
        auth_credential=None,
        auth_discovery=None,
        tool_config: dict | None = None,
        credential_manager: CredentialManager | None = None,
    ):
        # Store tool_config for later use
        self._tool_config = tool_config or {}

        # Initialize base class with appropriate parameters
        if _base_toolset_supports_tool_config:
            super().__init__(
                connection_params=connection_params,
                tool_filter=tool_filter,
                auth_scheme=auth_scheme,
                auth_credential=auth_credential,
                auth_discovery=auth_discovery,
                tool_config=tool_config,
            )
        else:
            # Base MCPToolset doesn't support tool_config parameter
            super().__init__(
                connection_params=connection_params,
                tool_filter=tool_filter,
                auth_scheme=auth_scheme,
                auth_credential=auth_credential,
            )

        self._tool_cache = []
        self._credential_manager = credential_manager

    async def get_tools(self, readonly_context=None) -> list[MCPTool]:
        """
        Override get_tools to return EmbedResolvingMCPTool instances.
        """

        if self._tool_cache:
            return self._tool_cache

        # Get the original tools from the parent class
        original_tools = await super().get_tools(readonly_context)

        # Wrap each tool with embed resolution capability
        embed_resolving_tools = []

        for tool in original_tools:
            # Get tool-specific config
            tool_specific_config = self._tool_config.get("tool_configs", {}).get(
                tool.name, self._tool_config.get("config", {})
            )

            embed_resolving_tool = EmbedResolvingMCPTool(
                original_mcp_tool=tool,
                tool_config=tool_specific_config,
                credential_manager=self._credential_manager,
            )
            embed_resolving_tools.append(embed_resolving_tool)

        self._tool_cache = embed_resolving_tools
        return embed_resolving_tools
<|MERGE_RESOLUTION|>--- conflicted
+++ resolved
@@ -23,11 +23,8 @@
     evaluate_embed,
     resolve_embeds_in_string,
 )
-<<<<<<< HEAD
 from ...common.utils.embeds.types import ResolutionMode
-=======
 from ..utils.context_helpers import get_original_session_id
->>>>>>> bc32aa25
 
 log = logging.getLogger(__name__)
 

--- conflicted
+++ resolved
@@ -36,12 +36,8 @@
     adk_session: ADKSession,
     adk_content: adk_types.Content,
     run_config: RunConfig,
-<<<<<<< HEAD
-    a2a_context: Dict[str, Any],
+    a2a_context: dict[str, Any],
     append_context_event: bool = True,
-=======
-    a2a_context: dict[str, Any],
->>>>>>> b2f87454
 ):
     """
     Wrapper to run the async ADK task.

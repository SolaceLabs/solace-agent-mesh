"""
Manages the asynchronous execution of the ADK Runner.
"""

import asyncio
import uuid
from google.adk.agents.invocation_context import LlmCallsLimitExceededError


class TaskCancelledError(Exception):
    """Raised when an ADK task is cancelled via external signal."""

    pass


from typing import Dict, Any, TYPE_CHECKING

from solace_ai_connector.common.log import log

from google.adk.sessions import Session as ADKSession
from google.adk.agents import RunConfig
from google.genai import types as adk_types
from google.adk.events import Event as ADKEvent
from google.adk.events.event_actions import EventActions

from ...common import a2a

if TYPE_CHECKING:
    from ..sac.component import SamAgentComponent
    from ..sac.task_execution_context import TaskExecutionContext


async def run_adk_async_task_thread_wrapper(
    component: "SamAgentComponent",
    adk_session: ADKSession,
    adk_content: adk_types.Content,
    run_config: RunConfig,
    a2a_context: Dict[str, Any],
):
    """
    Wrapper to run the async ADK task.
    Calls component finalization methods upon completion or error.

    Args:
        component: The SamAgentComponent instance.
        adk_session: The ADK session to use (from component.session_service).
        adk_content: The input content for the ADK agent.
        run_config: The ADK run configuration.
        a2a_context: The context dictionary for this specific A2A request.
    """
    logical_task_id = a2a_context.get("logical_task_id", "unknown_task")
    is_paused = False
    exception_to_finalize_with = None
    task_context = None
    try:
        with component.active_tasks_lock:
            task_context = component.active_tasks.get(logical_task_id)

        if not task_context:
            log.error(
                "%s TaskExecutionContext not found for task %s. Cannot start ADK runner.",
                component.log_identifier,
                logical_task_id,
            )
            return

        task_context.flush_streaming_buffer()
        log.debug(
            "%s Cleared streaming text buffer before starting ADK task %s.",
            component.log_identifier,
            logical_task_id,
        )

        if adk_session and component.session_service:
            context_setting_invocation_id = logical_task_id
            original_message = a2a_context.pop("original_solace_message", None)
            try:
                context_setting_event = ADKEvent(
                    invocation_id=context_setting_invocation_id,
                    author="A2A_Host_System",
                    content=adk_types.Content(
                        parts=[
                            adk_types.Part(
                                text="Initializing A2A context for task run."
                            )
                        ]
                    ),
                    actions=EventActions(state_delta={"a2a_context": a2a_context}),
                    branch=None,
                )
                await component.session_service.append_event(
                    session=adk_session, event=context_setting_event
                )
<<<<<<< HEAD
                log.info(
                    "%s Appended context-setting event to ADK session %s for task %s.",
=======
                log.debug(
                    "%s Appended context-setting event to ADK session %s (via component.session_service) for task %s.",
>>>>>>> 35f30469
                    component.log_identifier,
                    adk_session.id,
                    logical_task_id,
                )
            except Exception as e_append:
                log.error(
                    "%s Failed to append context-setting event for task %s: %s.",
                    component.log_identifier,
                    logical_task_id,
                    e_append,
                    exc_info=True,
                )
            finally:
                if original_message:
                    a2a_context["original_solace_message"] = original_message
        else:
            log.warning(
                "%s Could not inject a2a_context into ADK session state via event for task %s (session or session_service invalid). Tool scope filtering might not work.",
                component.log_identifier,
                logical_task_id,
            )

        is_paused = await run_adk_async_task(
            component,
            task_context,
            adk_session,
            adk_content,
            run_config,
            a2a_context,
        )

        log.debug(
            "%s ADK task %s awaited and completed (Paused: %s).",
            component.log_identifier,
            logical_task_id,
            is_paused,
        )

    except TaskCancelledError as tce:
        exception_to_finalize_with = tce
        log.info(
            "%s Task %s was cancelled. Propagating to peers before scheduling finalization. Message: %s",
            component.log_identifier,
            logical_task_id,
            tce,
        )
        sub_tasks_to_cancel = task_context.active_peer_sub_tasks if task_context else {}

        if sub_tasks_to_cancel:
            log.info(
                "%s Propagating cancellation to %d peer sub-task(s) for main task %s.",
                component.log_identifier,
                len(sub_tasks_to_cancel),
                logical_task_id,
            )
            for sub_task_id, sub_task_info in sub_tasks_to_cancel.items():
                try:
                    target_peer_agent_name = sub_task_info.get("peer_agent_name")
                    if not sub_task_id or not target_peer_agent_name:
                        log.warning(
                            "%s Incomplete sub-task info found for sub-task %s, cannot cancel: %s",
                            component.log_identifier,
                            sub_task_id,
                            sub_task_info,
                        )
                        continue

                    task_id_for_peer = sub_task_id.replace(
                        component.CORRELATION_DATA_PREFIX, "", 1
                    )
                    peer_cancel_request = a2a.create_cancel_task_request(
                        task_id=task_id_for_peer
                    )
                    peer_cancel_user_props = {"clientId": component.agent_name}
                    peer_request_topic = component._get_agent_request_topic(
                        target_peer_agent_name
                    )
                    component.publish_a2a_message(
                        payload=peer_cancel_request.model_dump(exclude_none=True),
                        topic=peer_request_topic,
                        user_properties=peer_cancel_user_props,
                    )
                except Exception as e_peer_cancel:
                    log.error(
                        "%s Failed to send CancelTaskRequest for sub-task %s: %s",
                        component.log_identifier,
                        sub_task_id,
                        e_peer_cancel,
                        exc_info=True,
                    )
    except LlmCallsLimitExceededError as llm_limit_e:
        exception_to_finalize_with = llm_limit_e
        log.warning(
            "%s LLM call limit exceeded for task %s: %s. Scheduling finalization.",
            component.log_identifier,
            logical_task_id,
            llm_limit_e,
        )
    except Exception as e:
        exception_to_finalize_with = e
        log.exception(
            "%s Exception in ADK runner for task %s: %s. Scheduling finalization.",
            component.log_identifier,
            logical_task_id,
            e,
        )

    loop = component.get_async_loop()
    if loop and loop.is_running():
        log.debug(
            "%s Scheduling finalize_task_with_cleanup for task %s.",
            component.log_identifier,
            logical_task_id,
        )
        asyncio.run_coroutine_threadsafe(
            component.finalize_task_with_cleanup(
                a2a_context, is_paused, exception_to_finalize_with
            ),
            loop,
        )
    else:
        log.error(
            "%s Async loop not available. Cannot schedule finalization for task %s.",
            component.log_identifier,
            logical_task_id,
        )

        log.debug(
            "%s ADK runner for task %s finished.",
            component.log_identifier,
            logical_task_id,
        )


async def run_adk_async_task(
    component: "SamAgentComponent",
    task_context: "TaskExecutionContext",
    adk_session: ADKSession,
    adk_content: adk_types.Content,
    run_config: RunConfig,
    a2a_context: Dict[str, Any],
) -> bool:
    """
    Runs the ADK Runner asynchronously and calls component methods to process
    intermediate events and finalize the task.
    Returns:
        bool: True if the task is paused for a long-running tool, False otherwise.
    """
    logical_task_id = a2a_context.get("logical_task_id", "unknown_task")
    event_loop_stored = False
    current_loop = asyncio.get_running_loop()
    is_paused = False

    adk_event_generator = component.runner.run_async(
        user_id=adk_session.user_id,
        session_id=adk_session.id,
        new_message=adk_content,
        run_config=run_config,
    )

    try:
        while True:
            next_event_task = asyncio.create_task(adk_event_generator.__anext__())
            cancel_wait_task = asyncio.create_task(
                task_context.cancellation_event.wait()
            )

            done, pending = await asyncio.wait(
                {next_event_task, cancel_wait_task},
                return_when=asyncio.FIRST_COMPLETED,
            )

            if cancel_wait_task in done:
                next_event_task.cancel()
                try:
                    await next_event_task
                except asyncio.CancelledError:
                    log.debug(
                        "%s Suppressed CancelledError for next_event_task after signal.",
                        component.log_identifier,
                    )
                log.info(
                    "%s Task %s cancellation detected while awaiting ADK event.",
                    component.log_identifier,
                    logical_task_id,
                )
                raise TaskCancelledError(
                    f"Task {logical_task_id} was cancelled by signal."
                )

            for task in pending:
                task.cancel()
                try:
                    await task
                except asyncio.CancelledError:
                    log.debug(
                        "%s Suppressed CancelledError for lingering task after event.",
                        component.log_identifier,
                    )

            try:
                event = await next_event_task
            except StopAsyncIteration:
                break

            if event.long_running_tool_ids:
                is_paused = True

            if not event_loop_stored and event.invocation_id:
                task_context.set_event_loop(current_loop)
                a2a_context["invocation_id"] = event.invocation_id
                event_loop_stored = True

            try:
                await component.process_and_publish_adk_event(event, a2a_context)
            except Exception as process_err:
                log.exception(
                    "%s Error processing intermediate ADK event %s for task %s: %s",
                    component.log_identifier,
                    event.id,
                    logical_task_id,
                    process_err,
                )

            if task_context.is_cancelled():
                raise TaskCancelledError(
                    f"Task {logical_task_id} was cancelled after processing ADK event {event.id}."
                )

            if event.content and event.content.parts:
                for part in event.content.parts:
                    if part.function_response:
                        if part.function_response.name.startswith("peer_"):
                            pass

    except TaskCancelledError:
        raise
    except Exception as e:
        log.exception(
            "%s Unexpected error in ADK runner loop for task %s: %s",
            component.log_identifier,
            logical_task_id,
            e,
        )
        raise

    if task_context.is_cancelled():
        log.info(
            "%s Task %s cancellation detected before finalization.",
            component.log_identifier,
            logical_task_id,
        )
        raise TaskCancelledError(
            f"Task {logical_task_id} was cancelled before finalization."
        )

    if is_paused:
        log.info(
            "%s ADK run completed by invoking a long-running tool. Task %s will remain open, awaiting peer response.",
            component.log_identifier,
            logical_task_id,
        )
        return True

    log.debug(
        "%s ADK run_async completed for task %s. Returning to wrapper for finalization.",
        component.log_identifier,
        logical_task_id,
    )
    return False<|MERGE_RESOLUTION|>--- conflicted
+++ resolved
@@ -91,13 +91,8 @@
                 await component.session_service.append_event(
                     session=adk_session, event=context_setting_event
                 )
-<<<<<<< HEAD
-                log.info(
-                    "%s Appended context-setting event to ADK session %s for task %s.",
-=======
                 log.debug(
                     "%s Appended context-setting event to ADK session %s (via component.session_service) for task %s.",
->>>>>>> 35f30469
                     component.log_identifier,
                     adk_session.id,
                     logical_task_id,

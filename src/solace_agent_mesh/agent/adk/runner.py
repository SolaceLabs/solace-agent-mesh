"""
Manages the asynchronous execution of the ADK Runner.
"""

import asyncio
<<<<<<< HEAD
import uuid
=======

>>>>>>> ebc5515a
from google.adk.agents.invocation_context import LlmCallsLimitExceededError
from litellm.exceptions import BadRequestError


class TaskCancelledError(Exception):
    """Raised when an ADK task is cancelled via external signal."""

    pass


from typing import TYPE_CHECKING, Any

from google.adk.agents import RunConfig
from google.adk.events import Event as ADKEvent
from google.adk.events.event_actions import EventActions
from google.adk.sessions import Session as ADKSession
from google.genai import types as adk_types
from solace_ai_connector.common.log import log

from ...common import a2a

if TYPE_CHECKING:
    from ..sac.component import SamAgentComponent
    from ..sac.task_execution_context import TaskExecutionContext


async def run_adk_async_task_thread_wrapper(
    component: "SamAgentComponent",
    adk_session: ADKSession,
    adk_content: adk_types.Content,
    run_config: RunConfig,
    a2a_context: dict[str, Any],
):
    """
    Wrapper to run the async ADK task.
    Calls component finalization methods upon completion or error.

    Args:
        component: The SamAgentComponent instance.
        adk_session: The ADK session to use (from component.session_service).
        adk_content: The input content for the ADK agent.
        run_config: The ADK run configuration.
        a2a_context: The context dictionary for this specific A2A request.
    """
    logical_task_id = a2a_context.get("logical_task_id", "unknown_task")
    is_paused = False
    exception_to_finalize_with = None
    task_context = None
    try:
        with component.active_tasks_lock:
            task_context = component.active_tasks.get(logical_task_id)

        if not task_context:
            log.error(
                "%s TaskExecutionContext not found for task %s. Cannot start ADK runner.",
                component.log_identifier,
                logical_task_id,
            )
            return

        task_context.flush_streaming_buffer()
        log.debug(
            "%s Cleared streaming text buffer before starting ADK task %s.",
            component.log_identifier,
            logical_task_id,
        )

        if adk_session and component.session_service:
            context_setting_invocation_id = logical_task_id
            original_message = a2a_context.pop("original_solace_message", None)
            try:
                context_setting_event = ADKEvent(
                    invocation_id=context_setting_invocation_id,
                    author="A2A_Host_System",
                    content=adk_types.Content(
                        parts=[
                            adk_types.Part(
                                text="Initializing A2A context for task run."
                            )
                        ]
                    ),
                    actions=EventActions(state_delta={"a2a_context": a2a_context}),
                    branch=None,
                )
                await component.session_service.append_event(
                    session=adk_session, event=context_setting_event
                )
                log.debug(
                    "%s Appended context-setting event to ADK session %s (via component.session_service) for task %s.",
                    component.log_identifier,
                    adk_session.id,
                    logical_task_id,
                )
            except Exception as e_append:
                log.error(
                    "%s Failed to append context-setting event for task %s: %s.",
                    component.log_identifier,
                    logical_task_id,
                    e_append,
                    exc_info=True,
                )
            finally:
                if original_message:
                    a2a_context["original_solace_message"] = original_message
        else:
            log.warning(
                "%s Could not inject a2a_context into ADK session state via event for task %s (session or session_service invalid). Tool scope filtering might not work.",
                component.log_identifier,
                logical_task_id,
            )

        is_paused = await run_adk_async_task(
            component,
            task_context,
            adk_session,
            adk_content,
            run_config,
            a2a_context,
        )

        log.debug(
            "%s ADK task %s awaited and completed (Paused: %s).",
            component.log_identifier,
            logical_task_id,
            is_paused,
        )

    except TaskCancelledError as tce:
        exception_to_finalize_with = tce
        log.info(
            "%s Task %s was cancelled. Propagating to peers before scheduling finalization. Message: %s",
            component.log_identifier,
            logical_task_id,
            tce,
        )
        sub_tasks_to_cancel = task_context.active_peer_sub_tasks if task_context else {}

        if sub_tasks_to_cancel:
            log.info(
                "%s Propagating cancellation to %d peer sub-task(s) for main task %s.",
                component.log_identifier,
                len(sub_tasks_to_cancel),
                logical_task_id,
            )
            for sub_task_id, sub_task_info in sub_tasks_to_cancel.items():
                try:
                    target_peer_agent_name = sub_task_info.get("peer_agent_name")
                    if not sub_task_id or not target_peer_agent_name:
                        log.warning(
                            "%s Incomplete sub-task info found for sub-task %s, cannot cancel: %s",
                            component.log_identifier,
                            sub_task_id,
                            sub_task_info,
                        )
                        continue

                    task_id_for_peer = sub_task_id.replace(
                        component.CORRELATION_DATA_PREFIX, "", 1
                    )
                    peer_cancel_request = a2a.create_cancel_task_request(
                        task_id=task_id_for_peer
                    )
                    peer_cancel_user_props = {"clientId": component.agent_name}
                    peer_request_topic = component._get_agent_request_topic(
                        target_peer_agent_name
                    )
                    component.publish_a2a_message(
                        payload=peer_cancel_request.model_dump(exclude_none=True),
                        topic=peer_request_topic,
                        user_properties=peer_cancel_user_props,
                    )
                except Exception as e_peer_cancel:
                    log.error(
                        "%s Failed to send CancelTaskRequest for sub-task %s: %s",
                        component.log_identifier,
                        sub_task_id,
                        e_peer_cancel,
                        exc_info=True,
                    )
    except LlmCallsLimitExceededError as llm_limit_e:
        exception_to_finalize_with = llm_limit_e
        log.warning(
            "%s LLM call limit exceeded for task %s: %s. Scheduling finalization.",
            component.log_identifier,
            logical_task_id,
            llm_limit_e,
        )
    except BadRequestError as e:
        log.error(
            "%s Bad Request for task %s: %s.",
            component.log_identifier,
            logical_task_id,
            e.message
        )
        raise
    except Exception as e:
        exception_to_finalize_with = e
        log.exception(
            "%s Exception in ADK runner for task %s: %s. Scheduling finalization.",
            component.log_identifier,
            logical_task_id,
            e,
        )

    loop = component.get_async_loop()
    if loop and loop.is_running():
        log.debug(
            "%s Scheduling finalize_task_with_cleanup for task %s.",
            component.log_identifier,
            logical_task_id,
        )
        asyncio.run_coroutine_threadsafe(
            component.finalize_task_with_cleanup(
                a2a_context, is_paused, exception_to_finalize_with
            ),
            loop,
        )
    else:
        log.error(
            "%s Async loop not available. Cannot schedule finalization for task %s.",
            component.log_identifier,
            logical_task_id,
        )

        log.debug(
            "%s ADK runner for task %s finished.",
            component.log_identifier,
            logical_task_id,
        )


async def run_adk_async_task(
    component: "SamAgentComponent",
    task_context: "TaskExecutionContext",
    adk_session: ADKSession,
    adk_content: adk_types.Content,
    run_config: RunConfig,
    a2a_context: dict[str, Any],
) -> bool:
    """
    Runs the ADK Runner asynchronously and calls component methods to process
    intermediate events and finalize the task.
    Returns:
        bool: True if the task is paused for a long-running tool, False otherwise.
    """
    logical_task_id = a2a_context.get("logical_task_id", "unknown_task")
    event_loop_stored = False
    current_loop = asyncio.get_running_loop()
    is_paused = False

    adk_event_generator = component.runner.run_async(
        user_id=adk_session.user_id,
        session_id=adk_session.id,
        new_message=adk_content,
        run_config=run_config,
    )

    try:
        while True:
            next_event_task = asyncio.create_task(adk_event_generator.__anext__())
            cancel_wait_task = asyncio.create_task(
                task_context.cancellation_event.wait()
            )

            done, pending = await asyncio.wait(
                {next_event_task, cancel_wait_task},
                return_when=asyncio.FIRST_COMPLETED,
            )

            if cancel_wait_task in done:
                next_event_task.cancel()
                try:
                    await next_event_task
                except asyncio.CancelledError:
                    log.debug(
                        "%s Suppressed CancelledError for next_event_task after signal.",
                        component.log_identifier,
                    )
                log.info(
                    "%s Task %s cancellation detected while awaiting ADK event.",
                    component.log_identifier,
                    logical_task_id,
                )
                raise TaskCancelledError(
                    f"Task {logical_task_id} was cancelled by signal."
                )

            for task in pending:
                task.cancel()
                try:
                    await task
                except asyncio.CancelledError:
                    log.debug(
                        "%s Suppressed CancelledError for lingering task after event.",
                        component.log_identifier,
                    )

            try:
                event = await next_event_task
            except StopAsyncIteration:
                break

            if event.long_running_tool_ids:
                is_paused = True

            if not event_loop_stored and event.invocation_id:
                task_context.set_event_loop(current_loop)
                a2a_context["invocation_id"] = event.invocation_id
                event_loop_stored = True

            try:
                await component.process_and_publish_adk_event(event, a2a_context)
            except Exception as process_err:
                log.exception(
                    "%s Error processing intermediate ADK event %s for task %s: %s",
                    component.log_identifier,
                    event.id,
                    logical_task_id,
                    process_err,
                )

            if task_context.is_cancelled():
                raise TaskCancelledError(
                    f"Task {logical_task_id} was cancelled after processing ADK event {event.id}."
                )

            if event.content and event.content.parts:
                for part in event.content.parts:
                    if part.function_response:
                        if part.function_response.name.startswith("peer_"):
                            pass

    except TaskCancelledError:
        raise
    except BadRequestError as e:
        log.error(
            "%s Bad Request for task %s: %s.",
            component.log_identifier,
            logical_task_id,
            e.message
        )
        raise
    except Exception as e:
        log.exception(
            "%s Unexpected error in ADK runner loop for task %s: %s",
            component.log_identifier,
            logical_task_id,
            e,
        )
        raise

    if task_context.is_cancelled():
        log.info(
            "%s Task %s cancellation detected before finalization.",
            component.log_identifier,
            logical_task_id,
        )
        raise TaskCancelledError(
            f"Task {logical_task_id} was cancelled before finalization."
        )

    if is_paused:
        log.info(
            "%s ADK run completed by invoking a long-running tool. Task %s will remain open, awaiting peer response.",
            component.log_identifier,
            logical_task_id,
        )
        return True

    log.debug(
        "%s ADK run_async completed for task %s. Returning to wrapper for finalization.",
        component.log_identifier,
        logical_task_id,
    )
    return False<|MERGE_RESOLUTION|>--- conflicted
+++ resolved
@@ -3,11 +3,6 @@
 """
 
 import asyncio
-<<<<<<< HEAD
-import uuid
-=======
-
->>>>>>> ebc5515a
 from google.adk.agents.invocation_context import LlmCallsLimitExceededError
 from litellm.exceptions import BadRequestError
 
@@ -200,7 +195,7 @@
             "%s Bad Request for task %s: %s.",
             component.log_identifier,
             logical_task_id,
-            e.message
+            e.message,
         )
         raise
     except Exception as e:
@@ -347,7 +342,7 @@
             "%s Bad Request for task %s: %s.",
             component.log_identifier,
             logical_task_id,
-            e.message
+            e.message,
         )
         raise
     except Exception as e:

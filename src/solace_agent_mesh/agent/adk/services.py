"""
Initializes ADK Services based on configuration.
"""

import os
import re
from typing import Dict, Optional, List, Any
from typing_extensions import override

from google.genai import types as adk_types
from solace_ai_connector.common.log import log

from google.adk.sessions import (
    BaseSessionService,
    InMemorySessionService,
    DatabaseSessionService,
    VertexAiSessionService,
)
from google.adk.artifacts import (
    BaseArtifactService,
    InMemoryArtifactService,
    GcsArtifactService,
)
from google.adk.memory import (
    BaseMemoryService,
    InMemoryMemoryService,
    VertexAiRagMemoryService,
)

from .artifacts.filesystem_artifact_service import FilesystemArtifactService

try:
    from sam_test_infrastructure.artifact_service.service import (
        TestInMemoryArtifactService,
    )
except ImportError:
    TestInMemoryArtifactService = None


class ScopedArtifactServiceWrapper(BaseArtifactService):
    """
    A wrapper for an artifact service that transparently applies a configured scope.
    This ensures all artifact operations respect either 'namespace' or 'app' scoping
    without requiring changes at the call site. It dynamically checks the component's
    configuration on each call to support test-specific overrides.
    """

    def __init__(
        self,
        wrapped_service: BaseArtifactService,
        component: Any,
    ):
        """
        Initializes the ScopedArtifactServiceWrapper.

        Args:
            wrapped_service: The concrete artifact service instance (e.g., InMemory, GCS).
            component: The component instance (agent or gateway) that owns this service.
        """
        self.wrapped_service = wrapped_service
        self.component = component

    def _get_scoped_app_name(self, app_name: str) -> str:
        """
        Determines the effective app_name for an artifact operation by dynamically
        checking the component's configuration.
        """
        # The component's get_config will handle test-injected overrides.
        # The default scope is 'namespace' as defined in the app schema.
        scope_type = self.component.get_config("artifact_scope", "namespace")

        if scope_type == "namespace":
            # For namespace scope, the value is always the component's namespace.
            return self.component.namespace

        # For 'app' scope, use the app_name that was passed into the method, which is
        # typically the agent_name or gateway_id.
        return app_name

    @override
    async def save_artifact(
        self,
        *,
        app_name: str,
        user_id: str,
        session_id: str,
        filename: str,
        artifact: adk_types.Part,
    ) -> int:
        scoped_app_name = self._get_scoped_app_name(app_name)
        return await self.wrapped_service.save_artifact(
            app_name=scoped_app_name,
            user_id=user_id,
            session_id=session_id,
            filename=filename,
            artifact=artifact,
        )

    @override
    async def load_artifact(
        self,
        *,
        app_name: str,
        user_id: str,
        session_id: str,
        filename: str,
        version: Optional[int] = None,
    ) -> Optional[adk_types.Part]:
        scoped_app_name = self._get_scoped_app_name(app_name)
        return await self.wrapped_service.load_artifact(
            app_name=scoped_app_name,
            user_id=user_id,
            session_id=session_id,
            filename=filename,
            version=version,
        )

    @override
    async def list_artifact_keys(
        self, *, app_name: str, user_id: str, session_id: str
    ) -> List[str]:
        scoped_app_name = self._get_scoped_app_name(app_name)
        return await self.wrapped_service.list_artifact_keys(
            app_name=scoped_app_name, user_id=user_id, session_id=session_id
        )

    @override
    async def delete_artifact(
        self, *, app_name: str, user_id: str, session_id: str, filename: str
    ) -> None:
        scoped_app_name = self._get_scoped_app_name(app_name)
        await self.wrapped_service.delete_artifact(
            app_name=scoped_app_name,
            user_id=user_id,
            session_id=session_id,
            filename=filename,
        )
        return

    @override
    async def list_versions(
        self, *, app_name: str, user_id: str, session_id: str, filename: str
    ) -> List[int]:
        scoped_app_name = self._get_scoped_app_name(app_name)
        return await self.wrapped_service.list_versions(
            app_name=scoped_app_name,
            user_id=user_id,
            session_id=session_id,
            filename=filename,
        )


def _sanitize_for_path(identifier: str) -> str:
    """Sanitizes a string to be safe for use as a directory name."""
    if not identifier:
        return "_invalid_scope_"
    sanitized = re.sub(r'[\\/*?:"<>|]', "_", identifier)
    sanitized = re.sub(r"_+", "_", sanitized)
    sanitized = sanitized.strip("_ ")
    if not sanitized:
        return "_empty_scope_"
    return sanitized


def initialize_session_service(component) -> BaseSessionService:
    """Initializes the ADK Session Service based on configuration."""
    config = component.get_config("session_service", {})

    # Handle both dict and SessionServiceConfig object
    if hasattr(config, 'type'):
        service_type = config.type.lower()
        db_url = getattr(config, 'database_url', None)
    else:
        service_type = config.get("type", "memory").lower()
        db_url = config.get("database_url")

    log.info(
        "%s Initializing Session Service of type: %s",
        component.log_identifier,
        service_type,
    )

    if service_type == "memory":
        return InMemorySessionService()
    elif service_type == "sql":
        if not db_url:
            raise ValueError(
                f"{component.log_identifier} 'database_url' is required for sql session service."
            )
        try:
            return DatabaseSessionService(db_url=db_url)
        except ImportError:
            log.error(
                "%s SQLAlchemy not installed. Please install 'google-adk[database]' or 'sqlalchemy'.",
                component.log_identifier,
            )
            raise
    elif service_type == "vertex":
        project = os.environ.get("GOOGLE_CLOUD_PROJECT")
        location = os.environ.get("GOOGLE_CLOUD_LOCATION")
        if not project or not location:
            raise ValueError(
                f"{component.log_identifier} GOOGLE_CLOUD_PROJECT and GOOGLE_CLOUD_LOCATION env vars required for vertex session service."
            )
        return VertexAiSessionService(project=project, location=location)
    else:
        raise ValueError(
            f"{component.log_identifier} Unsupported session service type: {service_type}"
        )


def initialize_artifact_service(component) -> BaseArtifactService:
    """
    Initializes the ADK Artifact Service based on configuration.
    This factory creates the concrete service instance and then wraps it with
    the ScopedArtifactServiceWrapper to enforce artifact scoping rules dynamically.
    """
    config: Dict = component.get_config("artifact_service", {"type": "memory"})
    service_type = config.get("type", "memory").lower()
    log.info(
        "%s Initializing Artifact Service of type: %s",
        component.log_identifier,
        service_type,
    )

    concrete_service: BaseArtifactService
    if service_type == "memory":
        concrete_service = InMemoryArtifactService()
    elif service_type == "gcs":
        bucket_name = config.get("bucket_name")
        if not bucket_name:
            raise ValueError(
                f"{component.log_identifier} 'bucket_name' is required for GCS artifact service."
            )
        try:
            gcs_args = {
                k: v
                for k, v in config.items()
                if k not in ["type", "bucket_name", "artifact_scope"]
            }
            concrete_service = GcsArtifactService(bucket_name=bucket_name, **gcs_args)
        except ImportError:
            log.error(
                "%s google-cloud-storage not installed. Please install 'google-adk[gcs]' or 'google-cloud-storage'.",
                component.log_identifier,
            )
            raise
    elif service_type == "filesystem":
        base_path = config.get("base_path")
        if not base_path:
            raise ValueError(
                f"{component.log_identifier} 'base_path' is required for filesystem artifact service."
            )

        try:
            concrete_service = FilesystemArtifactService(base_path=base_path)
        except Exception as e:
            log.error(
                "%s Failed to initialize FilesystemArtifactService: %s",
                component.log_identifier,
                e,
            )
            raise
    elif service_type == "s3":
        bucket_name = config.get("bucket_name")
        if not bucket_name or not bucket_name.strip():
            raise ValueError(
                f"{component.log_identifier} 'bucket_name' is required and cannot be empty for S3 artifact service."
            )

        try:
            from .artifacts.s3_artifact_service import S3ArtifactService

<<<<<<< HEAD
            s3_config = {}

            for key, value in config.items():
                if key not in ["type", "bucket_name", "artifact_scope"]:
                    s3_config[key] = value

            if "endpoint_url" not in s3_config:
                s3_config["endpoint_url"] = "https://s3.amazonaws.com"

            aws_access_key_id = config.get("aws_access_key_id") or os.environ.get(
                "AWS_ACCESS_KEY_ID"
            )
            aws_secret_access_key = config.get(
                "aws_secret_access_key"
            ) or os.environ.get("AWS_SECRET_ACCESS_KEY")

            if aws_access_key_id:
                s3_config["aws_access_key_id"] = aws_access_key_id
            if aws_secret_access_key:
                s3_config["aws_secret_access_key"] = aws_secret_access_key

            concrete_service = S3ArtifactService(bucket_name=bucket_name, **s3_config)
=======
            # Whitelist of valid parameters for the boto3 S3 client.
            valid_boto3_params = [
                "aws_access_key_id",
                "aws_secret_access_key",
                "aws_session_token",
                "region_name",
                "endpoint_url",
                "config",
            ]

            s3_config = {}

            # Explicitly map the 'region' from our config to 'region_name' for boto3.
            if config.get("region"):
                s3_config["region_name"] = config.get("region")

            # Copy any other valid parameters from the config.
            for key in valid_boto3_params:
                if key in config and config[key] is not None:
                    s3_config[key] = config[key]

            # Set credentials from environment variables as a fallback.
            if "endpoint_url" not in s3_config:
                s3_config["endpoint_url"] = os.environ.get("S3_ENDPOINT_URL")
            if "aws_access_key_id" not in s3_config:
                env_access_key = os.environ.get("AWS_ACCESS_KEY_ID")
                if env_access_key is not None:
                    s3_config["aws_access_key_id"] = env_access_key
            if "aws_secret_access_key" not in s3_config:
                env_secret_key = os.environ.get("AWS_SECRET_ACCESS_KEY")
                if env_secret_key is not None:
                    s3_config["aws_secret_access_key"] = env_secret_key

            # Filter out any keys that ended up with a None value.
            s3_config_cleaned = {k: v for k, v in s3_config.items() if v is not None}

            concrete_service = S3ArtifactService(bucket_name=bucket_name, **s3_config_cleaned)
>>>>>>> ebc5515a
        except ImportError as e:
            log.error(
                "%s S3 dependencies not available: %s",
                component.log_identifier,
                e,
            )
            raise
        except Exception as e:
            log.error(
                "%s Failed to initialize S3ArtifactService: %s",
                component.log_identifier,
                e,
            )
            raise
    elif service_type == "test_in_memory":
        if TestInMemoryArtifactService is None:
            log.error(
                "%s TestInMemoryArtifactService is configured but could not be imported. "
                "Ensure test infrastructure is in PYTHONPATH if running tests, or check configuration.",
                component.log_identifier,
            )
            raise ImportError("TestInMemoryArtifactService not available.")
        log.info(
            "%s Using TestInMemoryArtifactService for testing.",
            component.log_identifier,
        )
        concrete_service = TestInMemoryArtifactService()
    else:
        raise ValueError(
            f"{component.log_identifier} Unsupported artifact service type: {service_type}"
        )

    # Wrap the concrete service to enforce scoping dynamically.
    # The wrapper will query the component's config at runtime.
    log.info(
        "%s Wrapping artifact service with dynamic ScopedArtifactServiceWrapper.",
        component.log_identifier,
    )
    return ScopedArtifactServiceWrapper(
        wrapped_service=concrete_service,
        component=component,
    )


def initialize_memory_service(component) -> BaseMemoryService:
    """Initializes the ADK Memory Service based on configuration."""
    config: Dict = component.get_config("memory_service", {"type": "memory"})
    service_type = config.get("type", "memory").lower()
    log.info(
        "%s Initializing Memory Service of type: %s",
        component.log_identifier,
        service_type,
    )

    if service_type == "memory":
        return InMemoryMemoryService()
    elif service_type == "vertex_rag":
        try:
            rag_args = {
                k: v for k, v in config.items() if k not in ["type", "default_behavior"]
            }
            return VertexAiRagMemoryService(**rag_args)
        except ImportError:
            log.error(
                "%s google-cloud-aiplatform not installed. Please install 'google-adk[vertex]' or 'google-cloud-aiplatform'.",
                component.log_identifier,
            )
            raise
        except TypeError as e:
            log.error(
                "%s Error initializing VertexAiRagMemoryService: %s. Check config params.",
                component.log_identifier,
                e,
            )
            raise
    else:
        raise ValueError(
            f"{component.log_identifier} Unsupported memory service type: {service_type}"
        )<|MERGE_RESOLUTION|>--- conflicted
+++ resolved
@@ -167,9 +167,9 @@
     config = component.get_config("session_service", {})
 
     # Handle both dict and SessionServiceConfig object
-    if hasattr(config, 'type'):
+    if hasattr(config, "type"):
         service_type = config.type.lower()
-        db_url = getattr(config, 'database_url', None)
+        db_url = getattr(config, "database_url", None)
     else:
         service_type = config.get("type", "memory").lower()
         db_url = config.get("database_url")
@@ -271,30 +271,6 @@
         try:
             from .artifacts.s3_artifact_service import S3ArtifactService
 
-<<<<<<< HEAD
-            s3_config = {}
-
-            for key, value in config.items():
-                if key not in ["type", "bucket_name", "artifact_scope"]:
-                    s3_config[key] = value
-
-            if "endpoint_url" not in s3_config:
-                s3_config["endpoint_url"] = "https://s3.amazonaws.com"
-
-            aws_access_key_id = config.get("aws_access_key_id") or os.environ.get(
-                "AWS_ACCESS_KEY_ID"
-            )
-            aws_secret_access_key = config.get(
-                "aws_secret_access_key"
-            ) or os.environ.get("AWS_SECRET_ACCESS_KEY")
-
-            if aws_access_key_id:
-                s3_config["aws_access_key_id"] = aws_access_key_id
-            if aws_secret_access_key:
-                s3_config["aws_secret_access_key"] = aws_secret_access_key
-
-            concrete_service = S3ArtifactService(bucket_name=bucket_name, **s3_config)
-=======
             # Whitelist of valid parameters for the boto3 S3 client.
             valid_boto3_params = [
                 "aws_access_key_id",
@@ -331,8 +307,9 @@
             # Filter out any keys that ended up with a None value.
             s3_config_cleaned = {k: v for k, v in s3_config.items() if v is not None}
 
-            concrete_service = S3ArtifactService(bucket_name=bucket_name, **s3_config_cleaned)
->>>>>>> ebc5515a
+            concrete_service = S3ArtifactService(
+                bucket_name=bucket_name, **s3_config_cleaned
+            )
         except ImportError as e:
             log.error(
                 "%s S3 dependencies not available: %s",

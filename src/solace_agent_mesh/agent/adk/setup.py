"""
Handles ADK Agent and Runner initialization, including tool loading and callback assignment.
"""

from typing import Dict, List, Optional, Union, Callable, Tuple, Set, Any, TYPE_CHECKING, Type
import functools
import inspect
from solace_ai_connector.common.log import log
from solace_ai_connector.common.utils import import_module
from ...common.utils.type_utils import is_subclass_by_name

from .app_llm_agent import AppLlmAgent
from .tool_wrapper import ADKToolWrapper
from .embed_resolving_mcp_toolset import EmbedResolvingMCPToolset
from google.adk.runners import Runner
from google.adk.models import BaseLlm
from google.adk.tools import BaseTool, ToolContext
from google.adk import tools as adk_tools_module
from google.adk.agents.callback_context import CallbackContext
from google.adk.models.llm_request import LlmRequest
from google.adk.models.llm_response import LlmResponse
from google.adk.tools.mcp_tool.mcp_session_manager import (
    SseServerParams,
    StdioConnectionParams,
)

from mcp import StdioServerParameters

from ...common.middleware.registry import MiddlewareRegistry
if TYPE_CHECKING:
    from ..sac.component import SamAgentComponent

from ..tools.registry import tool_registry
from ..tools.tool_definition import BuiltinTool
from ..tools.dynamic_tool import DynamicTool, DynamicToolProvider
from ..tools.tool_config_types import (
    AnyToolConfig,
    BuiltinToolConfig,
    BuiltinGroupToolConfig,
    McpToolConfig,
    PythonToolConfig,
)


from ...agent.adk import callbacks as adk_callbacks
from ...agent.adk.models.lite_llm import LiteLlm


# Define a clear return type for all tool-loading helpers
ToolLoadingResult = Tuple[List[Union[BaseTool, Callable]], List[BuiltinTool], List[Callable]]


def _find_dynamic_tool_class(module) -> Optional[type]:
    """Finds a single non-abstract DynamicTool subclass in a module."""
    found_classes = []
    for name, obj in inspect.getmembers(module, inspect.isclass):
        if (
            is_subclass_by_name(obj, "DynamicTool")
            and not is_subclass_by_name(obj, "DynamicToolProvider")
            and not inspect.isabstract(obj)
        ):
            found_classes.append(obj)
    if len(found_classes) > 1:
        raise TypeError(
            f"Module '{module.__name__}' contains multiple DynamicTool subclasses. "
            "Please specify which one to use with 'class_name' in the config."
        )
    return found_classes[0] if found_classes else None


async def _execute_lifecycle_hook(
    component: "SamAgentComponent",
    func_name: Optional[str],
    module_name: str,
    base_path: Optional[str],
    tool_config_model: AnyToolConfig,
):
    """Dynamically loads and executes a lifecycle hook function."""
    if not func_name:
        return

    log.info(
        "%s Executing lifecycle hook: %s.%s",
        component.log_identifier,
        module_name,
        func_name,
    )

    try:
        module = import_module(module_name, base_path=base_path)
        func = getattr(module, func_name)

        if not inspect.iscoroutinefunction(func):
            raise TypeError(
                f"Lifecycle hook '{func_name}' in module '{module_name}' must be an async function."
            )

        await func(component, tool_config_model)
        log.info(
            "%s Successfully executed lifecycle hook: %s.%s",
            component.log_identifier,
            module_name,
            func_name,
        )
    except Exception as e:
        log.exception(
            "%s Fatal error during lifecycle hook execution for '%s.%s': %s",
            component.log_identifier,
            module_name,
            func_name,
            e,
        )
        raise RuntimeError(f"Tool lifecycle initialization failed: {e}") from e


def _create_cleanup_partial(
    component: "SamAgentComponent",
    func_name: Optional[str],
    module_name: str,
    base_path: Optional[str],
    tool_config_model: AnyToolConfig,
) -> Optional[Callable]:
    """Creates a functools.partial for a cleanup hook function."""
    if not func_name:
        return None

    try:
        module = import_module(module_name, base_path=base_path)
        func = getattr(module, func_name)

        if not inspect.iscoroutinefunction(func):
            raise TypeError(
                f"Lifecycle hook '{func_name}' in module '{module_name}' must be an async function."
            )

        return functools.partial(func, component, tool_config_model)
    except Exception as e:
        log.exception(
            "%s Fatal error creating partial for cleanup hook '%s.%s': %s",
            component.log_identifier,
            module_name,
            func_name,
            e,
        )
        raise RuntimeError(f"Tool lifecycle setup failed: {e}") from e


def _find_dynamic_tool_provider_class(module) -> Optional[type]:
    """Finds a single non-abstract DynamicToolProvider subclass in a module."""
    found_classes = []
    for name, obj in inspect.getmembers(module, inspect.isclass):
        if is_subclass_by_name(obj, "DynamicToolProvider") and not inspect.isabstract(
            obj
        ):
            found_classes.append(obj)
    if len(found_classes) > 1:
        raise TypeError(
            f"Module '{module.__name__}' contains multiple DynamicToolProvider subclasses. "
            "Only one is permitted per module."
        )
    return found_classes[0] if found_classes else None


def _check_and_register_tool_name(name: str, source: str, loaded_tool_names: Set[str]):
    """Checks for duplicate tool names and raises ValueError if found."""
    if name in loaded_tool_names:
        raise ValueError(
            f"Configuration Error: Duplicate tool name '{name}' found from source '{source}'. "
            "This name is already in use. Please resolve the conflict by renaming or "
            "disabling one of the tools in your agent's configuration."
        )
    loaded_tool_names.add(name)


async def _create_python_tool_lifecycle_hooks(
    component: "SamAgentComponent",
    tool_config_model: "PythonToolConfig",
    loaded_python_tools: List[Union[BaseTool, Callable]],
) -> List[Callable]:
    """
    Executes init hooks and collects cleanup hooks for a Python tool.
    Handles both YAML-defined hooks and class-based init/cleanup methods.
    Returns cleanup hooks in LIFO order.
    """
    module_name = tool_config_model.component_module
    base_path = tool_config_model.component_base_path
    cleanup_hooks = []

    # 1. YAML Init (runs first)
    await _execute_lifecycle_hook(
        component,
        tool_config_model.init_function,
        module_name,
        base_path,
        tool_config_model,
    )

    # 2. DynamicTool/Provider Init (runs second)
    for tool_instance in loaded_python_tools:
        if is_subclass_by_name(type(tool_instance), "DynamicTool"):
            log.info(
                "%s Executing .init() method for DynamicTool '%s'.",
                component.log_identifier,
                tool_instance.tool_name,
            )
            await tool_instance.init(component, tool_config_model)

    # 3. Collect Cleanup Hooks (in reverse order of init)
    # Class-based cleanup hook (will be executed first)
    for tool_instance in loaded_python_tools:
        if is_subclass_by_name(type(tool_instance), "DynamicTool"):
            cleanup_hooks.append(
                functools.partial(
                    tool_instance.cleanup, component, tool_config_model
                )
            )

    # YAML-based cleanup hook (will be executed second)
    yaml_cleanup_partial = _create_cleanup_partial(
        component,
        tool_config_model.cleanup_function,
        module_name,
        base_path,
        tool_config_model,
    )
    if yaml_cleanup_partial:
        cleanup_hooks.append(yaml_cleanup_partial)

    # Return in LIFO order relative to init
    return list(reversed(cleanup_hooks))


def _load_python_class_based_tool(
    module: Any,
    tool_config: Dict,
    component: "SamAgentComponent",
) -> List[DynamicTool]:
    """
    Loads a class-based tool, which can be a single DynamicTool or a
    DynamicToolProvider that generates multiple tools.
    """
    from pydantic import BaseModel, ValidationError

    specific_tool_config = tool_config.get("tool_config")
    dynamic_tools: List[DynamicTool] = []
    module_name = module.__name__

    # Determine the class to load
    tool_class = None
    class_name = tool_config.get("class_name")
    if class_name:
        tool_class = getattr(module, class_name)
    else:
        # Auto-discover: provider first, then single tool
        tool_class = _find_dynamic_tool_provider_class(module)
        if not tool_class:
            tool_class = _find_dynamic_tool_class(module)

    if not tool_class:
        raise TypeError(
            f"Module '{module_name}' does not contain a 'function_name' or 'class_name' to load, "
            "and no DynamicTool or DynamicToolProvider subclass could be auto-discovered."
        )

    # Check for a Pydantic model declaration on the tool class
    config_model: Optional[Type["BaseModel"]] = getattr(
        tool_class, "config_model", None
    )
    validated_config: Union[dict, "BaseModel"] = specific_tool_config

    if config_model:
        log.debug(
            "%s Found config_model '%s' for tool class '%s'. Validating...",
            component.log_identifier,
            config_model.__name__,
            tool_class.__name__,
        )
        try:
            # Validate the raw dict and get a Pydantic model instance
            validated_config = config_model.model_validate(specific_tool_config or {})
            log.debug(
                "%s Successfully validated tool_config for '%s'.",
                component.log_identifier,
                tool_class.__name__,
            )
        except ValidationError as e:
            # Provide a clear error message and raise
            error_msg = (
                f"Configuration error for tool '{tool_class.__name__}' from module '{module_name}'. "
                f"The provided 'tool_config' in your YAML is invalid:\n{e}"
            )
            log.error("%s %s", component.log_identifier, error_msg)
            raise ValueError(error_msg) from e

    # Instantiate tools from the class
    if is_subclass_by_name(tool_class, "DynamicToolProvider"):
        provider_instance = tool_class()
        dynamic_tools = provider_instance.get_all_tools_for_framework(
            tool_config=validated_config
        )
        log.info(
            "%s Loaded %d tools from DynamicToolProvider '%s' in %s",
            component.log_identifier,
            len(dynamic_tools),
            tool_class.__name__,
            module_name,
        )
    elif is_subclass_by_name(tool_class, "DynamicTool"):
        tool_instance = tool_class(tool_config=validated_config)
        dynamic_tools = [tool_instance]
    else:
        raise TypeError(
            f"Class '{tool_class.__name__}' in module '{module_name}' is not a valid "
            "DynamicTool or DynamicToolProvider subclass."
        )

    # Post-process all generated tools
    for tool in dynamic_tools:
        tool.origin = "dynamic"
        declaration = tool._get_declaration()
        if not declaration:
            log.warning(
                "Dynamic tool '%s' from module '%s' did not generate a valid declaration. Skipping.",
                tool.__class__.__name__,
                module_name,
            )
            continue
        log.info(
            "%s Loaded dynamic tool: %s from %s",
            component.log_identifier,
            declaration.name,
            module_name,
        )

    return dynamic_tools


async def _load_python_tool(component: "SamAgentComponent", tool_config: Dict) -> ToolLoadingResult:
    from pydantic import TypeAdapter

    python_tool_adapter = TypeAdapter(PythonToolConfig)
    tool_config_model = python_tool_adapter.validate_python(tool_config)

    module_name = tool_config_model.component_module
    base_path = tool_config_model.component_base_path
    if not module_name:
        raise ValueError("'component_module' is required for python tools.")
    module = import_module(module_name, base_path=base_path)

    loaded_python_tools: List[Union[BaseTool, Callable]] = []

    # Case 1: Simple function-based tool
    if tool_config_model.function_name:
        func = getattr(module, tool_config_model.function_name)
        if not callable(func):
            raise TypeError(
                f"'{tool_config_model.function_name}' in module '{module_name}' is not callable."
            )

        tool_callable = ADKToolWrapper(
            func,
            tool_config_model.tool_config,
            tool_config_model.function_name,
            origin="python",
            raw_string_args=tool_config_model.raw_string_args,
        )

        if tool_config_model.tool_name:
            tool_callable.__name__ = tool_config_model.tool_name
        if tool_config_model.tool_description:
            tool_callable.__doc__ = tool_config_model.tool_description

        loaded_python_tools.append(tool_callable)
        log.info(
            "%s Loaded Python tool: %s from %s.",
            component.log_identifier,
            tool_callable.__name__,
            module_name,
        )
    # Case 2: Advanced class-based dynamic tool or provider
    else:
        dynamic_tools = _load_python_class_based_tool(module, tool_config, component)
        loaded_python_tools.extend(dynamic_tools)

    # --- Lifecycle Hook Execution for all Python Tools ---
    cleanup_hooks = await _create_python_tool_lifecycle_hooks(
        component, tool_config_model, loaded_python_tools
    )

    return loaded_python_tools, [], cleanup_hooks

async def _load_builtin_tool(component: "SamAgentComponent", tool_config: Dict) -> ToolLoadingResult:
    """Loads a single built-in tool from the SAM or ADK tool registry."""
    from pydantic import TypeAdapter

    builtin_tool_adapter = TypeAdapter(BuiltinToolConfig)
    tool_config_model = builtin_tool_adapter.validate_python(tool_config)

    tool_name = tool_config_model.tool_name
    if not tool_name:
        raise ValueError("'tool_name' required for builtin tool.")

    # Check SAM registry first
    sam_tool_def = tool_registry.get_tool_by_name(tool_name)
    if sam_tool_def:
        tool_callable = ADKToolWrapper(
            sam_tool_def.implementation,
            tool_config_model.tool_config,
            sam_tool_def.name,
            origin="builtin",
            raw_string_args=sam_tool_def.raw_string_args,
        )
        log.info(
            "%s Loaded SAM built-in tool: %s",
            component.log_identifier,
            sam_tool_def.name,
        )
        return [tool_callable], [sam_tool_def], []

    # Fallback to ADK built-in tools module
    adk_tool = getattr(adk_tools_module, tool_name, None)
    if adk_tool and isinstance(adk_tool, (BaseTool, Callable)):
        adk_tool.origin = "adk_builtin"
        log.info(
            "%s Loaded ADK built-in tool: %s",
            component.log_identifier,
            tool_name,
        )
        return [adk_tool], [], []

    raise ValueError(
        f"Built-in tool '{tool_name}' not found in SAM or ADK registry."
    )

async def _load_builtin_group_tool(component: "SamAgentComponent", tool_config: Dict) -> ToolLoadingResult:
    """Loads a group of built-in tools by category from the SAM tool registry."""
    from pydantic import TypeAdapter

    group_tool_adapter = TypeAdapter(BuiltinGroupToolConfig)
    tool_config_model = group_tool_adapter.validate_python(tool_config)

    group_name = tool_config_model.group_name
    if not group_name:
        raise ValueError("'group_name' required for builtin-group.")

    tools_in_group = tool_registry.get_tools_by_category(group_name)
    if not tools_in_group:
        log.warning("No tools found for built-in group: %s", group_name)
        return [], [], []

    # Run initializers for the group
    initializers_to_run: Dict[Callable, Dict] = {}
    for tool_def in tools_in_group:
        if (
            tool_def.initializer
            and tool_def.initializer not in initializers_to_run
        ):
            initializers_to_run[tool_def.initializer] = tool_config_model.tool_config

    for init_func, init_config in initializers_to_run.items():
        try:
            log.info(
                "%s Running initializer '%s' for tool group '%s'.",
                component.log_identifier,
                init_func.__name__,
                group_name,
            )
            init_func(component, init_config)
            log.info(
                "%s Successfully executed initializer '%s' for tool group '%s'.",
                component.log_identifier,
                init_func.__name__,
                group_name,
            )
        except Exception as e:
            log.exception(
                "%s Failed to run initializer '%s' for tool group '%s': %s",
                component.log_identifier,
                init_func.__name__,
                group_name,
                e,
            )
            raise e

<<<<<<< HEAD
                    # Get the tool configurator if registered
                    tool_configurator = MiddlewareRegistry.get_tool_configurator()
                    additional_params = {}

                    if tool_configurator:
                        try:
                            # Call the tool configurator with MCP-specific context
                            additional_params = tool_configurator(
                                tool_type="mcp",
                                component=component,
                                tool_config=tool_config,
                                connection_params=connection_params,
                                tool_filter=tool_filter_list,
                            )
                            log.debug(
                                "%s Tool configurator returned additional params: %s",
                                component.log_identifier,
                                additional_params,
                            )
                        except Exception as e:
                            log.error(
                                "%s Tool configurator failed for %s: %s",
                                component.log_identifier,
                                tool_config.get("name", "unknown"),
                                e,
                            )
                            # Continue with normal tool creation if configurator fails
                            additional_params = {}

                    # Create the EmbedResolvingMCPToolset with base parameters
                    toolset_params = {
                        "connection_params": connection_params,
                        "tool_filter": tool_filter_list,
                        "tool_config": tool_config,
                    }

                    # Merge additional parameters from configurator
                    toolset_params.update(additional_params)

                    mcp_toolset_instance = EmbedResolvingMCPToolset(**toolset_params)
                    mcp_toolset_instance.origin = "mcp"

                    # Check for duplicates from the MCP server
                    try:
                        mcp_tools = await mcp_toolset_instance.get_tools()
                        log.debug(
                            "%s Successfully discovered %d tools from MCP server: %s",
                            component.log_identifier,
                            len(mcp_tools),
                            [tool.name for tool in mcp_tools],
                        )
                        for mcp_tool in mcp_tools:
                            log.debug(
                                "%s Registering MCP tool: %s",
                                component.log_identifier,
                                mcp_tool.name,
                            )
                            _check_and_register_tool_name(mcp_tool.name, "mcp")
                    except Exception as e:
                        log.error(
                            "%s Failed to discover tools from MCP server: %s",
                            component.log_identifier,
                            str(e),
                        )
                        raise
=======
    loaded_tools: List[Union[BaseTool, Callable]] = []
    enabled_builtin_tools: List[BuiltinTool] = []
    for tool_def in tools_in_group:
        specific_tool_config = tool_config_model.tool_config.get(tool_def.name)
        tool_callable = ADKToolWrapper(
            tool_def.implementation,
            specific_tool_config,
            tool_def.name,
            origin="builtin",
            raw_string_args=tool_def.raw_string_args,
        )
        loaded_tools.append(tool_callable)
        enabled_builtin_tools.append(tool_def)
>>>>>>> 925b0edc

    log.info(
        "Loaded %d tools from built-in group: %s",
        len(loaded_tools),
        group_name,
    )
    return loaded_tools, enabled_builtin_tools, []

async def _load_mcp_tool(component: "SamAgentComponent", tool_config: Dict) -> ToolLoadingResult:
    """Loads an MCP toolset based on connection parameters."""
    from pydantic import TypeAdapter

    mcp_tool_adapter = TypeAdapter(McpToolConfig)
    tool_config_model = mcp_tool_adapter.validate_python(tool_config)

    connection_params_config = tool_config_model.connection_params
    if not connection_params_config:
        raise ValueError("'connection_params' required for mcp tool.")

    connection_type = connection_params_config.get("type", "").lower()
    connection_args = {
        k: v for k, v in connection_params_config.items() if k != "type"
    }
    connection_args["timeout"] = connection_args.get("timeout", 30)

    environment_variables = tool_config_model.environment_variables
    env_param = {}
    if connection_type == "stdio" and environment_variables:
        if isinstance(environment_variables, dict):
            env_param = environment_variables
            log.debug(
                "%s Found environment_variables for stdio MCP tool.",
                component.log_identifier,
            )
        else:
            log.warning(
                "%s 'environment_variables' provided for stdio MCP tool but it is not a dictionary. Ignoring.",
                component.log_identifier,
            )

    if connection_type == "stdio":
        cmd_arg = connection_args.get("command")
        args_list = connection_args.get("args", [])
        if isinstance(cmd_arg, list):
            command_str = " ".join(cmd_arg)
        elif isinstance(cmd_arg, str):
            command_str = cmd_arg
        else:
            raise ValueError(
                f"MCP tool 'command' parameter must be a string or a list of strings, got {type(cmd_arg)}"
            )
        if not isinstance(args_list, list):
            raise ValueError(
                f"MCP tool 'args' parameter must be a list, got {type(args_list)}"
            )
        final_connection_args = {
            k: v
            for k, v in connection_args.items()
            if k not in ["command", "args", "timeout"]
        }
        connection_params = StdioConnectionParams(
            server_params=StdioServerParameters(
                command=command_str,
                args=args_list,
                **final_connection_args,
                env=env_param if env_param else None,
            ),
            timeout=connection_args.get("timeout"),
        )

    elif connection_type == "sse":
        connection_params = SseServerParams(**connection_args)
    else:
        raise ValueError(f"Unsupported MCP connection type: {connection_type}")

    tool_filter_list = (
        [tool_config_model.tool_name] if tool_config_model.tool_name else None
    )
    if tool_filter_list:
        log.info(
            "%s MCP tool config specifies tool_name: '%s'. Applying as tool_filter.",
            component.log_identifier,
            tool_config_model.tool_name,
        )

    mcp_toolset_instance = EmbedResolvingMCPToolset(
        connection_params=connection_params,
        tool_filter=tool_filter_list,
        tool_config=tool_config,
    )
    mcp_toolset_instance.origin = "mcp"

    log.info(
        "%s Initialized MCPToolset (filter: %s) for server: %s",
        component.log_identifier,
        (tool_filter_list if tool_filter_list else "none (all tools)"),
        connection_params,
    )

    return [mcp_toolset_instance], [], []

def _load_internal_tools(component: "SamAgentComponent", loaded_tool_names: Set[str]) -> ToolLoadingResult:
    """Loads internal framework tools that are not explicitly configured by the user."""
    loaded_tools: List[Union[BaseTool, Callable]] = []
    enabled_builtin_tools: List[BuiltinTool] = []

    internal_tool_names = ["_notify_artifact_save"]
    if component.get_config("enable_auto_continuation", True):
        internal_tool_names.append("_continue_generation")

    for tool_name in internal_tool_names:
        try:
            _check_and_register_tool_name(tool_name, "internal", loaded_tool_names)
        except ValueError:
            log.debug(
                "%s Internal tool '%s' was already loaded explicitly. Skipping implicit load.",
                component.log_identifier,
                tool_name,
            )
            continue

        tool_def = tool_registry.get_tool_by_name(tool_name)
        if tool_def:
            # Wrap the implementation to ensure its description is passed to the LLM
            tool_callable = ADKToolWrapper(
                tool_def.implementation,
                None,  # No specific config for internal tools
                tool_def.name,
                origin="internal",
            )

            tool_callable.__doc__ = tool_def.description

            loaded_tools.append(tool_callable)
            enabled_builtin_tools.append(tool_def)
            log.info(
                "%s Implicitly loaded internal framework tool: %s",
                component.log_identifier,
                tool_def.name,
            )
        else:
            log.warning(
                "%s Could not find internal framework tool '%s' in registry. Related features may not work.",
                component.log_identifier,
                tool_name,
            )

    return loaded_tools, enabled_builtin_tools, []


async def load_adk_tools(
    component,
) -> Tuple[List[Union[BaseTool, Callable]], List[BuiltinTool], List[Callable]]:
    """
    Loads all configured tools for the agent.
    - Explicitly configured tools (Python, MCP, ADK Built-ins) from YAML.
    - SAM Built-in tools (Artifact, Data, etc.) from the tool registry,
      filtered by agent configuration.

    Args:
        component: The SamAgentComponent instance.

    Returns:
        A tuple containing:
        - A list of loaded tool callables/instances for the ADK agent.
        - A list of enabled BuiltinTool definition objects for prompt generation.
        - A list of awaitable cleanup functions for the tools.

    Raises:
        ImportError: If a configured tool or its dependencies cannot be loaded.
    """
    loaded_tools: List[Union[BaseTool, Callable]] = []
    enabled_builtin_tools: List[BuiltinTool] = []
    loaded_tool_names: Set[str] = set()
    cleanup_hooks: List[Callable] = []
    tools_config = component.get_config("tools", [])

    from pydantic import TypeAdapter, ValidationError

    any_tool_adapter = TypeAdapter(AnyToolConfig)

    if not tools_config:
        log.info(
            "%s No explicit tools configured in 'tools' list.", component.log_identifier
        )
    else:
        log.info(
            "%s Loading %d tool(s) from 'tools' list configuration...",
            component.log_identifier,
            len(tools_config),
        )
        for tool_config in tools_config:
            try:
                tool_config_model = any_tool_adapter.validate_python(tool_config)
                tool_type = tool_config_model.tool_type.lower()

                new_tools, new_builtins, new_cleanups = [], [], []

                if tool_type == "python":
                    (
                        new_tools,
                        new_builtins,
                        new_cleanups,
                    ) = await _load_python_tool(component, tool_config)
                elif tool_type == "builtin":
                    (
                        new_tools,
                        new_builtins,
                        new_cleanups,
                    ) = await _load_builtin_tool(component, tool_config)
                elif tool_type == "builtin-group":
                    (
                        new_tools,
                        new_builtins,
                        new_cleanups,
                    ) = await _load_builtin_group_tool(component, tool_config)
                elif tool_type == "mcp":
                    (
                        new_tools,
                        new_builtins,
                        new_cleanups,
                    ) = await _load_mcp_tool(component, tool_config)
                else:
                    log.warning(
                        "%s Unknown tool type '%s' in config: %s",
                        component.log_identifier,
                        tool_type,
                        tool_config,
                    )

                # Centralized name checking and result aggregation
                for tool in new_tools:
                    if isinstance(tool, EmbedResolvingMCPToolset):
                        # Special handling for MCPToolset which can load multiple tools
                        try:
                            mcp_tools = await tool.get_tools()
                            for mcp_tool in mcp_tools:
                                _check_and_register_tool_name(
                                    mcp_tool.name, "mcp", loaded_tool_names
                                )
                        except Exception as e:
                            log.error(
                                "%s Failed to discover tools from MCP server for name registration: %s",
                                component.log_identifier,
                                str(e),
                            )
                            raise
                    else:
                        tool_name = getattr(
                            tool, "name", getattr(tool, "__name__", None)
                        )
                        if tool_name:
                            _check_and_register_tool_name(
                                tool_name, tool_type, loaded_tool_names
                            )

                loaded_tools.extend(new_tools)
                enabled_builtin_tools.extend(new_builtins)
                # Prepend cleanup hooks to maintain LIFO execution order
                cleanup_hooks = new_cleanups + cleanup_hooks

            except Exception as e:
                log.error(
                    "%s Failed to load tool config %s: %s",
                    component.log_identifier,
                    tool_config,
                    e,
                )
                raise e

    # Load internal framework tools
    (
        internal_tools,
        internal_builtins,
        internal_cleanups,
    ) = _load_internal_tools(component, loaded_tool_names)
    loaded_tools.extend(internal_tools)
    enabled_builtin_tools.extend(internal_builtins)
    cleanup_hooks.extend(internal_cleanups)

    log.info(
        "%s Finished loading tools. Total tools for ADK: %d. Total SAM built-ins for prompt: %d. Total cleanup hooks: %d. Peer tools added dynamically.",
        component.log_identifier,
        len(loaded_tools),
        len(enabled_builtin_tools),
        len(cleanup_hooks),
    )
    return loaded_tools, enabled_builtin_tools, cleanup_hooks


def initialize_adk_agent(
    component,
    loaded_explicit_tools: List[Union[BaseTool, Callable]],
    enabled_builtin_tools: List[BuiltinTool],
) -> AppLlmAgent:
    """
    Initializes the ADK LlmAgent based on component configuration.
    Assigns callbacks for peer tool injection, dynamic instruction injection,
    artifact metadata injection, embed resolution, and logging.

    Args:
        component: The A2A_ADK_HostComponent instance.
        loaded_explicit_tools: The list of pre-loaded non-peer tools.

    Returns:
        An initialized LlmAgent instance.

    Raises:
        ValueError: If configuration is invalid.
        ImportError: If required dependencies are missing.
        Exception: For other initialization errors.
    """
    agent_name = component.get_config("agent_name")
    log.info(
        "%s Initializing ADK Agent '%s' (Peer tools & instructions added via callback)...",
        component.log_identifier,
        agent_name,
    )

    model_config = component.get_config("model")
    adk_model_instance: Union[str, BaseLlm]
    if isinstance(model_config, str):
        adk_model_instance = model_config
    elif isinstance(model_config, dict):
        if model_config.get("type") is None:
            # Use setdefault to add keys only if they are not already present in the YAML
            model_config.setdefault("num_retries", 3)
            model_config.setdefault("timeout", 120)
            log.info(
                "%s Applying default resilience settings for LiteLlm model (num_retries=%s, timeout=%s). These can be overridden in YAML.",
                component.log_identifier,
                model_config["num_retries"],
                model_config["timeout"],
            )

        try:

            adk_model_instance = LiteLlm(**model_config)
            log.info(
                "%s Initialized LiteLlm model: %s",
                component.log_identifier,
                model_config.get("model"),
            )
        except ImportError:
            log.error(
                "%s LiteLlm dependency not found. Cannot use dictionary model config.",
                component.log_identifier,
            )
            raise
        except Exception as e:
            log.error(
                "%s Failed to initialize model from dictionary config: %s",
                component.log_identifier,
                e,
            )
            raise
    else:
        raise ValueError(
            f"{component.log_identifier} Invalid 'model' configuration type: {type(model_config)}"
        )

    instruction = component._resolve_instruction_provider(
        component.get_config("instruction", "")
    )
    global_instruction = component._resolve_instruction_provider(
        component.get_config("global_instruction", "")
    )
    planner = component.get_config("planner")
    code_executor = component.get_config("code_executor")

    try:
        agent = AppLlmAgent(
            name=agent_name,
            model=adk_model_instance,
            instruction=instruction,
            global_instruction=global_instruction,
            tools=loaded_explicit_tools,
            planner=planner,
            code_executor=code_executor,
        )

        agent.host_component = component
        log.debug(
            "%s Attached host_component reference to AppLlmAgent.",
            component.log_identifier,
        )
        callbacks_in_order_for_before_model = []

        callbacks_in_order_for_before_model.append(
            adk_callbacks.repair_history_callback
        )
        log.info(
            "%s Added repair_history_callback to before_model chain.",
            component.log_identifier,
        )

        if hasattr(component, "_inject_peer_tools_callback"):
            callbacks_in_order_for_before_model.append(
                component._inject_peer_tools_callback
            )
            log.info(
                "%s Added _inject_peer_tools_callback to before_model chain.",
                component.log_identifier,
            )

        if hasattr(component, "_filter_tools_by_capability_callback"):
            callbacks_in_order_for_before_model.append(
                component._filter_tools_by_capability_callback
            )
            log.info(
                "%s Added _filter_tools_by_capability_callback to before_model chain.",
                component.log_identifier,
            )
        if hasattr(component, "_inject_gateway_instructions_callback"):
            callbacks_in_order_for_before_model.append(
                component._inject_gateway_instructions_callback
            )
            log.info(
                "%s Added _inject_gateway_instructions_callback to before_model chain.",
                component.log_identifier,
            )

        dynamic_instruction_callback_with_component = functools.partial(
            adk_callbacks.inject_dynamic_instructions_callback,
            host_component=component,
            active_builtin_tools=enabled_builtin_tools,
        )
        callbacks_in_order_for_before_model.append(
            dynamic_instruction_callback_with_component
        )
        log.info(
            "%s Added inject_dynamic_instructions_callback to before_model chain.",
            component.log_identifier,
        )

        solace_llm_trigger_callback_with_component = functools.partial(
            adk_callbacks.solace_llm_invocation_callback, host_component=component
        )

        def final_before_model_wrapper(
            callback_context: CallbackContext, llm_request: LlmRequest
        ) -> Optional[LlmResponse]:
            early_response: Optional[LlmResponse] = None
            for cb_func in callbacks_in_order_for_before_model:
                response = cb_func(callback_context, llm_request)
                if response:
                    early_response = response
                    break

            solace_llm_trigger_callback_with_component(callback_context, llm_request)

            if early_response:
                return early_response

            return None

        agent.before_model_callback = final_before_model_wrapper
        log.info(
            "%s Final before_model_callback chain (Solace logging now occurs last) assigned to agent.",
            component.log_identifier,
        )

        tool_invocation_start_cb_with_component = functools.partial(
            adk_callbacks.notify_tool_invocation_start_callback,
            host_component=component,
        )
        agent.before_tool_callback = tool_invocation_start_cb_with_component
        log.info(
            "%s Assigned notify_tool_invocation_start_callback as before_tool_callback.",
            component.log_identifier,
        )

        large_response_cb_with_component = functools.partial(
            adk_callbacks.manage_large_mcp_tool_responses_callback,
            host_component=component,
        )
        metadata_injection_cb_with_component = functools.partial(
            adk_callbacks.after_tool_callback_inject_metadata, host_component=component
        )
        track_artifacts_cb_with_component = functools.partial(
            adk_callbacks.track_produced_artifacts_callback, host_component=component
        )
        notify_tool_result_cb_with_component = functools.partial(
            adk_callbacks.notify_tool_execution_result_callback,
            host_component=component,
        )

        async def chained_after_tool_callback(
            tool: BaseTool,
            args: Dict,
            tool_context: ToolContext,
            tool_response: Dict,
        ) -> Optional[Dict]:
            log.debug(
                "%s Tool callback chain started for tool: %s, response type: %s",
                component.log_identifier,
                tool.name,
                type(tool_response).__name__,
            )

            try:
                # First, notify the UI about the raw result.
                # This is a fire-and-forget notification that does not modify the response.
                notify_tool_result_cb_with_component(
                    tool, args, tool_context, tool_response
                )

                # Now, proceed with the existing chain that modifies the response for the LLM.
                processed_by_large_handler = await large_response_cb_with_component(
                    tool, args, tool_context, tool_response
                )
                response_for_metadata_injector = (
                    processed_by_large_handler
                    if processed_by_large_handler is not None
                    else tool_response
                )

                final_response_after_metadata = (
                    await metadata_injection_cb_with_component(
                        tool, args, tool_context, response_for_metadata_injector
                    )
                )

                final_result = (
                    final_response_after_metadata
                    if final_response_after_metadata is not None
                    else response_for_metadata_injector
                )

                # Track produced artifacts. This callback does not modify the response.
                await track_artifacts_cb_with_component(
                    tool, args, tool_context, final_result
                )

                log.debug(
                    "%s Tool callback chain completed for tool: %s, final response type: %s",
                    component.log_identifier,
                    tool.name,
                    type(final_result).__name__,
                )

                return final_result

            except Exception as e:
                log.exception(
                    "%s Error in tool callback chain for tool %s: %s",
                    component.log_identifier,
                    tool.name,
                    e,
                )
                return tool_response

        agent.after_tool_callback = chained_after_tool_callback
        log.info(
            "%s Chained 'manage_large_mcp_tool_responses_callback' and 'after_tool_callback_inject_metadata' as after_tool_callback.",
            component.log_identifier,
        )

        # --- After Model Callbacks Chain ---
        # The callbacks are executed in the order they are added to this list.
        callbacks_in_order_for_after_model = []

        # 1. Fenced Artifact Block Processing (must run before auto-continue)
        artifact_block_cb = functools.partial(
            adk_callbacks.process_artifact_blocks_callback, host_component=component
        )
        callbacks_in_order_for_after_model.append(artifact_block_cb)
        log.info(
            "%s Added process_artifact_blocks_callback to after_model chain.",
            component.log_identifier,
        )

        # 2. Auto-Continuation (may short-circuit the chain)
        auto_continue_cb = functools.partial(
            adk_callbacks.auto_continue_on_max_tokens_callback, host_component=component
        )
        callbacks_in_order_for_after_model.append(auto_continue_cb)
        log.info(
            "%s Added auto_continue_on_max_tokens_callback to after_model chain.",
            component.log_identifier,
        )

        # 3. Solace LLM Response Logging
        solace_llm_response_cb = functools.partial(
            adk_callbacks.solace_llm_response_callback, host_component=component
        )
        callbacks_in_order_for_after_model.append(solace_llm_response_cb)

        # 4. Chunk Logging
        log_chunk_cb = functools.partial(
            adk_callbacks.log_streaming_chunk_callback, host_component=component
        )
        callbacks_in_order_for_after_model.append(log_chunk_cb)

        async def final_after_model_wrapper(
            callback_context: CallbackContext, llm_response: LlmResponse
        ) -> Optional[LlmResponse]:
            for cb_func in callbacks_in_order_for_after_model:
                # Await async callbacks, call sync callbacks
                if inspect.iscoroutinefunction(cb_func):
                    response = await cb_func(callback_context, llm_response)
                else:
                    response = cb_func(callback_context, llm_response)

                # If a callback returns a response, it hijacks the flow.
                if response:
                    return response
            return None

        agent.after_model_callback = final_after_model_wrapper
        log.info(
            "%s Chained all after_model_callbacks and assigned to agent.",
            component.log_identifier,
        )

        log.info(
            "%s ADK Agent '%s' created. Callbacks assigned.",
            component.log_identifier,
            agent_name,
        )
        return agent
    except Exception as e:
        log.error(
            "%s Failed to create ADK Agent '%s': %s",
            component.log_identifier,
            agent_name,
            e,
        )
        raise


def initialize_adk_runner(component) -> Runner:
    """
    Initializes the ADK Runner.

    Args:
        component: The A2A_ADK_HostComponent instance.

    Returns:
        An initialized Runner instance.

    Raises:
        Exception: For runner initialization errors.
    """
    agent_name = component.get_config("agent_name")
    log.info(
        "%s Initializing ADK Runner for agent '%s'...",
        component.log_identifier,
        agent_name,
    )
    try:
        runner = Runner(
            app_name=agent_name,
            agent=component.adk_agent,
            session_service=component.session_service,
            artifact_service=component.artifact_service,
            memory_service=component.memory_service,
            credential_service=component.credential_service,
        )
        log.info("%s ADK Runner created successfully.", component.log_identifier)
        return runner
    except Exception as e:
        log.error("%s Failed to create ADK Runner: %s", component.log_identifier, e)
        raise<|MERGE_RESOLUTION|>--- conflicted
+++ resolved
@@ -8,6 +8,7 @@
 from solace_ai_connector.common.log import log
 from solace_ai_connector.common.utils import import_module
 from ...common.utils.type_utils import is_subclass_by_name
+from ...common.middleware.registry import MiddlewareRegistry
 
 from .app_llm_agent import AppLlmAgent
 from .tool_wrapper import ADKToolWrapper
@@ -26,7 +27,6 @@
 
 from mcp import StdioServerParameters
 
-from ...common.middleware.registry import MiddlewareRegistry
 if TYPE_CHECKING:
     from ..sac.component import SamAgentComponent
 
@@ -482,73 +482,6 @@
             )
             raise e
 
-<<<<<<< HEAD
-                    # Get the tool configurator if registered
-                    tool_configurator = MiddlewareRegistry.get_tool_configurator()
-                    additional_params = {}
-
-                    if tool_configurator:
-                        try:
-                            # Call the tool configurator with MCP-specific context
-                            additional_params = tool_configurator(
-                                tool_type="mcp",
-                                component=component,
-                                tool_config=tool_config,
-                                connection_params=connection_params,
-                                tool_filter=tool_filter_list,
-                            )
-                            log.debug(
-                                "%s Tool configurator returned additional params: %s",
-                                component.log_identifier,
-                                additional_params,
-                            )
-                        except Exception as e:
-                            log.error(
-                                "%s Tool configurator failed for %s: %s",
-                                component.log_identifier,
-                                tool_config.get("name", "unknown"),
-                                e,
-                            )
-                            # Continue with normal tool creation if configurator fails
-                            additional_params = {}
-
-                    # Create the EmbedResolvingMCPToolset with base parameters
-                    toolset_params = {
-                        "connection_params": connection_params,
-                        "tool_filter": tool_filter_list,
-                        "tool_config": tool_config,
-                    }
-
-                    # Merge additional parameters from configurator
-                    toolset_params.update(additional_params)
-
-                    mcp_toolset_instance = EmbedResolvingMCPToolset(**toolset_params)
-                    mcp_toolset_instance.origin = "mcp"
-
-                    # Check for duplicates from the MCP server
-                    try:
-                        mcp_tools = await mcp_toolset_instance.get_tools()
-                        log.debug(
-                            "%s Successfully discovered %d tools from MCP server: %s",
-                            component.log_identifier,
-                            len(mcp_tools),
-                            [tool.name for tool in mcp_tools],
-                        )
-                        for mcp_tool in mcp_tools:
-                            log.debug(
-                                "%s Registering MCP tool: %s",
-                                component.log_identifier,
-                                mcp_tool.name,
-                            )
-                            _check_and_register_tool_name(mcp_tool.name, "mcp")
-                    except Exception as e:
-                        log.error(
-                            "%s Failed to discover tools from MCP server: %s",
-                            component.log_identifier,
-                            str(e),
-                        )
-                        raise
-=======
     loaded_tools: List[Union[BaseTool, Callable]] = []
     enabled_builtin_tools: List[BuiltinTool] = []
     for tool_def in tools_in_group:
@@ -562,7 +495,6 @@
         )
         loaded_tools.append(tool_callable)
         enabled_builtin_tools.append(tool_def)
->>>>>>> 925b0edc
 
     log.info(
         "Loaded %d tools from built-in group: %s",
@@ -648,11 +580,40 @@
             tool_config_model.tool_name,
         )
 
-    mcp_toolset_instance = EmbedResolvingMCPToolset(
-        connection_params=connection_params,
-        tool_filter=tool_filter_list,
-        tool_config=tool_config,
-    )
+    tool_configurator = MiddlewareRegistry.get_tool_configurator()
+    additional_params = {}
+
+    if tool_configurator:
+        try:
+            # Call the tool configurator with MCP-specific context
+            additional_params = tool_configurator(
+                tool_type="mcp",
+                component=component,
+                tool_config=tool_config,
+                connection_params=connection_params,
+                tool_filter=tool_filter_list,
+            )
+        except Exception as e:
+            log.error(
+                "%s Tool configurator failed for %s: %s",
+                component.log_identifier,
+                tool_config.get("name", "unknown"),
+                e,
+            )
+            # Continue with normal tool creation if configurator fails
+            additional_params = {}
+
+    # Create the EmbedResolvingMCPToolset with base parameters
+    toolset_params = {
+        "connection_params": connection_params,
+        "tool_filter": tool_filter_list,
+        "tool_config": tool_config,
+    }
+
+    # Merge additional parameters from configurator
+    toolset_params.update(additional_params)
+
+    mcp_toolset_instance = EmbedResolvingMCPToolset(**toolset_params)
     mcp_toolset_instance.origin = "mcp"
 
     log.info(

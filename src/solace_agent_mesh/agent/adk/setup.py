--- conflicted
+++ resolved
@@ -25,13 +25,10 @@
 
 from mcp import StdioServerParameters
 
-<<<<<<< HEAD
 from ...common.middleware.registry import MiddlewareRegistry
-=======
 if TYPE_CHECKING:
     from ..sac.component import SamAgentComponent
 
->>>>>>> 91f5a33e
 from ..tools.registry import tool_registry
 from ..tools.tool_definition import BuiltinTool
 from ..tools.dynamic_tool import DynamicTool, DynamicToolProvider

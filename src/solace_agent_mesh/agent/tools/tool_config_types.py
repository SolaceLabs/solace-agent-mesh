--- conflicted
+++ resolved
@@ -47,12 +47,8 @@
     """Configuration for an MCP tool or toolset."""
     tool_type: Literal["mcp"]
     connection_params: Dict[str, Any]
-<<<<<<< HEAD
-    tool_name: Optional[str] = None # Optional filter
+    tool_name: Optional[str] = None  # Single tool filter (backward compat)
     tool_name_prefix: Optional[str] = None # Optional prefix for tool names
-=======
-    tool_name: Optional[str] = None  # Single tool filter (backward compat)
->>>>>>> 8c2807c9
     environment_variables: Optional[Dict[str, Any]] = None
     auth: dict[str, Any] | None = None
     manifest: list[dict[str, Any]] | None = None

--- conflicted
+++ resolved
@@ -252,13 +252,9 @@
             elif topic.startswith(agent_response_sub_prefix) or topic.startswith(
                 agent_status_sub_prefix
             ):
-<<<<<<< HEAD
-                handle_a2a_response(component, message)
+                await handle_a2a_response(component, message)
             elif topic.startswith(mop_sub_prefix):
                 await handle_mop_request(component, message)
-=======
-                await handle_a2a_response(component, message)
->>>>>>> b16afeec
             else:
                 log.warning(
                     "%s Received message on unhandled topic: %s",

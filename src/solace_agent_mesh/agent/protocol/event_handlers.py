--- conflicted
+++ resolved
@@ -325,65 +325,6 @@
         # For Send, we will generate it.
         logical_task_id = None
         method = a2a.get_request_method(a2a_request)
-<<<<<<< HEAD
-        
-        # Check for workflow mode
-        if method in ["message/send", "message/stream"]:
-            a2a_message = a2a.get_message_from_send_request(a2a_request)
-            workflow_data = component.workflow_handler.extract_workflow_context(a2a_message)
-            
-            if workflow_data:
-                log.info(
-                    "%s Detected workflow node request for node '%s' in workflow '%s'. Delegating to WorkflowNodeHandler.",
-                    component.log_identifier,
-                    workflow_data.node_id,
-                    workflow_data.workflow_name,
-                )
-                
-                # Extract context needed for handler
-                logical_task_id = str(a2a.get_request_id(a2a_request))
-                original_session_id = a2a_message.context_id
-                user_id = message.get_user_properties().get("userId", "default_user")
-                
-                # For workflow nodes, we use the original session ID as the effective session ID
-                # because the workflow executor manages the session scope.
-                # Or should we use a unique session ID for the node execution?
-                # The design doc says: "Re-run agent with updated session" in retry logic.
-                # And "Load artifact from artifact service... session_id=session.id".
-                # The workflow executor passes `execution_id` as `contextId`.
-                # Let's use that.
-                
-                a2a_context = {
-                    "logical_task_id": logical_task_id,
-                    "session_id": original_session_id,
-                    "effective_session_id": original_session_id,
-                    "user_id": user_id,
-                    "jsonrpc_request_id": jsonrpc_request_id,
-                    "original_solace_message": message,
-                    "replyToTopic": reply_topic_from_peer,
-                    "a2a_user_config": a2a_user_config,
-                    "statusTopic": status_topic_from_peer,
-                }
-                
-                # Execute as workflow node
-                # Note: execute_workflow_node is async
-                loop = component.get_async_loop()
-                if loop and loop.is_running():
-                    asyncio.run_coroutine_threadsafe(
-                        component.workflow_handler.execute_workflow_node(
-                            a2a_message,
-                            workflow_data,
-                            a2a_context
-                        ),
-                        loop
-                    )
-                else:
-                    log.error(
-                        "%s Async loop not available. Cannot execute workflow node.",
-                        component.log_identifier,
-                    )
-                return
-=======
 
         # Enterprise feature: Verify user authentication if trust manager enabled
         verified_user_identity = None
@@ -467,7 +408,63 @@
                             ack_e,
                         )
                     return None
->>>>>>> 6259d92c
+
+        # Check for workflow mode
+        if method in ["message/send", "message/stream"]:
+            a2a_message = a2a.get_message_from_send_request(a2a_request)
+            workflow_data = component.workflow_handler.extract_workflow_context(
+                a2a_message
+            )
+
+            if workflow_data:
+                log.info(
+                    "%s Detected workflow node request for node '%s' in workflow '%s'. Delegating to WorkflowNodeHandler.",
+                    component.log_identifier,
+                    workflow_data.node_id,
+                    workflow_data.workflow_name,
+                )
+
+                # Extract context needed for handler
+                logical_task_id = str(a2a.get_request_id(a2a_request))
+                original_session_id = a2a_message.context_id
+                user_id = message.get_user_properties().get("userId", "default_user")
+
+                # For workflow nodes, we use the original session ID as the effective session ID
+                # because the workflow executor manages the session scope.
+                # Or should we use a unique session ID for the node execution?
+                # The design doc says: "Re-run agent with updated session" in retry logic.
+                # And "Load artifact from artifact service... session_id=session.id".
+                # The workflow executor passes `execution_id` as `contextId`.
+                # Let's use that.
+
+                a2a_context = {
+                    "logical_task_id": logical_task_id,
+                    "session_id": original_session_id,
+                    "effective_session_id": original_session_id,
+                    "user_id": user_id,
+                    "jsonrpc_request_id": jsonrpc_request_id,
+                    "original_solace_message": message,
+                    "replyToTopic": reply_topic_from_peer,
+                    "a2a_user_config": a2a_user_config,
+                    "statusTopic": status_topic_from_peer,
+                }
+
+                # Execute as workflow node
+                # Note: execute_workflow_node is async
+                loop = component.get_async_loop()
+                if loop and loop.is_running():
+                    asyncio.run_coroutine_threadsafe(
+                        component.workflow_handler.execute_workflow_node(
+                            a2a_message, workflow_data, a2a_context
+                        ),
+                        loop,
+                    )
+                else:
+                    log.error(
+                        "%s Async loop not available. Cannot execute workflow node.",
+                        component.log_identifier,
+                    )
+                return
 
         if method == "tasks/cancel":
             logical_task_id = a2a.get_task_id_from_cancel_request(a2a_request)
@@ -567,7 +564,7 @@
                                     is_paused=False,
                                     exception=TaskCancelledError(
                                         f"Task {logical_task_id} cancelled while paused."
-                                    )
+                                    ),
                                 ),
                                 loop,
                             )
@@ -1814,13 +1811,13 @@
                 uri=DEPLOYMENT_EXTENSION_URI,
                 description="SAM deployment tracking for rolling updates",
                 required=False,
-                params={"id": deployment_id}
+                params={"id": deployment_id},
             )
             extensions_list.append(deployment_extension)
             log.debug(
                 "%s Added deployment extension with ID: %s",
                 component.log_identifier,
-                deployment_id
+                deployment_id,
             )
 
         # Create the extension object for peer agents.

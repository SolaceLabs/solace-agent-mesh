"""
Contains event handling logic for the A2A_ADK_HostComponent.
"""

import asyncio
import fnmatch
import json
import logging
from typing import TYPE_CHECKING, Any, Dict

from a2a.types import (
    A2ARequest,
    AgentCapabilities,
    AgentCard,
    AgentExtension,
    DataPart,
    JSONRPCResponse,
    Task,
    TaskArtifactUpdateEvent,
    TaskState,
    TaskStatusUpdateEvent,
    TextPart,
)
from google.adk.agents import RunConfig
from google.adk.agents.run_config import StreamingMode
from solace_ai_connector.common.event import Event, EventType
from solace_ai_connector.common.message import Message as SolaceMessage
from sqlalchemy.exc import OperationalError

from ...agent.adk.callbacks import _publish_data_part_status_update
from ...agent.adk.runner import TaskCancelledError, run_adk_async_task_thread_wrapper
from ...agent.utils.artifact_helpers import generate_artifact_metadata_summary
from ...common import a2a
from ...common.utils.embeds.constants import (
    EMBED_DELIMITER_OPEN,
    EMBED_DELIMITER_CLOSE,
)
from ...common.a2a import (
    get_agent_request_topic,
    get_agent_response_subscription_topic,
    get_agent_status_subscription_topic,
    get_client_response_topic,
    get_discovery_topic,
    get_sam_events_subscription_topic,
    get_text_from_message,
    topic_matches_subscription,
    translate_a2a_to_adk_content,
)
from ...common.constants import (
    EXTENSION_URI_AGENT_TYPE,
    EXTENSION_URI_SCHEMAS,
)
from ...common.a2a.types import ToolsExtensionParams
from ...common.data_parts import ToolResultData
from ..sac.task_execution_context import TaskExecutionContext

if TYPE_CHECKING:
    from ..sac.component import SamAgentComponent

log = logging.getLogger(__name__)
trace_logger = logging.getLogger("sam_trace")


def _forward_jsonrpc_response(
    component: "SamAgentComponent",
    original_jsonrpc_request_id: str,
    result_data: Any,
    target_topic: str,
    main_logical_task_id: str,
    peer_agent_name: str,
    message: SolaceMessage,
) -> None:
    """
    Utility method to forward a JSONRPCResponse with the given result data.

    Args:
        component: The SamAgentComponent instance
        original_jsonrpc_request_id: The original JSONRPC request ID
        result_data: The data to include in the response result
        target_topic: The topic to publish to
        main_logical_task_id: The main logical task ID for logging
        peer_agent_name: The peer agent name for logging
        message: The original message to acknowledge
    """
    forwarded_rpc_response = JSONRPCResponse(
        id=original_jsonrpc_request_id,
        result=result_data,
    )
    payload_to_publish = forwarded_rpc_response.model_dump(
        by_alias=True, exclude_none=True
    )

    try:
        component.publish_a2a_message(
            payload_to_publish,
            target_topic,
        )
        log.debug(
            "%s Forwarded DataPart signal for main task %s (from peer %s) to %s.",
            component.log_identifier,
            main_logical_task_id,
            peer_agent_name,
            target_topic,
        )
    except Exception as pub_err:
        log.exception(
            "%s Failed to publish forwarded status signal for main task %s: %s",
            component.log_identifier,
            main_logical_task_id,
            pub_err,
        )
    message.call_acknowledgements()


def _register_peer_artifacts_in_parent_context(
    parent_task_context: "TaskExecutionContext",
    peer_task_object: Task,
    log_identifier: str,
):
    """
    Registers artifacts produced by a peer agent in the parent agent's
    task execution context, allowing them to be "bubbled up".
    """
    if not parent_task_context:
        return

    if peer_task_object.metadata and "produced_artifacts" in peer_task_object.metadata:
        peer_artifacts = peer_task_object.metadata.get("produced_artifacts", [])
        if not peer_artifacts:
            return

        log.debug(
            "%s Registering %d artifacts from peer response into parent task context.",
            log_identifier,
            len(peer_artifacts),
        )
        for artifact_ref in peer_artifacts:
            filename = artifact_ref.get("filename")
            version = artifact_ref.get("version")
            if filename and version is not None:
                parent_task_context.register_produced_artifact(
                    filename=filename,
                    version=version,
                )


async def process_event(component, event: Event):
    """
    Processes incoming events (Messages, Timers, etc.). Routes to specific handlers.
    Args:
        component: The A2A_ADK_HostComponent instance.
        event: The event object received from the SAC framework.
    """
    try:
        if event.event_type == EventType.MESSAGE:
            message = event.data
            topic = message.get_topic()
            if not topic:
                log.warning(
                    "%s Received message without topic. Ignoring.",
                    component.log_identifier,
                )
                return
            namespace = component.get_config("namespace")
            agent_name = component.get_config("agent_name")
            agent_request_topic = get_agent_request_topic(namespace, agent_name)
            discovery_topic = get_discovery_topic(namespace)
            agent_response_sub_prefix = (
                get_agent_response_subscription_topic(namespace, agent_name)[:-2] + "/"
            )
            agent_status_sub_prefix = (
                get_agent_status_subscription_topic(namespace, agent_name)[:-2] + "/"
            )
            sam_events_topic = get_sam_events_subscription_topic(namespace, "session")
            if topic == agent_request_topic:
                await handle_a2a_request(component, message)
            elif topic == discovery_topic:
                payload = message.get_payload()
                if isinstance(payload, dict) and payload.get("name") != agent_name:
                    handle_agent_card_message(component, message)
                else:
                    message.call_acknowledgements()
            elif topic_matches_subscription(topic, sam_events_topic):
                handle_sam_event(component, message, topic)
            elif topic.startswith(agent_response_sub_prefix) or topic.startswith(
                agent_status_sub_prefix
            ):
                await handle_a2a_response(component, message)
            elif hasattr(component, "trust_manager") and component.trust_manager:
                # Check if this is a trust card message (enterprise feature)
                try:
                    if component.trust_manager.is_trust_card_topic(topic):
                        await component.trust_manager.handle_trust_card_message(
                            message, topic
                        )
                        message.call_acknowledgements()
                        return
                except Exception as e:
                    log.error(
                        "%s Error handling trust card message: %s",
                        component.log_identifier,
                        e,
                    )
                    message.call_acknowledgements()
                    return

                log.warning(
                    "%s Received message on unhandled topic: %s",
                    component.log_identifier,
                    topic,
                )
                message.call_acknowledgements()
            else:
                log.warning(
                    "%s Received message on unhandled topic: %s",
                    component.log_identifier,
                    topic,
                )
                message.call_acknowledgements()
        elif event.event_type == EventType.TIMER:
            timer_data = event.data
            log.debug(
                "%s Received timer event: %s", component.log_identifier, timer_data
            )
            if timer_data.get("timer_id") == component._card_publish_timer_id:
                publish_agent_card(component)
            else:
                # Handle other timer events including health check timer
                component.handle_timer_event(timer_data)
        elif event.event_type == EventType.CACHE_EXPIRY:
            # Delegate cache expiry handling to the component itself.
            await component.handle_cache_expiry_event(event.data)
        else:
            log.warning(
                "%s Received unknown event type: %s",
                component.log_identifier,
                event.event_type,
            )
    except Exception as e:
        log.exception(
            "%s Unhandled error in process_event: %s", component.log_identifier, e
        )
        if event.event_type == EventType.MESSAGE:
            try:
                event.data.call_negative_acknowledgements()
                log.warning(
                    "%s NACKed message due to error in process_event.",
                    component.log_identifier,
                )
            except Exception as nack_e:
                log.error(
                    "%s Failed to NACK message after error in process_event: %s",
                    component.log_identifier,
                    nack_e,
                )
        component.handle_error(e, event)


async def _publish_peer_tool_result_notification(
    component: "SamAgentComponent",
    correlation_data: dict[str, Any],
    payload_to_queue: Any,
    log_identifier: str,
):
    """Publishes a ToolResultData status update for a completed peer tool call."""
    peer_tool_name = correlation_data.get("peer_tool_name")
    function_call_id = correlation_data.get("adk_function_call_id")
    original_task_context_data = correlation_data.get("original_task_context")

    if not (peer_tool_name and function_call_id and original_task_context_data):
        log.warning(
            "%s Missing data in correlation_data. Cannot publish peer tool result notification.",
            log_identifier,
        )
        return

    log.info(
        "%s Publishing tool_result notification for completed peer task '%s'.",
        log_identifier,
        peer_tool_name,
    )
    try:
        tool_result_notification = ToolResultData(
            tool_name=peer_tool_name,
            result_data=payload_to_queue,
            function_call_id=function_call_id,
        )
        await _publish_data_part_status_update(
            host_component=component,
            a2a_context=original_task_context_data,
            data_part_model=tool_result_notification,
        )
    except Exception as e:
        log.error(
            "%s Failed to publish peer tool result notification for '%s': %s",
            log_identifier,
            peer_tool_name,
            e,
            exc_info=True,
        )


async def handle_a2a_request(component, message: SolaceMessage):
    """
    Handles an incoming A2A request message.
    Starts the ADK runner for SendTask/SendTaskStreaming requests.
    Handles CancelTask requests directly.
    Stores the original SolaceMessage in context for the ADK runner to ACK/NACK.
    """
    log.info(
        "%s Received new A2A request on topic: %s",
        component.log_identifier,
        message.get_topic(),
    )
    try:
        payload_dict = message.get_payload()
        if not isinstance(payload_dict, dict):
            raise ValueError("Payload is not a dictionary.")

        a2a_request: A2ARequest = A2ARequest.model_validate(payload_dict)
        jsonrpc_request_id = a2a.get_request_id(a2a_request)

        # Extract properties from message user properties
        client_id = message.get_user_properties().get("clientId", "default_client")
        status_topic_from_peer = message.get_user_properties().get("a2aStatusTopic")
        reply_topic_from_peer = message.get_user_properties().get("replyTo")
        namespace = component.get_config("namespace")
        a2a_user_config = message.get_user_properties().get("a2aUserConfig", {})
        if not isinstance(a2a_user_config, dict):
            log.warning("a2aUserConfig is not a dict, using empty dict instead")
            a2a_user_config = {}

        # The concept of logical_task_id changes. For Cancel, it's in params.id.
        # For Send, we will generate it.
        logical_task_id = None
        method = a2a.get_request_method(a2a_request)

        # Enterprise feature: Verify user authentication if trust manager enabled
        verified_user_identity = None
        if hasattr(component, "trust_manager") and component.trust_manager:
            # Determine task_id for verification
            if method == "tasks/cancel":
                verification_task_id = a2a.get_task_id_from_cancel_request(a2a_request)
            elif method in ["message/send", "message/stream"]:
                verification_task_id = str(a2a.get_request_id(a2a_request))
            else:
                verification_task_id = None

            if verification_task_id:
                try:
                    # Enterprise handles all verification logic
                    verified_user_identity = (
                        component.trust_manager.verify_request_authentication(
                            message=message,
                            task_id=verification_task_id,
                            namespace=namespace,
                            jsonrpc_request_id=jsonrpc_request_id,
                        )
                    )

                    if verified_user_identity:
                        log.info(
                            "%s Successfully authenticated user '%s' for task %s",
                            component.log_identifier,
                            verified_user_identity.get("user_id"),
                            verification_task_id,
                        )

                except Exception as e:
                    # Authentication failed - enterprise provides error details
                    log.error(
                        "%s Authentication failed for task %s: %s",
                        component.log_identifier,
                        verification_task_id,
                        e,
                    )

                    # Build error response using enterprise exception data if available
                    error_data = {
                        "reason": "authentication_failed",
                        "task_id": verification_task_id,
                    }
                    if hasattr(e, "create_error_response_data"):
                        error_data = e.create_error_response_data()

                    error_response = a2a.create_invalid_request_error_response(
                        message="Authentication failed",
                        request_id=jsonrpc_request_id,
                        data=error_data,
                    )

                    # Determine reply topic
                    reply_topic = message.get_user_properties().get("replyTo")
                    if not reply_topic:
                        client_id = message.get_user_properties().get(
                            "clientId", "default_client"
                        )
                        reply_topic = a2a.get_client_response_topic(
                            namespace, client_id
                        )

                    component.publish_a2a_message(
                        payload=error_response.model_dump(exclude_none=True),
                        topic=reply_topic,
                    )

                    try:
                        message.call_acknowledgements()
                        log.debug(
                            "%s ACKed message with failed authentication",
                            component.log_identifier,
                        )
                    except Exception as ack_e:
                        log.error(
                            "%s Failed to ACK message after authentication failure: %s",
                            component.log_identifier,
                            ack_e,
                        )
                    return None

        # Check for workflow mode
        if method in ["message/send", "message/stream"]:
            a2a_message = a2a.get_message_from_send_request(a2a_request)
            workflow_data = component.workflow_handler.extract_workflow_context(
                a2a_message
            )

            if workflow_data:
                log.info(
                    "%s Detected workflow node request for node '%s' in workflow '%s'. Delegating to WorkflowNodeHandler.",
                    component.log_identifier,
                    workflow_data.node_id,
                    workflow_data.workflow_name,
                )

                # Extract context needed for handler
                logical_task_id = str(a2a.get_request_id(a2a_request))
                original_session_id = a2a_message.context_id
                user_id = message.get_user_properties().get("userId", "default_user")

                # For workflow nodes, we use the original session ID as the effective session ID
                # because the workflow executor manages the session scope.
                # Or should we use a unique session ID for the node execution?
                # The design doc says: "Re-run agent with updated session" in retry logic.
                # And "Load artifact from artifact service... session_id=session.id".
                # The workflow executor passes `execution_id` as `contextId`.
                # Let's use that.

                a2a_context = {
                    "logical_task_id": logical_task_id,
                    "session_id": original_session_id,
                    "effective_session_id": original_session_id,
                    "user_id": user_id,
                    "jsonrpc_request_id": jsonrpc_request_id,
                    "contextId": original_session_id,
                    "messageId": a2a_message.message_id,
                    "replyToTopic": reply_topic_from_peer,
                    "a2a_user_config": a2a_user_config,
                    "statusTopic": status_topic_from_peer,
                }
                # Note: original_solace_message is NOT stored in a2a_context to avoid
                # serialization issues when a2a_context is stored in ADK session state.
                # It is stored in TaskExecutionContext by the workflow node handler.

                # Execute as workflow node
                # Note: execute_workflow_node is async
                loop = component.get_async_loop()
                if loop and loop.is_running():
                    asyncio.run_coroutine_threadsafe(
                        component.workflow_handler.execute_workflow_node(
                            a2a_message, workflow_data, a2a_context, message
                        ),
                        loop,
                    )
                else:
                    log.error(
                        "%s Async loop not available. Cannot execute workflow node.",
                        component.log_identifier,
                    )
                return

        if method == "tasks/cancel":
            logical_task_id = a2a.get_task_id_from_cancel_request(a2a_request)
            log.info(
                "%s Received CancelTaskRequest for Task ID: %s.",
                component.log_identifier,
                logical_task_id,
            )
            task_context = None
            with component.active_tasks_lock:
                task_context = component.active_tasks.get(logical_task_id)

            if task_context:
                task_context.cancel()
                log.info(
                    "%s Sent cancellation signal to ADK task %s.",
                    component.log_identifier,
                    logical_task_id,
                )

                peer_sub_tasks = task_context.active_peer_sub_tasks.copy()
                if peer_sub_tasks:
                    for sub_task_id, sub_task_info in peer_sub_tasks.items():
                        target_peer_agent_name = sub_task_info.get("peer_agent_name")
                        peer_task_id_to_cancel = sub_task_info.get("peer_task_id")

                        if not peer_task_id_to_cancel:
                            log.warning(
                                "%s Cannot cancel peer sub-task %s for main task %s because the peer's taskId is not yet known.",
                                component.log_identifier,
                                sub_task_id,
                                logical_task_id,
                            )
                            continue

                        if peer_task_id_to_cancel and target_peer_agent_name:
                            log.info(
                                "%s Attempting to cancel peer sub-task %s (Peer Task ID: %s) for agent %s (main task %s).",
                                component.log_identifier,
                                sub_task_id,
                                peer_task_id_to_cancel,
                                target_peer_agent_name,
                                logical_task_id,
                            )
                            try:
                                peer_cancel_request = a2a.create_cancel_task_request(
                                    task_id=peer_task_id_to_cancel
                                )
                                peer_cancel_user_props = {
                                    "clientId": component.agent_name
                                }
                                component.publish_a2a_message(
                                    payload=peer_cancel_request.model_dump(
                                        exclude_none=True
                                    ),
                                    topic=component._get_agent_request_topic(
                                        target_peer_agent_name
                                    ),
                                    user_properties=peer_cancel_user_props,
                                )
                                log.info(
                                    "%s Sent CancelTaskRequest to peer %s for its task %s.",
                                    component.log_identifier,
                                    target_peer_agent_name,
                                    peer_task_id_to_cancel,
                                )
                            except Exception as e_peer_cancel:
                                log.error(
                                    "%s Failed to send CancelTaskRequest to peer %s for task %s: %s",
                                    component.log_identifier,
                                    target_peer_agent_name,
                                    peer_task_id_to_cancel,
                                    e_peer_cancel,
                                )
                        else:
                            log.warning(
                                "%s Peer info for main task %s incomplete, cannot cancel peer task. Info: %s",
                                component.log_identifier,
                                logical_task_id,
                                sub_task_info,
                            )
                else:
                    # No peer sub-tasks - check if task is paused and needs immediate finalization
                    if task_context.get_is_paused():
                        log.info(
                            "%s Task %s is paused with no peer sub-tasks. Scheduling immediate finalization.",
                            component.log_identifier,
                            logical_task_id,
                        )
                        loop = component.get_async_loop()
                        if loop and loop.is_running():
                            task_context.set_paused(False)

                            asyncio.run_coroutine_threadsafe(
                                component.finalize_task_with_cleanup(
                                    task_context.a2a_context,
                                    is_paused=False,
                                    exception=TaskCancelledError(
                                        f"Task {logical_task_id} cancelled while paused."
                                    ),
                                ),
                                loop,
                            )
                        else:
                            log.error(
                                "%s Cannot finalize cancelled paused task %s - event loop not available.",
                                component.log_identifier,
                                logical_task_id,
                            )
            else:
                log.info(
                    "%s No active task found for cancellation (ID: %s) or task already completed. Ignoring signal.",
                    component.log_identifier,
                    logical_task_id,
                )
            try:
                message.call_acknowledgements()
                log.debug(
                    "%s ACKed CancelTaskRequest for Task ID: %s.",
                    component.log_identifier,
                    logical_task_id,
                )
            except Exception as ack_e:
                log.error(
                    "%s Failed to ACK CancelTaskRequest for Task ID %s: %s",
                    component.log_identifier,
                    logical_task_id,
                    ack_e,
                )
            return None
        elif method in ["message/send", "message/stream"]:
            a2a_message = a2a.get_message_from_send_request(a2a_request)
            if not a2a_message:
                raise ValueError("Could not extract message from SendMessageRequest")

            # The gateway/client is the source of truth for the task ID.
            # The agent adopts the ID from the JSON-RPC request envelope.
            logical_task_id = str(a2a.get_request_id(a2a_request))

            try:
                from solace_agent_mesh_enterprise.auth.input_required import (
                    a2a_auth_message_handler,
                )

                try:
                    message_handled = await a2a_auth_message_handler(
                        component, a2a_message, logical_task_id
                    )
                    if message_handled:
                        message.call_acknowledgements()
                        log.debug(
                            "%s ACKed message handled by input-required auth handler.",
                            component.log_identifier,
                        )
                        return None
                except Exception as auth_import_err:
                    log.error(
                        "%s Error in input-required auth handler: %s",
                        component.log_identifier,
                        auth_import_err,
                    )
                    message.call_acknowledgements()
                    return None

            except ImportError:
                pass

            # The session id is now contextId on the message
            original_session_id = a2a_message.context_id
            message_id = a2a_message.message_id
            task_metadata = a2a_message.metadata or {}
            system_purpose = task_metadata.get("system_purpose")
            response_format = task_metadata.get("response_format")
            session_behavior_from_meta = task_metadata.get("sessionBehavior")
            if session_behavior_from_meta:
                session_behavior = str(session_behavior_from_meta).upper()
                if session_behavior not in ["PERSISTENT", "RUN_BASED"]:
                    log.warning(
                        "%s Invalid 'sessionBehavior' in task metadata: '%s'. Using component default: '%s'.",
                        component.log_identifier,
                        session_behavior,
                        component.default_session_behavior,
                    )
                    session_behavior = component.default_session_behavior
                else:
                    log.info(
                        "%s Using 'sessionBehavior' from task metadata: '%s'.",
                        component.log_identifier,
                        session_behavior,
                    )
            else:
                session_behavior = component.default_session_behavior
                log.debug(
                    "%s No 'sessionBehavior' in task metadata. Using component default: '%s'.",
                    component.log_identifier,
                    session_behavior,
                )
            user_id = message.get_user_properties().get("userId", "default_user")
            agent_name = component.get_config("agent_name")
            is_streaming_request = method == "message/stream"
            host_supports_streaming = component.get_config("supports_streaming", False)
            if is_streaming_request and not host_supports_streaming:
                raise ValueError(
                    "Host does not support streaming (tasks/sendSubscribe) requests."
                )
            effective_session_id = original_session_id
            is_run_based_session = False
            temporary_run_session_id_for_cleanup = None

            session_id_from_data = None
            if a2a_message and a2a_message.parts:
                for part in a2a_message.parts:
                    if isinstance(part, DataPart) and "session_id" in part.data:
                        session_id_from_data = part.data["session_id"]
                        log.info(
                            f"Extracted session_id '{session_id_from_data}' from DataPart."
                        )
                        break

            if session_id_from_data:
                original_session_id = session_id_from_data

            if session_behavior == "RUN_BASED":
                is_run_based_session = True
                effective_session_id = f"{original_session_id}:{logical_task_id}:run"
                temporary_run_session_id_for_cleanup = effective_session_id
                log.info(
                    "%s Session behavior is RUN_BASED. OriginalID='%s', EffectiveID for this run='%s', TaskID='%s'.",
                    component.log_identifier,
                    original_session_id,
                    effective_session_id,
                    logical_task_id,
                )
            else:
                is_run_based_session = False
                effective_session_id = original_session_id
                temporary_run_session_id_for_cleanup = None
                log.info(
                    "%s Session behavior is PERSISTENT. EffectiveID='%s' for TaskID='%s'.",
                    component.log_identifier,
                    effective_session_id,
                    logical_task_id,
                )

            adk_session_for_run = await component.session_service.get_session(
                app_name=agent_name, user_id=user_id, session_id=effective_session_id
            )
            if adk_session_for_run is None:
                adk_session_for_run = await component.session_service.create_session(
                    app_name=agent_name,
                    user_id=user_id,
                    session_id=effective_session_id,
                )
                log.info(
                    "%s Created new ADK session '%s' for task '%s'.",
                    component.log_identifier,
                    effective_session_id,
                    logical_task_id,
                )

            else:
                log.info(
                    "%s Reusing existing ADK session '%s' for task '%s'.",
                    component.log_identifier,
                    effective_session_id,
                    logical_task_id,
                )

            if is_run_based_session:
                try:
                    original_adk_session_data = (
                        await component.session_service.get_session(
                            app_name=agent_name,
                            user_id=user_id,
                            session_id=original_session_id,
                        )
                    )
                    if original_adk_session_data and hasattr(
                        original_adk_session_data, "history"
                    ):
                        original_history_events = original_adk_session_data.history
                        if original_history_events:
                            log.debug(
                                "%s Copying %d events from original session '%s' to run-based session '%s'.",
                                component.log_identifier,
                                len(original_history_events),
                                original_session_id,
                                effective_session_id,
                            )
                            run_based_adk_session_for_copy = (
                                await component.session_service.create_session(
                                    app_name=agent_name,
                                    user_id=user_id,
                                    session_id=effective_session_id,
                                )
                            )
                            for event_to_copy in original_history_events:
                                await component.session_service.append_event(
                                    session=run_based_adk_session_for_copy,
                                    event=event_to_copy,
                                )
                        else:
                            log.debug(
                                "%s No history to copy from original session '%s' for run-based task '%s'.",
                                component.log_identifier,
                                original_session_id,
                                logical_task_id,
                            )
                    else:
                        log.debug(
                            "%s Original session '%s' not found or has no history, cannot copy for run-based task '%s'.",
                            component.log_identifier,
                            original_session_id,
                            logical_task_id,
                        )
                except Exception as e_copy:
                    log.error(
                        "%s Error copying history for run-based session '%s' (task '%s'): %s. Proceeding with empty session.",
                        component.log_identifier,
                        effective_session_id,
                        logical_task_id,
                        e_copy,
                    )
            a2a_context = {
                "jsonrpc_request_id": jsonrpc_request_id,
                "logical_task_id": logical_task_id,
                "contextId": original_session_id,
                "messageId": message_id,
                "session_id": original_session_id,  # Keep for now for compatibility
                "user_id": user_id,
                "client_id": client_id,
                "is_streaming": is_streaming_request,
                "statusTopic": status_topic_from_peer,
                "replyToTopic": reply_topic_from_peer,
                "a2a_user_config": a2a_user_config,
                "effective_session_id": effective_session_id,
                "is_run_based_session": is_run_based_session,
                "temporary_run_session_id_for_cleanup": temporary_run_session_id_for_cleanup,
                "agent_name_for_session": (
                    agent_name if is_run_based_session else None
                ),
                "user_id_for_session": user_id if is_run_based_session else None,
                "system_purpose": system_purpose,
                "response_format": response_format,
                "host_agent_name": agent_name,
            }

            # Store verified user identity claims in a2a_context (not the raw token)
            if verified_user_identity:
                a2a_context["verified_user_identity"] = verified_user_identity
                log.debug(
                    "%s Stored verified user identity in a2a_context for task %s",
                    component.log_identifier,
                    logical_task_id,
                )
            if trace_logger.isEnabledFor(logging.DEBUG):
                trace_logger.debug(
                    "%s A2A Context (shared service model): %s",
                    component.log_identifier,
                    a2a_context,
                )
            else:
                log.debug(
                    "%s A2A Context prepared for task %s",
                    component.log_identifier,
                    a2a_context.get("logical_task_id", "unknown"),
                )

            # Create and store the execution context for this task
            task_context = TaskExecutionContext(
                task_id=logical_task_id, a2a_context=a2a_context
            )

            # Store the original Solace message in TaskExecutionContext instead of a2a_context
            # This avoids serialization issues when a2a_context is stored in ADK session state
            task_context.set_original_solace_message(message)

            # Store auth token for peer delegation using generic security storage
            if hasattr(component, "trust_manager") and component.trust_manager:
                auth_token = message.get_user_properties().get("authToken")
                if auth_token:
                    task_context.set_security_data("auth_token", auth_token)
                    log.debug(
                        "%s Stored authentication token in TaskExecutionContext security storage for task %s",
                        component.log_identifier,
                        logical_task_id,
                    )

            with component.active_tasks_lock:
                component.active_tasks[logical_task_id] = task_context
            log.info(
                "%s Created and stored new TaskExecutionContext for task %s.",
                component.log_identifier,
                logical_task_id,
            )

            a2a_message_for_adk = a2a_message
            invoked_artifacts = (
                a2a_message_for_adk.metadata.get("invoked_with_artifacts", [])
                if a2a_message_for_adk.metadata
                else []
            )

            if invoked_artifacts:
                log.info(
                    "%s Task %s invoked with %d artifact(s). Preparing context from metadata.",
                    component.log_identifier,
                    logical_task_id,
                    len(invoked_artifacts),
                )
                header_text = (
                    "The user has provided the following artifacts as context for your task. "
                    "Use the information contained within their metadata to complete your objective."
                )
                artifact_summary = await generate_artifact_metadata_summary(
                    component=component,
                    artifact_identifiers=invoked_artifacts,
                    user_id=user_id,
                    session_id=effective_session_id,
                    app_name=agent_name,
                    header_text=header_text,
                )

                task_description = get_text_from_message(a2a_message_for_adk)
                final_prompt = f"{task_description}\n\n{artifact_summary}"

                a2a_message_for_adk = a2a.update_message_parts(
                    message=a2a_message_for_adk,
                    new_parts=[a2a.create_text_part(text=final_prompt)],
                )
                log.debug(
                    "%s Generated new prompt for task %s with artifact context.",
                    component.log_identifier,
                    logical_task_id,
                )

            adk_content = await translate_a2a_to_adk_content(
                a2a_message=a2a_message_for_adk,
                component=component,
                user_id=user_id,
                session_id=effective_session_id,
            )

            adk_session = await component.session_service.get_session(
                app_name=agent_name, user_id=user_id, session_id=effective_session_id
            )
            if adk_session is None:
                log.info(
                    "%s ADK session '%s' not found in component.session_service, creating new one.",
                    component.log_identifier,
                    effective_session_id,
                )
                adk_session = await component.session_service.create_session(
                    app_name=agent_name,
                    user_id=user_id,
                    session_id=effective_session_id,
                )
            else:
                log.info(
                    "%s Reusing existing ADK session '%s' from component.session_service.",
                    component.log_identifier,
                    effective_session_id,
                )

            # Always use SSE streaming mode for the ADK runner.
            # This ensures that real-time callbacks (e.g., for fenced artifact
            # progress) can function correctly for all task types. The component's
            # internal logic uses the 'is_run_based_session' flag to differentiate
            # between aggregating a final response and streaming partial updates.
            streaming_mode = StreamingMode.SSE

            max_llm_calls_per_task = component.get_config("max_llm_calls_per_task", 20)
            log.debug(
                "%s Using max_llm_calls_per_task: %s",
                component.log_identifier,
                max_llm_calls_per_task,
            )

            run_config = RunConfig(
                streaming_mode=streaming_mode, max_llm_calls=max_llm_calls_per_task
            )
            log.info(
                "%s Setting ADK RunConfig streaming_mode to: %s, max_llm_calls to: %s",
                component.log_identifier,
                streaming_mode,
                max_llm_calls_per_task,
            )

            log.info(
                "%s Starting ADK runner task for request %s (Task ID: %s)",
                component.log_identifier,
                jsonrpc_request_id,
                logical_task_id,
            )

            await run_adk_async_task_thread_wrapper(
                component,
                adk_session,
                adk_content,
                run_config,
                a2a_context,
            )

            log.info(
                "%s ADK task execution awaited for Task ID %s.",
                component.log_identifier,
                logical_task_id,
            )

        else:
            log.warning(
                "%s Received unhandled A2A request type: %s. Acknowledging.",
                component.log_identifier,
                method,
            )
            try:
                message.call_acknowledgements()
            except Exception as ack_e:
                log.error(
                    "%s Failed to ACK unhandled request type %s: %s",
                    component.log_identifier,
                    method,
                    ack_e,
                )
            return None

    except (json.JSONDecodeError, ValueError, TypeError) as e:
        log.error(
            "%s Failed to parse, validate, or start ADK task for A2A request: %s",
            component.log_identifier,
            e,
        )
        error_data = {"taskId": logical_task_id} if logical_task_id else None
        error_response = a2a.create_internal_error_response(
            message=str(e), request_id=jsonrpc_request_id, data=error_data
        )

        target_topic = reply_topic_from_peer or (
            get_client_response_topic(namespace, client_id) if client_id else None
        )
        if target_topic:
            component.publish_a2a_message(
                error_response.model_dump(exclude_none=True),
                target_topic,
            )

        try:
            message.call_negative_acknowledgements()
            log.warning(
                "%s NACKed original A2A request due to parsing/validation/start error.",
                component.log_identifier,
            )
        except Exception as nack_e:
            log.error(
                "%s Failed to NACK message after pre-start error: %s",
                component.log_identifier,
                nack_e,
            )

        component.handle_error(e, Event(EventType.MESSAGE, message))
        return None

    except OperationalError as e:
        log.error(
            "%s Database error while processing A2A request: %s",
            component.log_identifier,
            e,
        )

        # Check if it's a schema error
        error_msg = str(e).lower()
        if "no such column" in error_msg or "no such table" in error_msg:
            user_message = (
                "Database schema update required. "
                "Please contact your administrator to run database migrations."
            )
        else:
            user_message = (
                "Database error occurred. Please try again or contact support."
            )

        error_response = a2a.create_internal_error_response(
            message=user_message,
            request_id=jsonrpc_request_id,
            data={"taskId": logical_task_id} if logical_task_id else None,
        )

        target_topic = reply_topic_from_peer or (
            get_client_response_topic(namespace, client_id) if client_id else None
        )
        if target_topic:
            component.publish_a2a_message(
                error_response.model_dump(exclude_none=True),
                target_topic,
            )

        try:
            message.call_negative_acknowledgements()
            log.warning(
                "%s NACKed A2A request due to database error.",
                component.log_identifier,
            )
        except Exception as nack_e:
            log.error(
                "%s Failed to NACK message after database error: %s",
                component.log_identifier,
                nack_e,
            )

        component.handle_error(e, Event(EventType.MESSAGE, message))
        return None

    except Exception as e:
        log.exception(
            "%s Unexpected error handling A2A request: %s", component.log_identifier, e
        )
        error_response = a2a.create_internal_error_response(
            message=f"Unexpected server error: {e}",
            request_id=jsonrpc_request_id,
            data={"taskId": logical_task_id},
        )
        target_topic = reply_topic_from_peer or (
            get_client_response_topic(namespace, client_id) if client_id else None
        )
        if target_topic:
            component.publish_a2a_message(
                error_response.model_dump(exclude_none=True),
                target_topic,
            )

        try:
            message.call_negative_acknowledgements()
            log.warning(
                "%s NACKed original A2A request due to unexpected error.",
                component.log_identifier,
            )
        except Exception as nack_e:
            log.error(
                "%s Failed to NACK message after unexpected error: %s",
                component.log_identifier,
                nack_e,
            )

        component.handle_error(e, Event(EventType.MESSAGE, message))
        return None


def handle_agent_card_message(component, message: SolaceMessage):
    """Handles incoming Agent Card messages."""
    try:
        payload = message.get_payload()
        if not isinstance(payload, dict):
            log.warning(
                "%s Received agent card with non-dict payload. Ignoring.",
                component.log_identifier,
            )
            message.call_acknowledgements()
            return

        agent_card = AgentCard(**payload)
        agent_name = agent_card.name
        self_agent_name = component.get_config("agent_name")

        if agent_name == self_agent_name:
            message.call_acknowledgements()
            return

        agent_discovery = component.get_config("agent_discovery", {})
        if agent_discovery.get("enabled", False) is False:
            message.call_acknowledgements()
            return

        inter_agent_config = component.get_config("inter_agent_communication", {})
        allow_list = inter_agent_config.get("allow_list", ["*"])
        deny_list = inter_agent_config.get("deny_list", [])
        is_allowed = False
        for pattern in allow_list:
            if fnmatch.fnmatch(agent_name, pattern):
                is_allowed = True
                break

        if is_allowed:
            for pattern in deny_list:
                if fnmatch.fnmatch(agent_name, pattern):
                    is_allowed = False
                    break

        if is_allowed:

            # Also store in peer_agents for backward compatibility
            component.peer_agents[agent_name] = agent_card

            # Store the agent card in the registry for health tracking
            is_new = component.agent_registry.add_or_update_agent(agent_card)

            if is_new:
                log.info(
                    "%s Registered new agent '%s' in registry.",
                    component.log_identifier,
                    agent_name,
                )
            else:
                log.debug(
                    "%s Updated existing agent '%s' in registry.",
                    component.log_identifier,
                    agent_name,
                )

        message.call_acknowledgements()

    except Exception as e:
        log.exception(
            "%s Error processing agent card message: %s", component.log_identifier, e
        )
        message.call_acknowledgements()
        component.handle_error(e, Event(EventType.MESSAGE, message))


async def handle_a2a_response(component, message: SolaceMessage):
    """Handles incoming responses/status updates from peer agents."""
    sub_task_id = None
    payload_to_queue = None
    is_final_response = False

    try:
        topic = message.get_topic()
        agent_response_sub = a2a.get_agent_response_subscription_topic(
            component.namespace, component.agent_name
        )
        agent_status_sub = a2a.get_agent_status_subscription_topic(
            component.namespace, component.agent_name
        )

        if a2a.topic_matches_subscription(topic, agent_response_sub):
            sub_task_id = a2a.extract_task_id_from_topic(
                topic, agent_response_sub, component.log_identifier
            )
        elif a2a.topic_matches_subscription(topic, agent_status_sub):
            sub_task_id = a2a.extract_task_id_from_topic(
                topic, agent_status_sub, component.log_identifier
            )
        else:
            sub_task_id = None

        if not sub_task_id:
            log.error(
                "%s Could not extract sub-task ID from topic: %s",
                component.log_identifier,
                topic,
            )
            message.call_negative_acknowledgements()
            return

        log.debug("%s Extracted sub-task ID: %s", component.log_identifier, sub_task_id)

        payload_dict = message.get_payload()
        if not isinstance(payload_dict, dict):
            log.error(
                "%s Received non-dict payload for sub-task %s. Payload: %s",
                component.log_identifier,
                sub_task_id,
                payload_dict,
            )
            payload_to_queue = {
                "error": "Received invalid payload format from peer.",
                "code": "PEER_PAYLOAD_ERROR",
            }
            is_final_response = True
        else:
            try:
                a2a_response = JSONRPCResponse.model_validate(payload_dict)

                result = a2a.get_response_result(a2a_response)
                if result:
                    payload_data = result

                    # Store the peer's task ID if we see it for the first time
                    peer_task_id = getattr(payload_data, "task_id", None)
                    if peer_task_id:
                        correlation_data = (
                            await component._get_correlation_data_for_sub_task(
                                sub_task_id
                            )
                        )
                        if correlation_data and "peer_task_id" not in correlation_data:
                            log.info(
                                "%s Received first response for sub-task %s. Storing peer taskId: %s",
                                component.log_identifier,
                                sub_task_id,
                                peer_task_id,
                            )
                            main_logical_task_id = correlation_data.get(
                                "logical_task_id"
                            )
                            with component.active_tasks_lock:
                                task_context = component.active_tasks.get(
                                    main_logical_task_id
                                )
                                if task_context:
                                    with task_context.lock:
                                        if (
                                            sub_task_id
                                            in task_context.active_peer_sub_tasks
                                        ):
                                            task_context.active_peer_sub_tasks[
                                                sub_task_id
                                            ]["peer_task_id"] = peer_task_id

                    parsed_successfully = False
                    is_final_response = False
                    payload_to_queue = None

                    if isinstance(payload_data, TaskStatusUpdateEvent):
                        try:
                            status_event = payload_data

                            data_parts = a2a.get_data_parts_from_status_update(
                                status_event
                            )
                            if data_parts:

                                peer_agent_name = (
                                    status_event.metadata.get(
                                        "agent_name", "UnknownPeer"
                                    )
                                    if status_event.metadata
                                    else "UnknownPeer"
                                )

                                correlation_data = (
                                    await component._get_correlation_data_for_sub_task(
                                        sub_task_id
                                    )
                                )
                                if not correlation_data:
                                    log.warning(
                                        "%s Correlation data not found for sub-task %s. Cannot forward status signal.",
                                        component.log_identifier,
                                        sub_task_id,
                                    )
                                    message.call_acknowledgements()
                                    return

                                original_task_context = correlation_data.get(
                                    "original_task_context"
                                )
                                if not original_task_context:
                                    log.warning(
                                        "%s original_task_context not found in correlation data for sub-task %s. Cannot forward status signal.",
                                        component.log_identifier,
                                        sub_task_id,
                                    )
                                    message.call_acknowledgements()
                                    return

                                main_logical_task_id = original_task_context.get(
                                    "logical_task_id"
                                )
                                original_jsonrpc_request_id = original_task_context.get(
                                    "jsonrpc_request_id"
                                )
                                main_context_id = original_task_context.get("contextId")

                                target_topic_for_forward = original_task_context.get(
                                    "statusTopic"
                                )

                                if (
                                    not main_logical_task_id
                                    or not original_jsonrpc_request_id
                                    or not target_topic_for_forward
                                ):
                                    log.error(
                                        "%s Missing critical info (main_task_id, original_rpc_id, or target_status_topic) in context for sub-task %s. Cannot forward. Context: %s",
                                        component.log_identifier,
                                        sub_task_id,
                                        original_task_context,
                                    )
                                    message.call_acknowledgements()
                                    return

                                event_metadata = {
                                    "agent_name": component.agent_name,
                                    "forwarded_from_peer": peer_agent_name,
                                    "original_peer_event_taskId": status_event.task_id,
                                    "original_peer_event_timestamp": (
                                        status_event.status.timestamp
                                        if status_event.status
                                        and status_event.status.timestamp
                                        else None
                                    ),
                                    "function_call_id": correlation_data.get(
                                        "adk_function_call_id", None
                                    ),
                                }

                                if (
                                    status_event.status.state
                                    == TaskState.input_required
                                ):
                                    log.debug(
                                        "%s Received input-required status for sub-task %s. Requesting user input. Forwarding to target.",
                                        component.log_identifier,
                                        sub_task_id,
                                    )

                                    if (
                                        status_event.metadata
                                        and "task_call_stack" in status_event.metadata
                                        and isinstance(
                                            status_event.metadata["task_call_stack"],
                                            list,
                                        )
                                    ):
                                        task_call_stack = status_event.metadata[
                                            "task_call_stack"
                                        ].copy()
                                        task_call_stack.insert(0, sub_task_id)
                                        event_metadata["task_call_stack"] = (
                                            task_call_stack
                                        )
                                    else:
                                        event_metadata["task_call_stack"] = [
                                            sub_task_id
                                        ]

                                    status_event.metadata = event_metadata
                                    status_event.task_id = main_logical_task_id

                                    _forward_jsonrpc_response(
                                        component=component,
                                        original_jsonrpc_request_id=original_jsonrpc_request_id,
                                        result_data=status_event,
                                        target_topic=target_topic_for_forward,
                                        main_logical_task_id=main_logical_task_id,
                                        peer_agent_name=peer_agent_name,
                                        message=message,
                                    )
                                    return

                                # Filter out artifact creation progress from peer agents.
                                # These are implementation details that should not leak across
                                # agent boundaries. Artifacts are properly bubbled up in the
                                # final Task response metadata.
                                filtered_data_parts = []
                                for data_part in data_parts:
<<<<<<< HEAD
                                    # Filter out workflow status updates to prevent duplication in the gateway
                                    # The gateway already sees these events via subscription to the peer agent
                                    data_type = data_part.data.get("type", "")
                                    if data_type.startswith("workflow_"):
                                        log.debug(
                                            "%s Skipping forwarding of workflow status update '%s' from peer for sub-task %s.",
                                            component.log_identifier,
                                            data_type,
                                            sub_task_id,
                                        )
                                        continue

                                    log.info(
                                        "%s Received DataPart signal from peer for sub-task %s. Forwarding...",
                                        component.log_identifier,
                                        sub_task_id,
                                    )
=======
                                    if isinstance(data_part.data, dict) and data_part.data.get("type") == "artifact_creation_progress":
                                        log.debug(
                                            "%s Filtered out artifact_creation_progress DataPart from peer sub-task %s. Not forwarding to user.",
                                            component.log_identifier,
                                            sub_task_id,
                                        )
                                        continue
                                    filtered_data_parts.append(data_part)

                                # Only forward if there are non-filtered data parts
                                if filtered_data_parts:
                                    for data_part in filtered_data_parts:
                                        log.info(
                                            "%s Received DataPart signal from peer for sub-task %s. Forwarding...",
                                            component.log_identifier,
                                            sub_task_id,
                                        )
>>>>>>> 5c43494e

                                        forwarded_message = a2a.create_agent_parts_message(
                                            parts=[data_part],
                                            metadata=event_metadata,
                                        )

                                        forwarded_event = a2a.create_status_update(
                                            task_id=main_logical_task_id,
                                            context_id=main_context_id,
                                            message=forwarded_message,
                                            is_final=False,
                                        )
                                        if (
                                            status_event.status
                                            and status_event.status.timestamp
                                        ):
                                            forwarded_event.status.timestamp = (
                                                status_event.status.timestamp
                                            )
                                        _forward_jsonrpc_response(
                                            component=component,
                                            original_jsonrpc_request_id=original_jsonrpc_request_id,
                                            result_data=forwarded_event,
                                            target_topic=target_topic_for_forward,
                                            main_logical_task_id=main_logical_task_id,
                                            peer_agent_name=peer_agent_name,
                                            message=message,
                                        )
                                    return
                                else:
                                    log.debug(
                                        "%s All DataParts from peer sub-task %s were filtered. Not forwarding.",
                                        component.log_identifier,
                                        sub_task_id,
                                    )

                            payload_to_queue = status_event.model_dump(
                                by_alias=True, exclude_none=True
                            )
                            if status_event.final:
                                log.debug(
                                    "%s Parsed TaskStatusUpdateEvent(final=True) from peer for sub-task %s. This is an intermediate update for PeerAgentTool.",
                                    component.log_identifier,
                                    sub_task_id,
                                )

                                if status_event.status and status_event.status.message:
                                    response_parts_data = []
                                    unwrapped_parts = a2a.get_parts_from_message(
                                        status_event.status.message
                                    )
                                    for part in unwrapped_parts:
                                        if isinstance(part, TextPart):
                                            response_parts_data.append(str(part.text))
                                        elif isinstance(part, DataPart):
                                            try:
                                                response_parts_data.append(
                                                    json.dumps(part.data)
                                                )
                                            except TypeError:
                                                response_parts_data.append(
                                                    str(part.data)
                                                )

                                    payload_to_queue = {
                                        "result": "\n".join(response_parts_data)
                                    }
                                    log.debug(
                                        "%s Extracted content for TaskStatusUpdateEvent(final=True) for sub-task %s: %s",
                                        component.log_identifier,
                                        sub_task_id,
                                        payload_to_queue,
                                    )
                                else:
                                    log.debug(
                                        "%s TaskStatusUpdateEvent(final=True) for sub-task %s has no message parts to extract. Sending event object.",
                                        component.log_identifier,
                                        sub_task_id,
                                    )
                            else:
                                log.debug(
                                    "%s Parsed TaskStatusUpdateEvent(final=False) from peer for sub-task %s. This is an intermediate update.",
                                    component.log_identifier,
                                    sub_task_id,
                                )
                            parsed_successfully = True
                        except Exception as e:
                            log.warning(
                                "%s Failed to process payload as TaskStatusUpdateEvent for sub-task %s. Payload: %s. Error: %s",
                                component.log_identifier,
                                sub_task_id,
                                payload_data,
                                e,
                            )
                            payload_to_queue = None

                    elif isinstance(payload_data, TaskArtifactUpdateEvent):
                        try:
                            artifact_event = payload_data
                            payload_to_queue = artifact_event.model_dump(
                                by_alias=True, exclude_none=True
                            )
                            is_final_response = False
                            log.debug(
                                "%s Parsed TaskArtifactUpdateEvent from peer for sub-task %s. This is an intermediate update.",
                                component.log_identifier,
                                sub_task_id,
                            )
                            parsed_successfully = True
                        except Exception as e:
                            log.warning(
                                "%s Failed to parse payload as TaskArtifactUpdateEvent for sub-task %s. Payload: %s. Error: %s",
                                component.log_identifier,
                                sub_task_id,
                                payload_data,
                                e,
                            )
                            payload_to_queue = None

                    elif isinstance(payload_data, Task):
                        try:
                            final_task = payload_data
                            payload_to_queue = final_task.model_dump(
                                by_alias=True, exclude_none=True
                            )
                            is_final_response = True
                            log.debug(
                                "%s Parsed final Task object from peer for sub-task %s.",
                                component.log_identifier,
                                sub_task_id,
                            )
                            parsed_successfully = True
                        except Exception as task_parse_error:
                            log.error(
                                "%s Failed to parse peer response for sub-task %s as Task. Payload: %s. Error: %s",
                                component.log_identifier,
                                sub_task_id,
                                payload_data,
                                task_parse_error,
                            )
                            if not a2a.get_response_error(a2a_response):
                                error = a2a.create_internal_error(
                                    message=f"Failed to parse response from peer agent for sub-task {sub_task_id}",
                                    data={
                                        "original_payload": payload_data.model_dump(
                                            by_alias=True, exclude_none=True
                                        ),
                                        "error": str(task_parse_error),
                                    },
                                )
                                a2a_response = a2a.create_error_response(
                                    error, a2a.get_response_id(a2a_response)
                                )
                            payload_to_queue = None
                            is_final_response = True

                    if (
                        not parsed_successfully
                        and not a2a.get_response_error(a2a_response)
                        and payload_to_queue is None
                    ):
                        log.error(
                            "%s Unhandled payload structure from peer for sub-task %s: %s.",
                            component.log_identifier,
                            sub_task_id,
                            payload_data,
                        )
                        error = a2a.create_internal_error(
                            message=f"Unknown response structure from peer agent for sub-task {sub_task_id}",
                            data={
                                "original_payload": payload_data.model_dump(
                                    by_alias=True, exclude_none=True
                                )
                            },
                        )
                        a2a_response = a2a.create_error_response(
                            error, a2a.get_response_id(a2a_response)
                        )
                        is_final_response = True

                elif error := a2a.get_response_error(a2a_response):
                    log.warning(
                        "%s Received error response from peer for sub-task %s: %s",
                        component.log_identifier,
                        sub_task_id,
                        error,
                    )
                    payload_to_queue = {
                        "error": error.message,
                        "code": error.code,
                        "data": error.data,
                    }
                    is_final_response = True
                else:
                    log.warning(
                        "%s Received JSONRPCResponse with no result or error for sub-task %s.",
                        component.log_identifier,
                        sub_task_id,
                    )
                    payload_to_queue = {"result": "Peer responded with empty message."}
                    is_final_response = True

            except Exception as parse_error:
                log.error(
                    "%s Failed to parse A2A response payload for sub-task %s: %s",
                    component.log_identifier,
                    sub_task_id,
                    parse_error,
                )
                payload_to_queue = {
                    "error": f"Failed to parse response from peer: {parse_error}",
                    "code": "PEER_PARSE_ERROR",
                }
                # Print out the stack trace for debugging
                log.exception(
                    "%s Exception stack trace: %s",
                    component.log_identifier,
                    parse_error,
                )

        if not is_final_response:
            # This is an intermediate status update for monitoring.
            # Log it, acknowledge it, but do not aggregate its content.
            log.debug(
                "%s Received and ignored intermediate status update from peer for sub-task %s.",
                component.log_identifier,
                sub_task_id,
            )
            # Reset the timeout since we received a status update
            await component.reset_peer_timeout(sub_task_id)
            message.call_acknowledgements()
            return

        correlation_data = await component._claim_peer_sub_task_completion(sub_task_id)
        if not correlation_data:
            # The helper method logs the reason (timeout, already claimed, etc.)
            message.call_acknowledgements()
            return

        async def _handle_final_peer_response():
            """
            Handles a final peer response by updating the completion counter and,
            if all peer tasks are complete, calling the re-trigger logic.
            """
            logical_task_id = correlation_data.get("logical_task_id")
            invocation_id = correlation_data.get("invocation_id")

            if not logical_task_id or not invocation_id:
                log.error(
                    "%s 'logical_task_id' or 'invocation_id' not found in correlation data for sub-task %s. Cannot proceed.",
                    component.log_identifier,
                    sub_task_id,
                )
                return

            log_retrigger = (
                f"{component.log_identifier}[RetriggerManager:{logical_task_id}]"
            )

            with component.active_tasks_lock:
                task_context = component.active_tasks.get(logical_task_id)

            if not task_context:
                log.error(
                    "%s TaskExecutionContext not found for task %s. Cannot process final peer response.",
                    log_retrigger,
                    logical_task_id,
                )
                return

            final_text = ""
            artifact_summary = ""
            if isinstance(payload_to_queue, dict):
                if "result" in payload_to_queue:
                    final_text = payload_to_queue["result"]
                elif "error" in payload_to_queue:
                    final_text = (
                        f"Peer agent returned an error: {payload_to_queue['error']}"
                    )
                elif "status" in payload_to_queue:  # It's a Task object
                    try:
                        task_obj = Task(**payload_to_queue)
                        if task_obj.status and task_obj.status.message:
                            final_text = get_text_from_message(task_obj.status.message)

                        if (
                            task_obj.metadata
                            and "produced_artifacts" in task_obj.metadata
                        ):
                            produced_artifacts = task_obj.metadata.get(
                                "produced_artifacts", []
                            )
                            if produced_artifacts:
                                peer_agent_name = task_obj.metadata.get(
                                    "agent_name", "A peer agent"
                                )
                                original_task_context = correlation_data.get(
                                    "original_task_context", {}
                                )
                                user_id = original_task_context.get("user_id")
                                session_id = original_task_context.get("session_id")

                                header_text = f"Peer agent `{peer_agent_name}` created {len(produced_artifacts)} artifact(s):"

                                if user_id and session_id:
                                    artifact_summary = (
                                        await generate_artifact_metadata_summary(
                                            component=component,
                                            artifact_identifiers=produced_artifacts,
                                            user_id=user_id,
                                            session_id=session_id,
                                            app_name=peer_agent_name,
                                            header_text=header_text,
                                        )
                                    )

                                    # Add guidance about artifact_return responsibility
                                    artifact_return_guidance = (
                                        f"\n\n**Note:** If any of these artifacts fulfill the user's request, "
                                        f"you should return them directly to the user using the "
                                        f"{EMBED_DELIMITER_OPEN}artifact_return:filename:version{EMBED_DELIMITER_CLOSE} embed. "
                                        f"This is more convenient for the user than just describing the artifacts. "
                                        f"Replace 'filename' and 'version' with the actual values from the artifact metadata above."
                                    )
                                    artifact_summary += artifact_return_guidance
                                else:
                                    log.warning(
                                        "%s Could not generate artifact summary: missing user_id or session_id in correlation data.",
                                        log_retrigger,
                                    )
                                    artifact_summary = ""
                                # Bubble up the peer's artifacts to the parent context
                                _register_peer_artifacts_in_parent_context(
                                    task_context, task_obj, log_retrigger
                                )

                    except Exception:
                        final_text = json.dumps(payload_to_queue)
                else:
                    final_text = json.dumps(payload_to_queue)
            elif isinstance(payload_to_queue, str):
                final_text = payload_to_queue
            else:
                final_text = str(payload_to_queue)

            full_response_text = final_text
            if artifact_summary:
                full_response_text = f"{artifact_summary}\n---\n\nPeer Agent Response:\n\n{full_response_text}"

            await _publish_peer_tool_result_notification(
                component=component,
                correlation_data=correlation_data,
                payload_to_queue=payload_to_queue,
                log_identifier=log_retrigger,
            )

            current_result = {
                "adk_function_call_id": correlation_data.get("adk_function_call_id"),
                "peer_tool_name": correlation_data.get("peer_tool_name"),
                "payload": {"result": full_response_text},
            }

            all_sub_tasks_completed = task_context.record_parallel_result(
                current_result, invocation_id
            )
            log.info(
                "%s Updated parallel counter for task %s: %s",
                log_retrigger,
                logical_task_id,
                task_context.parallel_tool_calls.get(invocation_id),
            )

            if not all_sub_tasks_completed:
                log.info(
                    "%s Waiting for more peer responses for task %s.",
                    log_retrigger,
                    logical_task_id,
                )
                return

            log.info(
                "%s All peer responses received for task %s. Retriggering agent.",
                log_retrigger,
                logical_task_id,
            )
            results_to_inject = task_context.parallel_tool_calls.get(
                invocation_id, {}
            ).get("results", [])

            await component._retrigger_agent_with_peer_responses(
                results_to_inject, correlation_data, task_context
            )

        loop = component.get_async_loop()
        if loop and loop.is_running():
            asyncio.run_coroutine_threadsafe(_handle_final_peer_response(), loop)
        else:
            log.error(
                "%s Async loop not available. Cannot handle final peer response for sub-task %s.",
                component.log_identifier,
                sub_task_id,
            )

        message.call_acknowledgements()
        log.info(
            "%s Acknowledged final peer response message for sub-task %s.",
            component.log_identifier,
            sub_task_id,
        )

    except Exception as e:
        log.exception(
            "%s Unexpected error handling A2A response for sub-task %s: %s",
            component.log_identifier,
            sub_task_id,
            e,
        )
        try:
            message.call_negative_acknowledgements()
            log.warning(
                "%s NACKed peer response message for sub-task %s due to unexpected error.",
                component.log_identifier,
                sub_task_id,
            )
        except Exception as nack_e:
            log.error(
                "%s Failed to NACK peer response message for sub-task %s after error: %s",
                component.log_identifier,
                sub_task_id,
                nack_e,
            )
        component.handle_error(e, Event(EventType.MESSAGE, message))


def publish_agent_card(component):
    """Publishes the agent's card to the discovery topic."""
    try:
        card_config = component.get_config("agent_card", {})
        agent_name = component.get_config("agent_name")
        display_name = component.get_config("display_name")
        namespace = component.get_config("namespace")
        supports_streaming = component.get_config("supports_streaming", False)
        peer_agents = component.peer_agents

        agent_request_topic = get_agent_request_topic(namespace, agent_name)
        dynamic_url = f"solace:{agent_request_topic}"

        # Define unique URIs for our custom extensions.
        DEPLOYMENT_EXTENSION_URI = "https://solace.com/a2a/extensions/sam/deployment"
        PEER_TOPOLOGY_EXTENSION_URI = (
            "https://solace.com/a2a/extensions/peer-agent-topology"
        )
        DISPLAY_NAME_EXTENSION_URI = "https://solace.com/a2a/extensions/display-name"
        TOOLS_EXTENSION_URI = "https://solace.com/a2a/extensions/sam/tools"

        extensions_list = []

        # Create the extension object for agent type.
        agent_type = component.get_config("agent_type", "standard")
        if agent_type != "standard":
            agent_type_extension = AgentExtension(
                uri=EXTENSION_URI_AGENT_TYPE,
                description="Specifies the type of agent (e.g., 'workflow').",
                params={"type": agent_type},
            )
            extensions_list.append(agent_type_extension)
            log.debug(
                "%s Added agent_type extension: %s",
                component.log_identifier,
                agent_type,
            )

        # Create the extension object for deployment tracking.
        deployment_config = component.get_config("deployment", {})
        deployment_id = deployment_config.get("id")

        if deployment_id:
            deployment_extension = AgentExtension(
                uri=DEPLOYMENT_EXTENSION_URI,
                description="SAM deployment tracking for rolling updates",
                required=False,
                params={"id": deployment_id},
            )
            extensions_list.append(deployment_extension)
            log.debug(
                "%s Added deployment extension with ID: %s",
                component.log_identifier,
                deployment_id,
            )

        # Create the extension object for peer agents.
        if peer_agents:
            peer_topology_extension = AgentExtension(
                uri=PEER_TOPOLOGY_EXTENSION_URI,
                description="A list of peer agents this agent is configured to communicate with.",
                params={"peer_agent_names": list(peer_agents.keys())},
            )
            extensions_list.append(peer_topology_extension)

        # Create the extension object for the UI display name.
        if display_name:
            display_name_extension = AgentExtension(
                uri=DISPLAY_NAME_EXTENSION_URI,
                description="A UI-friendly display name for the agent.",
                params={"display_name": display_name},
            )
            extensions_list.append(display_name_extension)

        # Create the extension object for the agent's tools.
        dynamic_tools = getattr(component, "agent_card_tool_manifest", [])
        if dynamic_tools:
            # Ensure all tools have a 'tags' field to prevent validation errors.
            processed_tools = []
            for tool in dynamic_tools:
                if "tags" not in tool:
                    log.debug(
                        "%s Tool '%s' in manifest is missing 'tags' field. Defaulting to empty list.",
                        component.log_identifier,
                        tool.get("id", "unknown"),
                    )
                    tool["tags"] = []
                processed_tools.append(tool)

            tools_params = ToolsExtensionParams(tools=processed_tools)
            tools_extension = AgentExtension(
                uri=TOOLS_EXTENSION_URI,
                description="A list of tools available to the agent.",
                params=tools_params.model_dump(exclude_none=True),
            )
            extensions_list.append(tools_extension)

        # Create the extension object for the agent's input/output schemas.
        input_schema = component.get_config("input_schema")
        output_schema = component.get_config("output_schema")

        if input_schema or output_schema:
            schema_params = {}
            if input_schema:
                schema_params["input_schema"] = input_schema
            if output_schema:
                schema_params["output_schema"] = output_schema

            schemas_extension = AgentExtension(
                uri=EXTENSION_URI_SCHEMAS,
                description="Input and output JSON schemas for the agent.",
                params=schema_params,
            )
            extensions_list.append(schemas_extension)
            log.debug(
                "%s Added schemas extension (input: %s, output: %s)",
                component.log_identifier,
                "present" if input_schema else "none",
                "present" if output_schema else "none",
            )

        # Build the capabilities object, including our custom extensions.
        capabilities = AgentCapabilities(
            streaming=supports_streaming,
            push_notifications=False,
            state_transition_history=False,
            extensions=extensions_list if extensions_list else None,
        )

        skills_from_config = card_config.get("skills", [])
        # The 'tools' field is not part of the official AgentCard spec.
        # The tools are now included as an extension.

        # Ensure all skills have 'tags' and 'description' fields to prevent validation errors.
        processed_skills = []
        for skill in skills_from_config:
            if "tags" not in skill:
                skill["tags"] = []
            if "description" not in skill:
                skill["description"] = "No description provided."
            processed_skills.append(skill)

        agent_card = AgentCard(
            name=agent_name,
            protocol_version=card_config.get("protocolVersion", "0.3.0"),
            version=component.HOST_COMPONENT_VERSION,
            url=dynamic_url,
            capabilities=capabilities,
            description=card_config.get("description", ""),
            skills=processed_skills,
            default_input_modes=card_config.get("defaultInputModes", ["text"]),
            default_output_modes=card_config.get("defaultOutputModes", ["text"]),
            documentation_url=card_config.get("documentationUrl"),
            provider=card_config.get("provider"),
        )

        discovery_topic = get_discovery_topic(namespace)

        component.publish_a2a_message(
            agent_card.model_dump(exclude_none=True), discovery_topic
        )
        log.debug(
            "%s Successfully published Agent Card to %s",
            component.log_identifier,
            discovery_topic,
        )

    except Exception as e:
        log.exception(
            "%s Failed to publish Agent Card: %s", component.log_identifier, e
        )
        component.handle_error(e, None)


def handle_sam_event(component, message, topic):
    """Handle incoming SAM system events."""
    try:
        payload = message.get_payload()

        if not isinstance(payload, dict):
            log.warning("Invalid SAM event payload - not a dict")
            message.call_acknowledgements()
            return

        event_type = payload.get("event_type")
        if not event_type:
            log.warning("SAM event missing event_type field")
            message.call_acknowledgements()
            return

        log.info("%s Received SAM event: %s", component.log_identifier, event_type)

        if event_type == "session.deleted":
            data = payload.get("data", {})
            session_id = data.get("session_id")
            user_id = data.get("user_id")
            agent_id = data.get("agent_id")

            if not all([session_id, user_id, agent_id]):
                log.warning("Missing required fields in session.deleted event")
                message.call_acknowledgements()
                return

            current_agent = component.get_config("agent_name")

            if agent_id == current_agent:
                log.info(
                    "%s Processing session.deleted event for session %s",
                    component.log_identifier,
                    session_id,
                )
                asyncio.create_task(
                    cleanup_agent_session(component, session_id, user_id)
                )
            else:
                log.debug(
                    "Session deletion event for different agent: %s != %s",
                    agent_id,
                    current_agent,
                )
        else:
            log.debug("Unhandled SAM event type: %s", event_type)

        message.call_acknowledgements()

    except Exception as e:
        log.error("Error handling SAM event %s: %s", topic, e)
        message.call_acknowledgements()


async def cleanup_agent_session(component, session_id: str, user_id: str):
    """Clean up agent-side session data."""
    try:
        log.info("Starting cleanup for session %s, user %s", session_id, user_id)

        if hasattr(component, "session_service") and component.session_service:
            agent_name = component.get_config("agent_name")
            log.info(
                "Deleting session %s from agent %s session service",
                session_id,
                agent_name,
            )
            await component.session_service.delete_session(
                app_name=agent_name, user_id=user_id, session_id=session_id
            )
            log.info("Successfully deleted session %s from session service", session_id)
        else:
            log.info("No session service available for cleanup")

        with component.active_tasks_lock:
            tasks_to_cancel = []
            for task_id, context in component.active_tasks.items():
                if (
                    hasattr(context, "a2a_context")
                    and context.a2a_context.get("session_id") == session_id
                ):
                    tasks_to_cancel.append(task_id)

            for task_id in tasks_to_cancel:
                context = component.active_tasks.get(task_id)
                if context:
                    context.cancel()
                    log.info(
                        "Cancelled task %s for deleted session %s", task_id, session_id
                    )

        log.info("Session cleanup completed for session %s", session_id)

    except Exception as e:
        log.error("Error cleaning up session %s: %s", session_id, e)<|MERGE_RESOLUTION|>--- conflicted
+++ resolved
@@ -1424,25 +1424,7 @@
                                 # final Task response metadata.
                                 filtered_data_parts = []
                                 for data_part in data_parts:
-<<<<<<< HEAD
-                                    # Filter out workflow status updates to prevent duplication in the gateway
-                                    # The gateway already sees these events via subscription to the peer agent
-                                    data_type = data_part.data.get("type", "")
-                                    if data_type.startswith("workflow_"):
-                                        log.debug(
-                                            "%s Skipping forwarding of workflow status update '%s' from peer for sub-task %s.",
-                                            component.log_identifier,
-                                            data_type,
-                                            sub_task_id,
-                                        )
-                                        continue
-
-                                    log.info(
-                                        "%s Received DataPart signal from peer for sub-task %s. Forwarding...",
-                                        component.log_identifier,
-                                        sub_task_id,
-                                    )
-=======
+                                    # Filter out artifact creation progress from peer agents
                                     if isinstance(data_part.data, dict) and data_part.data.get("type") == "artifact_creation_progress":
                                         log.debug(
                                             "%s Filtered out artifact_creation_progress DataPart from peer sub-task %s. Not forwarding to user.",
@@ -1450,6 +1432,18 @@
                                             sub_task_id,
                                         )
                                         continue
+                                    # Filter out workflow status updates to prevent duplication in the gateway
+                                    # The gateway already sees these events via subscription to the peer agent
+                                    if isinstance(data_part.data, dict):
+                                        data_type = data_part.data.get("type", "")
+                                        if data_type.startswith("workflow_"):
+                                            log.debug(
+                                                "%s Skipping forwarding of workflow status update '%s' from peer for sub-task %s.",
+                                                component.log_identifier,
+                                                data_type,
+                                                sub_task_id,
+                                            )
+                                            continue
                                     filtered_data_parts.append(data_part)
 
                                 # Only forward if there are non-filtered data parts
@@ -1460,7 +1454,6 @@
                                             component.log_identifier,
                                             sub_task_id,
                                         )
->>>>>>> 5c43494e
 
                                         forwarded_message = a2a.create_agent_parts_message(
                                             parts=[data_part],

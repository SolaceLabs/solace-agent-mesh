--- conflicted
+++ resolved
@@ -77,11 +77,8 @@
 from ...common.data_parts import AgentProgressUpdateData
 from ...common.middleware.registry import MiddlewareRegistry
 from ...common.sac.sam_component_base import SamComponentBase
-<<<<<<< HEAD
+from ...common.utils.rbac_utils import validate_agent_access
 from .workflow_support.handler import WorkflowNodeHandler
-=======
-from ...common.utils.rbac_utils import validate_agent_access
->>>>>>> 6259d92c
 
 log = logging.getLogger(__name__)
 
@@ -110,6 +107,7 @@
 }
 InstructionProvider = Callable[[ReadonlyContext], str]
 
+
 class SamAgentComponent(SamComponentBase):
     """
     A Solace AI Connector component that hosts a Google ADK agent,
@@ -134,7 +132,11 @@
 
         super().__init__(info, **kwargs)
         self.agent_name = self.get_config("agent_name")
-        log.info("%s Initializing agent: %s (A2A ADK Host Component)...", self.log_identifier, self.agent_name)
+        log.info(
+            "%s Initializing agent: %s (A2A ADK Host Component)...",
+            self.log_identifier,
+            self.agent_name,
+        )
 
         # Initialize the agent registry for health tracking
         self.agent_registry = AgentRegistry()
@@ -260,10 +262,10 @@
             Callable[[CallbackContext, LlmRequest], Optional[str]]
         ] = None
         self._active_background_tasks = set()
-        
+
         # Initialize workflow support
         self.workflow_handler = WorkflowNodeHandler(self)
-        
+
         try:
             self.agent_specific_state: Dict[str, Any] = {}
             init_func_details = self.get_config("agent_init_function")
@@ -1726,8 +1728,13 @@
         is_final_turn_event = not adk_event.partial
 
         try:
-            from solace_agent_mesh_enterprise.auth.tool_auth import handle_tool_auth_event
-            auth_status_update = await handle_tool_auth_event(adk_event, self, a2a_context)
+            from solace_agent_mesh_enterprise.auth.tool_auth import (
+                handle_tool_auth_event,
+            )
+
+            auth_status_update = await handle_tool_auth_event(
+                adk_event, self, a2a_context
+            )
             if auth_status_update:
                 await self._publish_status_update_with_buffer_flush(
                     auth_status_update,
@@ -2778,7 +2785,9 @@
                     with self.active_tasks_lock:
                         task_context = self.active_tasks.get(logical_task_id)
                         if task_context:
-                            original_message = task_context.get_original_solace_message()
+                            original_message = (
+                                task_context.get_original_solace_message()
+                            )
 
                     if original_message:
                         try:
@@ -3601,8 +3610,8 @@
         """
         try:
             publish_interval_sec = self.agent_card_publishing_config.get(
-                    "interval_seconds"
-                )
+                "interval_seconds"
+            )
             if publish_interval_sec and publish_interval_sec > 0:
                 log.info(
                     "%s Scheduling agent card publishing every %d seconds.",

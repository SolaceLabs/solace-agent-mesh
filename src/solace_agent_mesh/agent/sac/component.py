"""
Custom Solace AI Connector Component to Host Google ADK Agents via A2A Protocol.
"""

from typing import Any, Dict, Optional, Union, Callable, List, Tuple, TYPE_CHECKING
import asyncio
import functools
import threading
import concurrent.futures
import uuid
import fnmatch
import base64
from datetime import datetime, timezone
import json
from solace_ai_connector.common.message import (
    Message as SolaceMessage,
)
from solace_ai_connector.common.log import log
from solace_ai_connector.common.event import Event, EventType
from solace_ai_connector.common.utils import import_module
import inspect
from pydantic import BaseModel, ValidationError
from google.adk.agents.invocation_context import (
    LlmCallsLimitExceededError,
)
from google.adk.agents import RunConfig
from google.adk.agents.run_config import StreamingMode
from google.adk.sessions import BaseSessionService
from google.adk.artifacts import BaseArtifactService
from google.adk.memory import BaseMemoryService
from google.adk.auth.credential_service.base_credential_service import (
    BaseCredentialService,
)
from google.adk.agents import LlmAgent
from google.adk.runners import Runner
from google.adk.models import LlmResponse
from google.adk.agents.readonly_context import ReadonlyContext
from google.adk.events import Event as ADKEvent
from google.adk.agents.callback_context import CallbackContext
from google.adk.models.llm_request import LlmRequest
from google.genai import types as adk_types
from google.adk.tools.mcp_tool import MCPToolset
from a2a.types import (
    AgentCard,
    Artifact as A2AArtifact,
    Message as A2AMessage,
    MessageSendParams,
    SendMessageRequest,
    TaskState,
    TaskStatus,
    TaskStatusUpdateEvent,
)
from ...common import a2a
from ...common.data_parts import AgentProgressUpdateData
from ...common.a2a.translation import format_and_route_adk_event
from ...agent.utils.config_parser import resolve_instruction_provider
from ...agent.adk.services import (
    initialize_session_service,
    initialize_artifact_service,
    initialize_memory_service,
    initialize_credential_service,
)
from ...agent.adk.setup import (
    load_adk_tools,
    initialize_adk_agent,
    initialize_adk_runner,
)
from ...agent.protocol.event_handlers import (
    process_event,
    publish_agent_card,
)
from ...agent.adk.runner import run_adk_async_task_thread_wrapper, TaskCancelledError
from ...agent.tools.peer_agent_tool import (
    CORRELATION_DATA_PREFIX,
    PeerAgentTool,
    PEER_TOOL_PREFIX,
)
from ...agent.adk.invocation_monitor import InvocationMonitor
from ...common.middleware.registry import MiddlewareRegistry
from ...common.constants import DEFAULT_COMMUNICATION_TIMEOUT
from ...agent.tools.registry import tool_registry
from ...common.sac.sam_component_base import SamComponentBase

if TYPE_CHECKING:
    from .app import AgentInitCleanupConfig
    from .task_execution_context import TaskExecutionContext

info = {
    "class_name": "SamAgentComponent",
    "description": (
        "Hosts a Google ADK agent and bridges communication via the A2A protocol over Solace. "
        "NOTE: Configuration is defined in the app-level 'app_config' block "
        "and validated by 'SamAgentApp.app_schema' when using the associated App class."
    ),
    "config_parameters": [],
    "input_schema": {
        "type": "object",
        "description": "Not typically used; component reacts to events.",
        "properties": {},
    },
    "output_schema": {
        "type": "object",
        "description": "Not typically used; component publishes results to Solace.",
        "properties": {},
    },
}
InstructionProvider = Callable[[ReadonlyContext], str]


async def default_auth_handler(
    event: ADKEvent,
    component,
    a2a_context: Dict[str, Any],
) -> Optional[TaskStatusUpdateEvent]:
    """Default authentication handler that returns nothing."""
    return None


class SamAgentComponent(SamComponentBase):
    """
    A Solace AI Connector component that hosts a Google ADK agent,
    communicating via the A2A protocol over Solace.
    """

    CORRELATION_DATA_PREFIX = CORRELATION_DATA_PREFIX
    HOST_COMPONENT_VERSION = "1.0.0-alpha"

    def __init__(self, **kwargs):
        """
        Initializes the A2A_ADK_HostComponent.
        Args:
            **kwargs: Configuration parameters passed from the SAC framework.
                      Expects configuration under app_config.
        """
        if "component_config" in kwargs and "app_config" in kwargs["component_config"]:
            name = kwargs["component_config"]["app_config"].get("agent_name")
            if name:
                kwargs.setdefault("name", name)

        super().__init__(info, **kwargs)
        self.agent_name = self.get_config("agent_name")
        log.info("%s Initializing A2A ADK Host Component...", self.log_identifier)
        try:
            self.namespace = self.get_config("namespace")
            if not self.namespace:
                raise ValueError("Internal Error: Namespace missing after validation.")
            self.supports_streaming = self.get_config("supports_streaming", False)
            self.stream_batching_threshold_bytes = self.get_config(
                "stream_batching_threshold_bytes", 0
            )
            self.agent_name = self.get_config("agent_name")
            if not self.agent_name:
                raise ValueError("Internal Error: Agent name missing after validation.")
            self.model_config = self.get_config("model")
            if not self.model_config:
                raise ValueError(
                    "Internal Error: Model config missing after validation."
                )
            self.instruction_config = self.get_config("instruction", "")
            self.global_instruction_config = self.get_config("global_instruction", "")
            self.tools_config = self.get_config("tools", [])
            self.planner_config = self.get_config("planner")
            self.code_executor_config = self.get_config("code_executor")
            self.session_service_config = self.get_config("session_service")
            if not self.session_service_config:
                raise ValueError(
                    "Internal Error: Session service config missing after validation."
                )
            self.default_session_behavior = self.session_service_config.get(
                "default_behavior", "PERSISTENT"
            ).upper()
            if self.default_session_behavior not in ["PERSISTENT", "RUN_BASED"]:
                log.warning(
                    "%s Invalid 'default_behavior' in session_service_config: '%s'. Defaulting to PERSISTENT.",
                    self.log_identifier,
                    self.default_session_behavior,
                )
                self.default_session_behavior = "PERSISTENT"
            log.info(
                "%s Default session behavior set to: %s",
                self.log_identifier,
                self.default_session_behavior,
            )
            self.artifact_service_config = self.get_config(
                "artifact_service", {"type": "memory"}
            )
            self.memory_service_config = self.get_config(
                "memory_service", {"type": "memory"}
            )
            self.artifact_handling_mode = self.get_config(
                "artifact_handling_mode", "ignore"
            ).lower()
            if self.artifact_handling_mode not in ["ignore", "embed", "reference"]:
                log.warning(
                    "%s Invalid artifact_handling_mode '%s'. Defaulting to 'ignore'.",
                    self.log_identifier,
                    self.artifact_handling_mode,
                )
                self.artifact_handling_mode = "ignore"
            log.info(
                "%s Artifact Handling Mode: %s",
                self.log_identifier,
                self.artifact_handling_mode,
            )
            if self.artifact_handling_mode == "reference":
                log.warning(
                    "%s Artifact handling mode 'reference' selected, but this component does not currently host an endpoint to serve artifacts. Clients may not be able to retrieve referenced artifacts.",
                    self.log_identifier,
                )
            self.agent_card_config = self.get_config("agent_card")
            if not self.agent_card_config:
                raise ValueError(
                    "Internal Error: Agent card config missing after validation."
                )
            self.agent_card_publishing_config = self.get_config("agent_card_publishing")
            if not self.agent_card_publishing_config:
                raise ValueError(
                    "Internal Error: Agent card publishing config missing after validation."
                )
            self.agent_discovery_config = self.get_config("agent_discovery")
            if not self.agent_discovery_config:
                raise ValueError(
                    "Internal Error: Agent discovery config missing after validation."
                )
            self.inter_agent_communication_config = self.get_config(
                "inter_agent_communication"
            )
            if not self.inter_agent_communication_config:
                raise ValueError(
                    "Internal Error: Inter-agent comms config missing after validation."
                )

            self.max_message_size_bytes = self.get_config(
                "max_message_size_bytes", 10_000_000
            )

            log.info("%s Configuration retrieved successfully.", self.log_identifier)
        except Exception as e:
            log.error(
                "%s Failed to retrieve configuration via get_config: %s",
                self.log_identifier,
                e,
            )
            raise ValueError(f"Configuration retrieval error: {e}") from e
        self.session_service: BaseSessionService = None
        self.artifact_service: BaseArtifactService = None
        self.memory_service: BaseMemoryService = None
        self.credential_service: Optional[BaseCredentialService] = None
        self.adk_agent: LlmAgent = None
        self.runner: Runner = None
        self.agent_card_tool_manifest: List[Dict[str, Any]] = []
        self.peer_agents: Dict[str, Any] = {}
        self._card_publish_timer_id: str = f"publish_card_{self.agent_name}"
        self._async_init_future = None
        self.peer_response_queues: Dict[str, asyncio.Queue] = {}
        self.peer_response_queue_lock = threading.Lock()
        self.agent_specific_state: Dict[str, Any] = {}
        self.active_tasks: Dict[str, "TaskExecutionContext"] = {}
        self.active_tasks_lock = threading.Lock()
        self._tool_cleanup_hooks: List[Callable] = []
        self._agent_system_instruction_string: Optional[str] = None
        self._agent_system_instruction_callback: Optional[
            Callable[[CallbackContext, LlmRequest], Optional[str]]
        ] = None
        self.invocation_monitor: Optional[InvocationMonitor] = None
        self._active_background_tasks = set()
        try:
            self.agent_specific_state: Dict[str, Any] = {}
            init_func_details = self.get_config("agent_init_function")

            try:
                log.info(
                    "%s Initializing synchronous ADK services...", self.log_identifier
                )
                self.session_service = initialize_session_service(self)
                self.artifact_service = initialize_artifact_service(self)
                self.memory_service = initialize_memory_service(self)

                log.info(
                    "%s Synchronous ADK services initialized.", self.log_identifier
                )
            except Exception as service_err:
                log.exception(
                    "%s Failed to initialize synchronous ADK services: %s",
                    self.log_identifier,
                    service_err,
                )
                raise RuntimeError(
                    f"Failed to initialize synchronous ADK services: {service_err}"
                ) from service_err

            from .app import AgentInitCleanupConfig # delayed import to avoid circular dependency
            if init_func_details and isinstance(init_func_details, AgentInitCleanupConfig):
                module_name = init_func_details.get("module")
                func_name = init_func_details.get("name")
                base_path = init_func_details.get("base_path")
                specific_init_params_dict = init_func_details.get("config", {})
                if module_name and func_name:
                    log.info(
                        "%s Attempting to load init_function: %s.%s",
                        self.log_identifier,
                        module_name,
                        func_name,
                    )
                    try:
                        module = import_module(module_name, base_path=base_path)
                        init_function = getattr(module, func_name)
                        if not callable(init_function):
                            raise TypeError(
                                f"Init function '{func_name}' in module '{module_name}' is not callable."
                            )
                        sig = inspect.signature(init_function)
                        pydantic_config_model = None
                        config_param_name = None
                        validated_config_arg = specific_init_params_dict
                        for param_name_sig, param_sig in sig.parameters.items():
                            if (
                                param_sig.annotation is not inspect.Parameter.empty
                                and isinstance(param_sig.annotation, type)
                                and issubclass(param_sig.annotation, BaseModel)
                            ):
                                pydantic_config_model = param_sig.annotation
                                config_param_name = param_name_sig
                                break
                        if pydantic_config_model and config_param_name:
                            log.info(
                                "%s Found Pydantic config model '%s' for init_function parameter '%s'.",
                                self.log_identifier,
                                pydantic_config_model.__name__,
                                config_param_name,
                            )
                            try:
                                validated_config_arg = pydantic_config_model(
                                    **specific_init_params_dict
                                )
                            except ValidationError as ve:
                                log.error(
                                    "%s Validation error for init_function config using Pydantic model '%s': %s",
                                    self.log_identifier,
                                    pydantic_config_model.__name__,
                                    ve,
                                )
                                raise ValueError(
                                    f"Invalid configuration for init_function '{func_name}': {ve}"
                                ) from ve
                        elif (
                            config_param_name
                            and param_sig.annotation is not inspect.Parameter.empty
                        ):
                            log.warning(
                                "%s Config parameter '%s' for init_function '%s' has a type hint '%s', but it's not a Pydantic BaseModel. Passing raw dict.",
                                self.log_identifier,
                                config_param_name,
                                func_name,
                                param_sig.annotation,
                            )
                        else:
                            log.info(
                                "%s No Pydantic model type hint found for a config parameter of init_function '%s'. Passing raw dict if a config param exists, or only host_component.",
                                self.log_identifier,
                                func_name,
                            )
                        func_params_list = list(sig.parameters.values())
                        num_actual_params = len(func_params_list)
                        if num_actual_params == 1:
                            if specific_init_params_dict:
                                log.warning(
                                    "%s Init function '%s' takes 1 argument, but 'config' was provided in YAML. Config will be ignored.",
                                    self.log_identifier,
                                    func_name,
                                )
                            init_function(self)
                        elif num_actual_params == 2:
                            actual_config_param_name_in_signature = func_params_list[
                                1
                            ].name
                            init_function(
                                self,
                                **{
                                    actual_config_param_name_in_signature: validated_config_arg
                                },
                            )
                        else:
                            raise TypeError(
                                f"Init function '{func_name}' has an unsupported signature. "
                                f"Expected (host_component_instance) or (host_component_instance, config_param), "
                                f"but got {num_actual_params} parameters."
                            )
                        log.info(
                            "%s Successfully executed init_function: %s.%s",
                            self.log_identifier,
                            module_name,
                            func_name,
                        )
                    except Exception as e:
                        log.exception(
                            "%s Fatal error during agent initialization via init_function '%s.%s': %s",
                            self.log_identifier,
                            module_name,
                            func_name,
                            e,
                        )
                        raise RuntimeError(
                            f"Agent custom initialization failed: {e}"
                        ) from e
            try:
                self.invocation_monitor = InvocationMonitor()
            except Exception as im_e:
                log.error(
                    "%s Failed to initialize InvocationMonitor: %s",
                    self.log_identifier,
                    im_e,
                )
                self.invocation_monitor = None
<<<<<<< HEAD
            try:
                log.info(
                    "%s Initializing synchronous ADK services...", self.log_identifier
                )
                self.session_service = initialize_session_service(self)
                self.artifact_service = initialize_artifact_service(self)
                self.memory_service = initialize_memory_service(self)
                self.credential_service = initialize_credential_service(self)

                log.info(
                    "%s Synchronous ADK services initialized.", self.log_identifier
                )
            except Exception as service_err:
                log.exception(
                    "%s Failed to initialize synchronous ADK services: %s",
                    self.log_identifier,
                    service_err,
                )
                raise RuntimeError(
                    f"Failed to initialize synchronous ADK services: {service_err}"
                ) from service_err
=======
>>>>>>> 5285960f

            # Async init is now handled by the base class `run` method.
            # We still need a future to signal completion from the async thread.
            self._async_init_future = concurrent.futures.Future()

            publish_interval_sec = self.agent_card_publishing_config.get(
                "interval_seconds"
            )
            if publish_interval_sec and publish_interval_sec > 0:
                log.info(
                    "%s Scheduling agent card publishing every %d seconds.",
                    self.log_identifier,
                    publish_interval_sec,
                )
                self.add_timer(
                    delay_ms=1000,
                    timer_id=self._card_publish_timer_id,
                    interval_ms=publish_interval_sec * 1000,
                )
            else:
                log.warning(
                    "%s Agent card publishing interval not configured or invalid, card will not be published periodically.",
                    self.log_identifier,
                )

            self._register_default_auth_handler()

            log.info(
                "%s Initialization complete for agent: %s",
                self.log_identifier,
                self.agent_name,
            )
        except Exception as e:
            log.exception("%s Initialization failed: %s", self.log_identifier, e)
            raise

    def _register_default_auth_handler(self):
        """Register the default authentication handler in the middleware registry."""
        if not MiddlewareRegistry.get_auth_handler():
            MiddlewareRegistry.bind_auth_handler(default_auth_handler)
            log.info(
                "%s Registered default authentication handler in middleware registry.",
                self.log_identifier,
            )
        else:
            log.debug(
                "%s Authentication handler already registered in middleware registry.",
                self.log_identifier,
            )

    def invoke(self, message: SolaceMessage, data: dict) -> dict:
        """Placeholder invoke method. Primary logic resides in process_event."""
        log.warning(
            "%s 'invoke' method called, but primary logic resides in 'process_event'. This should not happen in normal operation.",
            self.log_identifier,
        )
        return None

    def process_event(self, event: Event):
        """Processes incoming events (Messages, Timers, etc.)."""
        try:
            loop = self.get_async_loop()
            is_loop_running = loop.is_running() if loop else False
            if loop and is_loop_running:
                coro = process_event(self, event)
                future = asyncio.run_coroutine_threadsafe(coro, loop)
                future.add_done_callback(
                    functools.partial(
                        self._handle_scheduled_task_completion,
                        event_type_for_log=event.event_type,
                    )
                )
            else:
                log.error(
                    "%s Async loop not available or not running (loop is %s, is_running: %s). Cannot process event: %s",
                    self.log_identifier,
                    "present" if loop else "None",
                    is_loop_running,
                    event.event_type,
                )
                if event.event_type == EventType.MESSAGE:
                    try:
                        event.data.call_negative_acknowledgements()
                        log.warning(
                            "%s NACKed message due to unavailable async loop for event processing.",
                            self.log_identifier,
                        )
                    except Exception as nack_e:
                        log.error(
                            "%s Failed to NACK message after async loop issue: %s",
                            self.log_identifier,
                            nack_e,
                        )
        except Exception as e:
            log.error(
                "%s Error processing event: %s. Exception: %s",
                self.log_identifier,
                event.event_type,
                e,
            )
            if event.event_type == EventType.MESSAGE:
                try:
                    event.data.call_negative_acknowledgements()
                    log.warning(
                        "%s NACKed message due to error in event processing.",
                        self.log_identifier,
                    )
                except Exception as nack_e:
                    log.error(
                        "%s Failed to NACK message after error in event processing: %s",
                        self.log_identifier,
                        nack_e,
                    )

    def handle_timer_event(self, timer_data: Dict[str, Any]):
        """Handles timer events, specifically for agent card publishing."""
        log.debug("%s Received timer event: %s", self.log_identifier, timer_data)
        if timer_data.get("timer_id") == self._card_publish_timer_id:
            publish_agent_card(self)

    async def handle_cache_expiry_event(self, cache_data: Dict[str, Any]):
        """
        Handles cache expiry events for peer timeouts by calling the atomic claim helper.
        """
        log.debug("%s Received cache expiry event: %s", self.log_identifier, cache_data)
        sub_task_id = cache_data.get("key")
        logical_task_id = cache_data.get("expired_data")

        if not (
            sub_task_id
            and sub_task_id.startswith(CORRELATION_DATA_PREFIX)
            and logical_task_id
        ):
            log.debug(
                "%s Cache expiry for key '%s' is not a peer sub-task timeout or is missing data.",
                self.log_identifier,
                sub_task_id,
            )
            return

        correlation_data = await self._claim_peer_sub_task_completion(
            sub_task_id=sub_task_id, logical_task_id_from_event=logical_task_id
        )

        if correlation_data:
            log.warning(
                "%s Detected timeout for sub-task %s (Main Task: %s). Claimed successfully.",
                self.log_identifier,
                sub_task_id,
                logical_task_id,
            )
            await self._handle_peer_timeout(sub_task_id, correlation_data)
        else:
            log.info(
                "%s Ignoring timeout event for sub-task %s as it was already completed.",
                self.log_identifier,
                sub_task_id,
            )

    async def _get_correlation_data_for_sub_task_using_logical_task_id(
        self, logical_task_id: str
    ):
        """
        Non-destructively retrieves correlation data for a super-task.
        """
        with self.active_tasks_lock:
            active_task_context = self.active_tasks.get(logical_task_id)

        if not active_task_context:
            log.error(
                "%s TaskExecutionContext not found for task %s. Cannot get correlation data.",
                self.log_identifier,
                logical_task_id,
            )
            return None, None

        with active_task_context.lock:
            active_peer_sub_tasks = (
                getattr(active_task_context, "active_peer_sub_tasks", None) or {}
            )

            # Only return the 1st one we find
            for sub_task_id, correlation_data in active_peer_sub_tasks.items():
                if sub_task_id is not None and correlation_data is not None:
                    return sub_task_id, correlation_data

            # There are no active peer sub-tasks, but the main task is still active
            return logical_task_id, active_task_context

        return None, None

    async def _get_correlation_data_for_sub_task(
        self, sub_task_id: str
    ) -> Optional[Dict[str, Any]]:
        """
        Non-destructively retrieves correlation data for a sub-task.
        Used for intermediate events where the sub-task should remain active.
        """
        logical_task_id = self.cache_service.get_data(sub_task_id)
        if not logical_task_id:
            log.warning(
                "%s No cache entry for sub-task %s. Cannot get correlation data.",
                self.log_identifier,
                sub_task_id,
            )
            return None

        with self.active_tasks_lock:
            task_context = self.active_tasks.get(logical_task_id)

        if not task_context:
            log.error(
                "%s TaskExecutionContext not found for task %s, but cache entry existed for sub-task %s. This may indicate a cleanup issue.",
                self.log_identifier,
                logical_task_id,
                sub_task_id,
            )
            return None

        with task_context.lock:
            return task_context.active_peer_sub_tasks.get(sub_task_id)

    async def _claim_peer_sub_task_completion(
        self, sub_task_id: str, logical_task_id_from_event: Optional[str] = None
    ) -> Optional[Dict[str, Any]]:
        """
        Atomically claims a sub-task as complete, preventing race conditions.
        This is a destructive operation that removes state.

        Args:
            sub_task_id: The ID of the sub-task to claim.
            logical_task_id_from_event: The parent task ID, if provided by the event (e.g., a timeout).
                                        If not provided, it will be looked up from the cache.
        """
        log_id = f"{self.log_identifier}[ClaimSubTask:{sub_task_id}]"
        logical_task_id = logical_task_id_from_event

        if not logical_task_id:
            logical_task_id = self.cache_service.get_data(sub_task_id)
            if not logical_task_id:
                log.warning(
                    "%s No cache entry found. Task has likely timed out and been cleaned up. Cannot claim.",
                    log_id,
                )
                return None

        with self.active_tasks_lock:
            task_context = self.active_tasks.get(logical_task_id)

        if not task_context:
            log.error(
                "%s TaskExecutionContext not found for task %s. Cleaning up stale cache entry.",
                log_id,
                logical_task_id,
            )
            self.cache_service.remove_data(sub_task_id)
            return None

        correlation_data = task_context.claim_sub_task_completion(sub_task_id)

        if correlation_data:
            # If we successfully claimed the task, remove the timeout tracker from the cache.
            self.cache_service.remove_data(sub_task_id)
            log.info("%s Successfully claimed completion.", log_id)
            return correlation_data
        else:
            # This means the task was already claimed by a competing event (e.g., timeout vs. response).
            log.warning("%s Failed to claim; it was already completed.", log_id)
            return None

    async def _retrigger_agent_with_peer_responses(
        self,
        results_to_inject: list,
        correlation_data: dict,
        task_context: "TaskExecutionContext",
    ):
        """
        Injects peer tool responses into the session history and re-triggers the ADK runner.
        This function contains the logic to correctly merge parallel tool call responses.
        """
        original_task_context = correlation_data.get("original_task_context")
        logical_task_id = correlation_data.get("logical_task_id")
        paused_invocation_id = correlation_data.get("invocation_id")
        log_retrigger = f"{self.log_identifier}[RetriggerManager:{logical_task_id}]"

        try:
            effective_session_id = original_task_context.get("effective_session_id")
            user_id = original_task_context.get("user_id")
            session = await self.session_service.get_session(
                app_name=self.agent_name,
                user_id=user_id,
                session_id=effective_session_id,
            )
            if not session:
                raise RuntimeError(
                    f"Could not find ADK session '{effective_session_id}'"
                )

            new_response_parts = []
            for result in results_to_inject:
                part = adk_types.Part.from_function_response(
                    name=result["peer_tool_name"],
                    response=result["payload"],
                )
                part.function_response.id = result["adk_function_call_id"]
                new_response_parts.append(part)

            # Always create a new event for the incoming peer responses.
            # The ADK's `contents` processor is responsible for merging multiple
            # tool responses into a single message before the next LLM call.
            log.info(
                "%s Creating a new tool response event for %d peer responses.",
                log_retrigger,
                len(new_response_parts),
            )
            new_adk_event = ADKEvent(
                invocation_id=paused_invocation_id,
                author=self.agent_name,
                content=adk_types.Content(role="tool", parts=new_response_parts),
            )
            await self.session_service.append_event(
                session=session, event=new_adk_event
            )

            # Always use SSE streaming mode for the ADK runner, even on re-trigger.
            # This ensures that real-time callbacks for status updates and artifact
            # creation can function correctly for all turns of a task.
            streaming_mode = StreamingMode.SSE
            max_llm_calls = self.get_config("max_llm_calls_per_task", 20)
            run_config = RunConfig(
                streaming_mode=streaming_mode, max_llm_calls=max_llm_calls
            )

            log.info(
                "%s Re-triggering ADK runner for main task %s.",
                log_retrigger,
                logical_task_id,
            )
            try:
                await run_adk_async_task_thread_wrapper(
                    self, session, None, run_config, original_task_context
                )
            finally:
                log.info(
                    "%s Cleaning up parallel invocation state for invocation %s.",
                    log_retrigger,
                    paused_invocation_id,
                )
                task_context.clear_parallel_invocation_state(paused_invocation_id)

        except Exception as e:
            log.exception(
                "%s Failed to re-trigger ADK runner for task %s: %s",
                log_retrigger,
                logical_task_id,
                e,
            )
            if original_task_context:
                loop = self.get_async_loop()
                if loop and loop.is_running():
                    asyncio.run_coroutine_threadsafe(
                        self.finalize_task_error(e, original_task_context), loop
                    )
                else:
                    log.error(
                        "%s Async loop not available. Cannot schedule error finalization for task %s.",
                        log_retrigger,
                        logical_task_id,
                    )

    async def _handle_peer_timeout(
        self,
        sub_task_id: str,
        correlation_data: Dict[str, Any],
    ):
        """
        Handles the timeout of a peer agent task. It sends a cancellation request
        to the peer, updates the local completion counter, and potentially
        re-triggers the runner if all parallel tasks are now complete.
        """
        logical_task_id = correlation_data.get("logical_task_id")
        invocation_id = correlation_data.get("invocation_id")
        log_retrigger = f"{self.log_identifier}[RetriggerManager:{logical_task_id}]"

        log.warning(
            "%s Peer request timed out for sub-task: %s (Invocation: %s)",
            log_retrigger,
            sub_task_id,
            invocation_id,
        )

        # Proactively send a cancellation request to the peer agent.
        peer_agent_name = correlation_data.get("peer_agent_name")
        if peer_agent_name:
            try:
                log.info(
                    "%s Sending CancelTaskRequest to peer '%s' for timed-out sub-task %s.",
                    log_retrigger,
                    peer_agent_name,
                    sub_task_id,
                )
                task_id_for_peer = sub_task_id.replace(CORRELATION_DATA_PREFIX, "", 1)
                cancel_request = a2a.create_cancel_task_request(
                    task_id=task_id_for_peer
                )
                user_props = {"clientId": self.agent_name}
                peer_topic = self._get_agent_request_topic(peer_agent_name)
                self.publish_a2a_message(
                    payload=cancel_request.model_dump(exclude_none=True),
                    topic=peer_topic,
                    user_properties=user_props,
                )
            except Exception as e:
                log.error(
                    "%s Failed to send CancelTaskRequest to peer '%s' for sub-task %s: %s",
                    log_retrigger,
                    peer_agent_name,
                    sub_task_id,
                    e,
                )

        # Process the timeout locally.
        with self.active_tasks_lock:
            task_context = self.active_tasks.get(logical_task_id)

        if not task_context:
            log.warning(
                "%s TaskExecutionContext not found for task %s. Ignoring timeout event.",
                log_retrigger,
                logical_task_id,
            )
            return

        timeout_value = self.inter_agent_communication_config.get(
            "request_timeout_seconds", DEFAULT_COMMUNICATION_TIMEOUT
        )
        all_sub_tasks_completed = task_context.handle_peer_timeout(
            sub_task_id, correlation_data, timeout_value, invocation_id
        )

        if not all_sub_tasks_completed:
            log.info(
                "%s Waiting for more peer responses for invocation %s after timeout of sub-task %s.",
                log_retrigger,
                invocation_id,
                sub_task_id,
            )
            return

        log.info(
            "%s All peer responses/timeouts received for invocation %s. Retriggering agent.",
            log_retrigger,
            invocation_id,
        )
        results_to_inject = task_context.parallel_tool_calls[invocation_id].get(
            "results", []
        )

        await self._retrigger_agent_with_peer_responses(
            results_to_inject, correlation_data, task_context
        )

    def _inject_peer_tools_callback(
        self, callback_context: CallbackContext, llm_request: LlmRequest
    ) -> Optional[LlmResponse]:
        """
        ADK before_model_callback to dynamically add PeerAgentTools to the LLM request
        and generate the corresponding instruction text for the LLM.
        """
        log.debug("%s Running _inject_peer_tools_callback...", self.log_identifier)
        if not self.peer_agents:
            log.debug("%s No peer agents currently discovered.", self.log_identifier)
            return None

        a2a_context = callback_context.state.get("a2a_context", {})
        user_config = (
            a2a_context.get("a2a_user_config", {})
            if isinstance(a2a_context, dict)
            else {}
        )

        inter_agent_config = self.get_config("inter_agent_communication", {})
        allow_list = inter_agent_config.get("allow_list", ["*"])
        deny_list = set(self.get_config("deny_list", []))
        self_name = self.get_config("agent_name")

        peer_tools_to_add = []
        allowed_peer_descriptions = []

        for peer_name, agent_card in self.peer_agents.items():
            if not isinstance(agent_card, AgentCard) or peer_name == self_name:
                continue

            is_allowed = any(
                fnmatch.fnmatch(peer_name, p) for p in allow_list
            ) and not any(fnmatch.fnmatch(peer_name, p) for p in deny_list)

            if is_allowed:
                config_resolver = MiddlewareRegistry.get_config_resolver()
                operation_spec = {
                    "operation_type": "peer_delegation",
                    "target_agent": peer_name,
                    "delegation_context": "peer_discovery",
                }
                validation_context = {
                    "discovery_phase": "peer_enumeration",
                    "agent_context": {"component_type": "peer_discovery"},
                }
                validation_result = config_resolver.validate_operation_config(
                    user_config, operation_spec, validation_context
                )
                if not validation_result.get("valid", True):
                    log.debug(
                        "%s Peer agent '%s' filtered out by user configuration.",
                        self.log_identifier,
                        peer_name,
                    )
                    is_allowed = False

            if not is_allowed:
                continue

            try:
                peer_tool_instance = PeerAgentTool(
                    target_agent_name=peer_name, host_component=self
                )
                if peer_tool_instance.name not in llm_request.tools_dict:
                    peer_tools_to_add.append(peer_tool_instance)
                    description = (
                        getattr(agent_card, "description", "No description")
                        or "No description"
                    )
                    allowed_peer_descriptions.append(
                        f"- `peer_{peer_name}`: {description}"
                    )
            except Exception as e:
                log.error(
                    "%s Failed to create PeerAgentTool for '%s': %s",
                    self.log_identifier,
                    peer_name,
                    e,
                )

        if allowed_peer_descriptions:
            peer_list_str = "\n".join(allowed_peer_descriptions)
            instruction_text = (
                "You can delegate tasks to other specialized agents if they are better suited.\n"
                "Use the `peer_<agent_name>(task_description: str, user_query: str)` tool for delegation. "
                "Replace `<agent_name>` with the actual name of the target agent.\n"
                "Provide a clear `task_description` for the peer and include the original `user_query` for context.\n"
                "Be aware that the peer agent may not have access to your session history, so you must provide all required context necessary to fulfill the request.\n\n"
                "Available peer agents you can delegate to (use the `peer_...` tool name):\n"
                f"{peer_list_str}"
            )
            callback_context.state["peer_tool_instructions"] = instruction_text
            log.debug(
                "%s Stored peer tool instructions in callback_context.state.",
                self.log_identifier,
            )

        if peer_tools_to_add:
            try:
                if llm_request.config.tools is None:
                    llm_request.config.tools = []
                if len(llm_request.config.tools) > 0:
                    for tool in peer_tools_to_add:
                        llm_request.tools_dict[tool.name] = tool
                        llm_request.config.tools[0].function_declarations.append(
                            tool._get_declaration()
                        )
                else:
                    llm_request.append_tools(peer_tools_to_add)
                log.debug(
                    "%s Dynamically added %d PeerAgentTool(s) to LLM request.",
                    self.log_identifier,
                    len(peer_tools_to_add),
                )
            except Exception as e:
                log.error(
                    "%s Failed to append dynamic peer tools to LLM request: %s",
                    self.log_identifier,
                    e,
                )
        return None

    def _filter_tools_by_capability_callback(
        self, callback_context: CallbackContext, llm_request: LlmRequest
    ) -> Optional[LlmResponse]:
        """
        ADK before_model_callback to filter tools in the LlmRequest based on user configuration.
        This callback modifies `llm_request.config.tools` in place by potentially
        removing individual FunctionDeclarations from genai.Tool objects or removing
        entire genai.Tool objects if all their declarations are filtered out.
        """
        log_id_prefix = f"{self.log_identifier}[ToolCapabilityFilter]"
        log.debug("%s Running _filter_tools_by_capability_callback...", log_id_prefix)

        a2a_context = callback_context.state.get("a2a_context", {})
        if not isinstance(a2a_context, dict):
            log.warning(
                "%s 'a2a_context' in session state is not a dictionary. Using empty configuration.",
                log_id_prefix,
            )
            a2a_context = {}
        user_config = a2a_context.get("a2a_user_config", {})
        if not isinstance(user_config, dict):
            log.warning(
                "%s 'a2a_user_config' in a2a_context is not a dictionary. Using empty configuration.",
                log_id_prefix,
            )
            user_config = {}

        log.debug(
            "%s User configuration for filtering: %s",
            log_id_prefix,
            {k: v for k, v in user_config.items() if not k.startswith("_")},
        )

        config_resolver = MiddlewareRegistry.get_config_resolver()

        if not llm_request.config or not llm_request.config.tools:
            log.debug("%s No tools in request to filter.", log_id_prefix)
            return None

        explicit_tools_config = self.get_config("tools", [])
        final_filtered_genai_tools: List[adk_types.Tool] = []
        original_genai_tools_count = len(llm_request.config.tools)
        original_function_declarations_count = 0

        for original_tool in llm_request.config.tools:
            if not original_tool.function_declarations:
                log.warning(
                    "%s genai.Tool object has no function declarations. Keeping it.",
                    log_id_prefix,
                )
                final_filtered_genai_tools.append(original_tool)
                continue

            original_function_declarations_count += len(
                original_tool.function_declarations
            )
            permitted_declarations_for_this_tool: List[
                adk_types.FunctionDeclaration
            ] = []

            for func_decl in original_tool.function_declarations:
                func_decl_name = func_decl.name
                tool_object = llm_request.tools_dict.get(func_decl_name)
                origin = getattr(tool_object, "origin", "unknown")

                feature_descriptor = {
                    "feature_type": "tool_function",
                    "function_name": func_decl_name,
                    "tool_source": origin,
                    "tool_metadata": {"function_name": func_decl_name},
                }

                if origin == "peer_agent":
                    peer_name = func_decl_name.replace(PEER_TOOL_PREFIX, "", 1)
                    feature_descriptor["tool_metadata"]["peer_agent_name"] = peer_name
                elif origin == "builtin":
                    tool_def = tool_registry.get_tool_by_name(func_decl_name)
                    if tool_def:
                        feature_descriptor["tool_metadata"][
                            "tool_category"
                        ] = tool_def.category
                        feature_descriptor["tool_metadata"][
                            "required_scopes"
                        ] = tool_def.required_scopes
                elif origin in ["python", "mcp", "adk_builtin"]:
                    # Find the explicit config for this tool to pass to the resolver
                    for tool_cfg in explicit_tools_config:
                        cfg_tool_type = tool_cfg.get("tool_type")
                        cfg_tool_name = tool_cfg.get("tool_name")
                        cfg_func_name = tool_cfg.get("function_name")
                        if (
                            cfg_tool_type == "python"
                            and cfg_func_name == func_decl_name
                        ) or (
                            cfg_tool_type in ["builtin", "mcp"]
                            and cfg_tool_name == func_decl_name
                        ):
                            feature_descriptor["tool_metadata"][
                                "tool_config"
                            ] = tool_cfg
                            break

                context = {
                    "agent_context": self.get_agent_context(),
                    "filter_phase": "pre_llm",
                    "tool_configurations": {
                        "explicit_tools": explicit_tools_config,
                    },
                }

                if config_resolver.is_feature_enabled(
                    user_config, feature_descriptor, context
                ):
                    permitted_declarations_for_this_tool.append(func_decl)
                    log.debug(
                        "%s FunctionDeclaration '%s' (Source: %s) permitted.",
                        log_id_prefix,
                        func_decl_name,
                        origin,
                    )
                else:
                    log.info(
                        "%s FunctionDeclaration '%s' (Source: %s) FILTERED OUT due to configuration restrictions.",
                        log_id_prefix,
                        func_decl_name,
                        origin,
                    )

            if permitted_declarations_for_this_tool:
                scoped_tool = original_tool.model_copy(deep=True)
                scoped_tool.function_declarations = permitted_declarations_for_this_tool

                final_filtered_genai_tools.append(scoped_tool)
                log.debug(
                    "%s Keeping genai.Tool as it has %d permitted FunctionDeclaration(s).",
                    log_id_prefix,
                    len(permitted_declarations_for_this_tool),
                )
            else:
                log.info(
                    "%s Entire genai.Tool (original declarations: %s) FILTERED OUT as all its FunctionDeclarations were denied by configuration.",
                    log_id_prefix,
                    [fd.name for fd in original_tool.function_declarations],
                )

        final_function_declarations_count = sum(
            len(t.function_declarations)
            for t in final_filtered_genai_tools
            if t.function_declarations
        )

        if final_function_declarations_count != original_function_declarations_count:
            log.info(
                "%s Tool list modified by capability filter. Original genai.Tools: %d (Total Declarations: %d). Filtered genai.Tools: %d (Total Declarations: %d).",
                log_id_prefix,
                original_genai_tools_count,
                original_function_declarations_count,
                len(final_filtered_genai_tools),
                final_function_declarations_count,
            )
            llm_request.config.tools = (
                final_filtered_genai_tools if final_filtered_genai_tools else None
            )
        else:
            log.debug(
                "%s Tool list and FunctionDeclarations unchanged after capability filtering.",
                log_id_prefix,
            )

        return None

    def get_agent_context(self) -> Dict[str, Any]:
        """Get agent context for middleware calls."""
        return {
            "agent_name": getattr(self, "agent_name", "unknown"),
            "component_type": "sac_agent",
        }

    def _inject_gateway_instructions_callback(
        self, callback_context: CallbackContext, llm_request: LlmRequest
    ) -> Optional[LlmResponse]:
        """
        ADK before_model_callback to dynamically prepend gateway-defined system_purpose
        and response_format to the agent's llm_request.config.system_instruction.
        """
        log_id_prefix = f"{self.log_identifier}[GatewayInstrInject]"
        log.debug(
            "%s Running _inject_gateway_instructions_callback to modify system_instruction...",
            log_id_prefix,
        )

        a2a_context = callback_context.state.get("a2a_context", {})
        if not isinstance(a2a_context, dict):
            log.warning(
                "%s 'a2a_context' in session state is not a dictionary. Skipping instruction injection.",
                log_id_prefix,
            )
            return None

        system_purpose = a2a_context.get("system_purpose")
        response_format = a2a_context.get("response_format")
        user_profile = a2a_context.get("a2a_user_config", {}).get("user_profile")

        inject_purpose = self.get_config("inject_system_purpose", False)
        inject_format = self.get_config("inject_response_format", False)
        inject_user_profile = self.get_config("inject_user_profile", False)

        gateway_instructions_to_add = []

        if (
            inject_purpose
            and system_purpose
            and isinstance(system_purpose, str)
            and system_purpose.strip()
        ):
            gateway_instructions_to_add.append(
                f"System Purpose:\n{system_purpose.strip()}"
            )
            log.debug(
                "%s Prepared system_purpose for system_instruction.", log_id_prefix
            )

        if (
            inject_format
            and response_format
            and isinstance(response_format, str)
            and response_format.strip()
        ):
            gateway_instructions_to_add.append(
                f"Desired Response Format:\n{response_format.strip()}"
            )
            log.debug(
                "%s Prepared response_format for system_instruction.", log_id_prefix
            )

        if (
            inject_user_profile
            and user_profile
            and (isinstance(user_profile, str) or isinstance(user_profile, dict))
        ):
            if isinstance(user_profile, dict):
                user_profile = json.dumps(user_profile, indent=2, default=str)
            gateway_instructions_to_add.append(
                f"Inquiring User Profile:\n{user_profile.strip()}\n"
            )
            log.debug("%s Prepared user_profile for system_instruction.", log_id_prefix)

        if not gateway_instructions_to_add:
            log.debug(
                "%s No gateway instructions to inject into system_instruction.",
                log_id_prefix,
            )
            return None

        if llm_request.config is None:
            log.warning(
                "%s llm_request.config is None, cannot append gateway instructions to system_instruction.",
                log_id_prefix,
            )
            return None

        if llm_request.config.system_instruction is None:
            llm_request.config.system_instruction = ""

        combined_new_instructions = "\n\n".join(gateway_instructions_to_add)

        if llm_request.config.system_instruction:
            llm_request.config.system_instruction += (
                f"\n\n---\n\n{combined_new_instructions}"
            )
        else:
            llm_request.config.system_instruction = combined_new_instructions

        log.info(
            "%s Injected %d gateway instruction block(s) into llm_request.config.system_instruction.",
            log_id_prefix,
            len(gateway_instructions_to_add),
        )

        return None

    async def _publish_text_as_partial_a2a_status_update(
        self,
        text_content: str,
        a2a_context: Dict,
        is_stream_terminating_content: bool = False,
    ):
        """
        Constructs and publishes a TaskStatusUpdateEvent for the given text.
        The 'final' flag is determined by is_stream_terminating_content.
        This method skips buffer flushing since it's used for LLM streaming text.
        """
        logical_task_id = a2a_context.get("logical_task_id", "unknown_task")
        log_identifier_helper = (
            f"{self.log_identifier}[PublishPartialText:{logical_task_id}]"
        )

        if not text_content:
            log.debug(
                "%s No text content to publish as update (final=%s).",
                log_identifier_helper,
                is_stream_terminating_content,
            )
            return

        try:
            a2a_message = a2a.create_agent_text_message(
                text=text_content,
                task_id=logical_task_id,
                context_id=a2a_context.get("contextId"),
            )
            event_metadata = {"agent_name": self.agent_name}
            status_update_event = a2a.create_status_update(
                task_id=logical_task_id,
                context_id=a2a_context.get("contextId"),
                message=a2a_message,
                is_final=is_stream_terminating_content,
                metadata=event_metadata,
            )

            await self._publish_status_update_with_buffer_flush(
                status_update_event,
                a2a_context,
                skip_buffer_flush=True,
            )

            log.debug(
                "%s Published LLM streaming text (length: %d bytes, final: %s).",
                log_identifier_helper,
                len(text_content.encode("utf-8")),
                is_stream_terminating_content,
            )

        except Exception as e:
            log.exception(
                "%s Error in _publish_text_as_partial_a2a_status_update: %s",
                log_identifier_helper,
                e,
            )

    async def _publish_agent_status_signal_update(
        self, status_text: str, a2a_context: Dict
    ):
        """
        Constructs and publishes a TaskStatusUpdateEvent specifically for agent_status_message signals.
        This method will flush the buffer before publishing to maintain proper message ordering.
        """
        logical_task_id = a2a_context.get("logical_task_id", "unknown_task")
        log_identifier_helper = (
            f"{self.log_identifier}[PublishAgentSignal:{logical_task_id}]"
        )

        if not status_text:
            log.debug(
                "%s No text content for agent status signal.", log_identifier_helper
            )
            return

        try:
            progress_data = AgentProgressUpdateData(status_text=status_text)
            status_update_event = a2a.create_data_signal_event(
                task_id=logical_task_id,
                context_id=a2a_context.get("contextId"),
                signal_data=progress_data,
                agent_name=self.agent_name,
                part_metadata={"source_embed_type": "status_update"},
            )

            await self._publish_status_update_with_buffer_flush(
                status_update_event,
                a2a_context,
                skip_buffer_flush=False,
            )

            log.debug(
                "%s Published agent_status_message signal ('%s').",
                log_identifier_helper,
                status_text,
            )

        except Exception as e:
            log.exception(
                "%s Error in _publish_agent_status_signal_update: %s",
                log_identifier_helper,
                e,
            )

    async def _flush_buffer_if_needed(
        self, a2a_context: Dict, reason: str = "status_update"
    ) -> bool:
        """
        Flushes streaming buffer if it contains content.

        Args:
            a2a_context: The A2A context dictionary for the current task
            reason: The reason for flushing (for logging purposes)

        Returns:
            bool: True if buffer was flushed, False if no content to flush
        """
        logical_task_id = a2a_context.get("logical_task_id", "unknown_task")
        log_identifier = f"{self.log_identifier}[BufferFlush:{logical_task_id}]"

        with self.active_tasks_lock:
            task_context = self.active_tasks.get(logical_task_id)

        if not task_context:
            log.warning(
                "%s TaskExecutionContext not found for task %s. Cannot flush buffer.",
                log_identifier,
                logical_task_id,
            )
            return False

        buffer_content = task_context.get_streaming_buffer_content()
        if not buffer_content:
            log.debug(
                "%s No buffer content to flush (reason: %s).",
                log_identifier,
                reason,
            )
            return False

        buffer_size = len(buffer_content.encode("utf-8"))
        log.info(
            "%s Flushing buffer content (size: %d bytes, reason: %s).",
            log_identifier,
            buffer_size,
            reason,
        )

        try:
            resolved_text, unprocessed_tail = await self._flush_and_resolve_buffer(
                a2a_context, is_final=False
            )

            if resolved_text:
                await self._publish_text_as_partial_a2a_status_update(
                    resolved_text,
                    a2a_context,
                    is_stream_terminating_content=False,
                )
                log.debug(
                    "%s Successfully flushed and published buffer content (resolved: %d bytes).",
                    log_identifier,
                    len(resolved_text.encode("utf-8")),
                )
                return True
            else:
                log.debug(
                    "%s Buffer flush completed but no resolved text to publish.",
                    log_identifier,
                )
                return False

        except Exception as e:
            log.exception(
                "%s Error during buffer flush (reason: %s): %s",
                log_identifier,
                reason,
                e,
            )
            return False

    async def _publish_status_update_with_buffer_flush(
        self,
        status_update_event: TaskStatusUpdateEvent,
        a2a_context: Dict,
        skip_buffer_flush: bool = False,
    ) -> None:
        """
        Central method for publishing status updates with automatic buffer flushing.

        Args:
            status_update_event: The status update event to publish
            a2a_context: The A2A context dictionary for the current task
            skip_buffer_flush: If True, skip buffer flushing (used for LLM streaming text)
        """
        logical_task_id = a2a_context.get("logical_task_id", "unknown_task")
        jsonrpc_request_id = a2a_context.get("jsonrpc_request_id")
        log_identifier = f"{self.log_identifier}[StatusUpdate:{logical_task_id}]"

        status_type = "unknown"
        if status_update_event.metadata:
            if status_update_event.metadata.get("type") == "tool_invocation_start":
                status_type = "tool_invocation_start"
            elif "agent_name" in status_update_event.metadata:
                status_type = "agent_status"

        if (
            status_update_event.status
            and status_update_event.status.message
            and status_update_event.status.message.parts
        ):
            for part in status_update_event.status.message.parts:
                if hasattr(part, "data") and part.data:
                    if part.data.get("a2a_signal_type") == "agent_status_message":
                        status_type = "agent_status_signal"
                        break
                    elif "tool_error" in part.data:
                        status_type = "tool_failure"
                        break

        log.debug(
            "%s Publishing status update (type: %s, skip_buffer_flush: %s).",
            log_identifier,
            status_type,
            skip_buffer_flush,
        )

        if not skip_buffer_flush:
            buffer_was_flushed = await self._flush_buffer_if_needed(
                a2a_context, reason=f"before_{status_type}_status"
            )
            if buffer_was_flushed:
                log.info(
                    "%s Buffer flushed before %s status update.",
                    log_identifier,
                    status_type,
                )

        try:
            rpc_response = a2a.create_success_response(
                result=status_update_event, request_id=jsonrpc_request_id
            )
            payload_to_publish = rpc_response.model_dump(exclude_none=True)

            target_topic = a2a_context.get(
                "statusTopic"
            ) or a2a.get_gateway_status_topic(
                self.namespace, self.get_gateway_id(), logical_task_id
            )

            # Construct user_properties to ensure ownership can be determined by gateways
            user_properties = {
                "a2aUserConfig": a2a_context.get("a2a_user_config"),
                "clientId": a2a_context.get("client_id"),
                "delegating_agent_name": self.get_config("agent_name"),
            }

            self._publish_a2a_event(
                payload_to_publish, target_topic, a2a_context, user_properties
            )

            log.info(
                "%s Published %s status update to %s.",
                log_identifier,
                status_type,
                target_topic,
            )

        except Exception as e:
            log.exception(
                "%s Error publishing %s status update: %s",
                log_identifier,
                status_type,
                e,
            )
            raise

    async def _filter_text_from_final_streaming_event(
        self, adk_event: ADKEvent, a2a_context: Dict
    ) -> ADKEvent:
        """
        Filters out text parts from the final ADKEvent of a turn for PERSISTENT streaming sessions.
        This prevents sending redundant, aggregated text that was already streamed.
        Non-text parts like function calls are preserved.
        """
        is_run_based_session = a2a_context.get("is_run_based_session", False)
        is_streaming = a2a_context.get("is_streaming", False)
        is_final_turn_event = not adk_event.partial
        has_content_parts = adk_event.content and adk_event.content.parts

        # Only filter for PERSISTENT (not run-based) streaming sessions.
        if (
            not is_run_based_session
            and is_streaming
            and is_final_turn_event
            and has_content_parts
        ):
            log_id = f"{self.log_identifier}[FilterFinalStreamEvent:{a2a_context.get('logical_task_id', 'unknown')}]"
            log.debug(
                "%s Filtering final streaming event to remove redundant text.", log_id
            )

            non_text_parts = [
                part for part in adk_event.content.parts if part.text is None
            ]

            if len(non_text_parts) < len(adk_event.content.parts):
                event_copy = adk_event.model_copy(deep=True)
                event_copy.content = (
                    adk_types.Content(parts=non_text_parts) if non_text_parts else None
                )
                log.info(
                    "%s Removed text from final streaming event. Kept %d non-text part(s).",
                    log_id,
                    len(non_text_parts),
                )
                return event_copy

        return adk_event

    async def process_and_publish_adk_event(
        self, adk_event: ADKEvent, a2a_context: Dict
    ):
        """
        Main orchestrator for processing ADK events.
        Handles text buffering, embed resolution, and event routing based on
        whether the event is partial or the final event of a turn.
        """
        logical_task_id = a2a_context.get("logical_task_id", "unknown_task")
        log_id_main = (
            f"{self.log_identifier}[ProcessADKEvent:{logical_task_id}:{adk_event.id}]"
        )
        log.debug(
            "%s Received ADKEvent (Partial: %s, Final Turn: %s).",
            log_id_main,
            adk_event.partial,
            not adk_event.partial,
        )

        if adk_event.content and adk_event.content.parts:
            if any(
                p.function_response
                and p.function_response.name == "_continue_generation"
                for p in adk_event.content.parts
            ):
                log.debug(
                    "%s Discarding _continue_generation tool response event.",
                    log_id_main,
                )
                return

        if adk_event.custom_metadata and adk_event.custom_metadata.get(
            "was_interrupted"
        ):
            log.debug(
                "%s Found 'was_interrupted' signal. Skipping event.",
                log_id_main,
            )
            return

        with self.active_tasks_lock:
            task_context = self.active_tasks.get(logical_task_id)

        if not task_context:
            log.error(
                "%s TaskExecutionContext not found for task %s. Cannot process ADK event.",
                log_id_main,
                logical_task_id,
            )
            return

        is_run_based_session = a2a_context.get("is_run_based_session", False)
        is_final_turn_event = not adk_event.partial

        auth_handler = MiddlewareRegistry.get_auth_handler()
        if auth_handler:
            auth_status_update = await auth_handler(adk_event, self, a2a_context)
            if auth_status_update:
                await self._publish_status_update_with_buffer_flush(
                    auth_status_update,
                    a2a_context,
                    skip_buffer_flush=False,
                )
                return

        if not is_final_turn_event:
            if adk_event.content and adk_event.content.parts:
                for part in adk_event.content.parts:
                    if part.text is not None:
                        task_context.append_to_streaming_buffer(part.text)
                        log.debug(
                            "%s Appended text to buffer. New buffer size: %d bytes",
                            log_id_main,
                            len(
                                task_context.get_streaming_buffer_content().encode(
                                    "utf-8"
                                )
                            ),
                        )

            buffer_content = task_context.get_streaming_buffer_content()
            batching_disabled = self.stream_batching_threshold_bytes <= 0
            buffer_has_content = bool(buffer_content)
            threshold_met = (
                buffer_has_content
                and not batching_disabled
                and (
                    len(buffer_content.encode("utf-8"))
                    >= self.stream_batching_threshold_bytes
                )
            )

            if buffer_has_content and (batching_disabled or threshold_met):
                log.info(
                    "%s Partial event triggered buffer flush due to size/batching config.",
                    log_id_main,
                )
                resolved_text, _ = await self._flush_and_resolve_buffer(
                    a2a_context, is_final=False
                )

                if resolved_text:
                    if is_run_based_session:
                        task_context.append_to_run_based_buffer(resolved_text)
                        log.debug(
                            "%s [RUN_BASED] Appended %d bytes to run_based_response_buffer.",
                            log_id_main,
                            len(resolved_text.encode("utf-8")),
                        )
                    else:
                        await self._publish_text_as_partial_a2a_status_update(
                            resolved_text, a2a_context
                        )
        else:
            buffer_content = task_context.get_streaming_buffer_content()
            if buffer_content:
                log.info(
                    "%s Final event triggered flush of remaining buffer content.",
                    log_id_main,
                )
                resolved_text, _ = await self._flush_and_resolve_buffer(
                    a2a_context, is_final=True
                )
                if resolved_text:
                    if is_run_based_session:
                        task_context.append_to_run_based_buffer(resolved_text)
                        log.debug(
                            "%s [RUN_BASED] Appended final %d bytes to run_based_response_buffer.",
                            log_id_main,
                            len(resolved_text.encode("utf-8")),
                        )
                    else:
                        await self._publish_text_as_partial_a2a_status_update(
                            resolved_text, a2a_context
                        )

            # Prepare and publish the final event for observability
            event_to_publish = await self._filter_text_from_final_streaming_event(
                adk_event, a2a_context
            )

            (
                a2a_payload,
                target_topic,
                user_properties,
                _,
            ) = await format_and_route_adk_event(event_to_publish, a2a_context, self)

            if a2a_payload and target_topic:
                self._publish_a2a_event(a2a_payload, target_topic, a2a_context)
                log.info(
                    "%s Published final turn event (e.g., tool call) to %s.",
                    log_id_main,
                    target_topic,
                )
            else:
                log.debug(
                    "%s Final turn event did not result in a publishable A2A message.",
                    log_id_main,
                )

            await self._handle_artifact_return_signals(adk_event, a2a_context)

    async def _flush_and_resolve_buffer(
        self, a2a_context: Dict, is_final: bool
    ) -> Tuple[str, str]:
        """Flushes buffer, resolves embeds, handles signals, returns (resolved_text, unprocessed_tail)."""
        logical_task_id = a2a_context.get("logical_task_id", "unknown_task")
        log_id = f"{self.log_identifier}[FlushBuffer:{logical_task_id}]"

        with self.active_tasks_lock:
            task_context = self.active_tasks.get(logical_task_id)

        if not task_context:
            log.error(
                "%s TaskExecutionContext not found for task %s. Cannot flush/resolve buffer.",
                log_id,
                logical_task_id,
            )
            return "", ""

        text_to_process = task_context.flush_streaming_buffer()

        resolved_text, signals_found, unprocessed_tail = (
            await self._resolve_early_embeds_and_handle_signals(
                text_to_process, a2a_context
            )
        )

        if not is_final:
            if unprocessed_tail:
                task_context.append_to_streaming_buffer(unprocessed_tail)
                log.debug(
                    "%s Placed unprocessed tail (length %d) back into buffer.",
                    log_id,
                    len(unprocessed_tail.encode("utf-8")),
                )
        else:
            if unprocessed_tail is not None and unprocessed_tail != "":
                resolved_text = resolved_text + unprocessed_tail

        if signals_found:
            log.info(
                "%s Handling %d signals from buffer resolution.",
                log_id,
                len(signals_found),
            )
            for _signal_index, signal_data_tuple in signals_found:
                if (
                    isinstance(signal_data_tuple, tuple)
                    and len(signal_data_tuple) == 3
                    and signal_data_tuple[0] is None
                    and signal_data_tuple[1] == "SIGNAL_STATUS_UPDATE"
                ):
                    status_text = signal_data_tuple[2]
                    log.info(
                        "%s Publishing SIGNAL_STATUS_UPDATE from buffer: '%s'",
                        log_id,
                        status_text,
                    )
                    await self._publish_agent_status_signal_update(
                        status_text, a2a_context
                    )

        return resolved_text, unprocessed_tail

    async def _handle_artifact_return_signals(
        self, adk_event: ADKEvent, a2a_context: Dict
    ):
        """
        Processes artifact return signals.
        This method is triggered by a placeholder in state_delta, but reads the
        actual list of signals from the TaskExecutionContext.
        """
        logical_task_id = a2a_context.get("logical_task_id", "unknown_task")
        log_id = f"{self.log_identifier}[ArtifactSignals:{logical_task_id}]"

        # Check for the trigger in state_delta. The presence of any key is enough.
        has_signal_trigger = (
            adk_event.actions
            and adk_event.actions.state_delta
            and any(
                k.startswith("temp:a2a_return_artifact:")
                for k in adk_event.actions.state_delta
            )
        )

        if not has_signal_trigger:
            return

        with self.active_tasks_lock:
            task_context = self.active_tasks.get(logical_task_id)

        if not task_context:
            log.warning(
                "%s No TaskExecutionContext found for task %s. Cannot process artifact signals.",
                log_id,
                logical_task_id,
            )
            return

        all_signals = task_context.get_and_clear_artifact_signals()

        if not all_signals:
            log.info(
                "%s Triggered for artifact signals, but none were found in the execution context.",
                log_id,
            )
            return

        log.info(
            "%s Found %d artifact return signal(s) in the execution context.",
            log_id,
            len(all_signals),
        )

        original_session_id = a2a_context.get("session_id")
        user_id = a2a_context.get("user_id")
        adk_app_name = self.get_config("agent_name")

        peer_status_topic = a2a_context.get("statusTopic")
        namespace = self.get_config("namespace")
        gateway_id = self.get_gateway_id()

        artifact_topic = peer_status_topic or a2a.get_gateway_status_topic(
            namespace, gateway_id, logical_task_id
        )

        if not self.artifact_service:
            log.error("%s Artifact service not available.", log_id)
            return
        if not artifact_topic:
            log.error("%s Could not determine artifact topic.", log_id)
            return

        for item in all_signals:
            try:
                filename = item["filename"]
                version = item["version"]

                log.info(
                    "%s Processing artifact return signal for '%s' v%d from context.",
                    log_id,
                    filename,
                    version,
                )

                loaded_adk_part = await self.artifact_service.load_artifact(
                    app_name=adk_app_name,
                    user_id=user_id,
                    session_id=original_session_id,
                    filename=filename,
                    version=version,
                )

                if not loaded_adk_part:
                    log.warning(
                        "%s Failed to load artifact '%s' v%d.",
                        log_id,
                        filename,
                        version,
                    )
                    continue

                a2a_file_part = await a2a.translate_adk_part_to_a2a_filepart(
                    adk_part=loaded_adk_part,
                    filename=filename,
                    a2a_context=a2a_context,
                    artifact_service=self.artifact_service,
                    artifact_handling_mode=self.artifact_handling_mode,
                    adk_app_name=self.get_config("agent_name"),
                    log_identifier=self.log_identifier,
                    version=version,
                )

                if a2a_file_part:
                    a2a_message = a2a.create_agent_parts_message(
                        parts=[a2a_file_part],
                        task_id=logical_task_id,
                        context_id=original_session_id,
                    )
                    task_status = a2a.create_task_status(
                        state=TaskState.working, message=a2a_message
                    )
                    status_update_event = TaskStatusUpdateEvent(
                        task_id=logical_task_id,
                        context_id=original_session_id,
                        status=task_status,
                        final=False,
                        kind="status-update",
                    )
                    artifact_payload = a2a.create_success_response(
                        result=status_update_event,
                        request_id=a2a_context.get("jsonrpc_request_id"),
                    ).model_dump(exclude_none=True)

                    self._publish_a2a_event(
                        artifact_payload, artifact_topic, a2a_context
                    )

                    log.info(
                        "%s Published TaskStatusUpdateEvent with FilePart for '%s' to %s",
                        log_id,
                        filename,
                        artifact_topic,
                    )
                else:
                    log.warning(
                        "%s Failed to translate artifact '%s' v%d to A2A FilePart.",
                        log_id,
                        filename,
                        version,
                    )

            except Exception as e:
                log.exception(
                    "%s Error processing artifact signal item %s from context: %s",
                    log_id,
                    item,
                    e,
                )

    def _format_final_task_status(
        self, last_event: Optional[ADKEvent], override_text: Optional[str] = None
    ) -> TaskStatus:
        """Helper to format the final TaskStatus based on the last ADK event."""
        log.debug(
            "%s Formatting final task status from last ADK event %s",
            self.log_identifier,
            last_event.id if last_event else "None",
        )
        a2a_state = TaskState.completed
        a2a_parts = []

        if override_text is not None:
            a2a_parts.append(a2a.create_text_part(text=override_text))
            # Add non-text parts from the last event
            if last_event and last_event.content and last_event.content.parts:
                for part in last_event.content.parts:
                    if part.text is None:
                        if part.function_response:
                            a2a_parts.extend(
                                a2a.translate_adk_function_response_to_a2a_parts(part)
                            )
        else:
            # Original logic
            if last_event and last_event.content and last_event.content.parts:
                for part in last_event.content.parts:
                    if part.text:
                        a2a_parts.append(a2a.create_text_part(text=part.text))
                    elif part.function_response:
                        a2a_parts.extend(
                            a2a.translate_adk_function_response_to_a2a_parts(part)
                        )

        if last_event and last_event.actions:
            if last_event.actions.requested_auth_configs:
                a2a_state = TaskState.input_required
                a2a_parts.append(
                    a2a.create_text_part(text="[Agent requires input/authentication]")
                )

        if not a2a_parts:
            a2a_message = a2a.create_agent_text_message(text="")
        else:
            a2a_message = a2a.create_agent_parts_message(parts=a2a_parts)
        return a2a.create_task_status(state=a2a_state, message=a2a_message)

    async def finalize_task_success(self, a2a_context: Dict):
        """
        Finalizes a task successfully. Fetches final state, publishes final A2A response,
        and ACKs the original message.
        For RUN_BASED tasks, it uses the aggregated response buffer.
        For STREAMING tasks, it uses the content of the last ADK event.
        """
        logical_task_id = a2a_context.get("logical_task_id")
        original_message: Optional[SolaceMessage] = a2a_context.get(
            "original_solace_message"
        )
        log.info(
            "%s Finalizing task %s successfully.", self.log_identifier, logical_task_id
        )
        try:
            session_id_to_retrieve = a2a_context.get(
                "effective_session_id", a2a_context.get("session_id")
            )
            original_session_id = a2a_context.get("session_id")
            user_id = a2a_context.get("user_id")
            client_id = a2a_context.get("client_id")
            jsonrpc_request_id = a2a_context.get("jsonrpc_request_id")
            peer_reply_topic = a2a_context.get("replyToTopic")
            namespace = self.get_config("namespace")
            agent_name = self.get_config("agent_name")
            is_run_based_session = a2a_context.get("is_run_based_session", False)

            final_status: TaskStatus

            with self.active_tasks_lock:
                task_context = self.active_tasks.get(logical_task_id)

            final_adk_session = await self.session_service.get_session(
                app_name=agent_name,
                user_id=user_id,
                session_id=session_id_to_retrieve,
            )
            if not final_adk_session:
                raise RuntimeError(
                    f"Could not retrieve final session state for {session_id_to_retrieve}"
                )

            last_event = (
                final_adk_session.events[-1] if final_adk_session.events else None
            )

            if is_run_based_session:
                aggregated_text = ""
                if task_context:
                    aggregated_text = task_context.run_based_response_buffer
                    log.info(
                        "%s Using aggregated response buffer for RUN_BASED task %s (length: %d bytes).",
                        self.log_identifier,
                        logical_task_id,
                        len(aggregated_text.encode("utf-8")),
                    )
                final_status = self._format_final_task_status(
                    last_event, override_text=aggregated_text
                )
            else:
                if last_event:
                    final_status = self._format_final_task_status(last_event)
                else:
                    final_status = a2a.create_task_status(
                        state=TaskState.completed,
                        message=a2a.create_agent_text_message(text="Task completed."),
                    )

            final_a2a_artifacts: List[A2AArtifact] = []
            log.debug(
                "%s Final artifact bundling is removed. Artifacts sent via TaskArtifactUpdateEvent.",
                self.log_identifier,
            )

            final_task_metadata = {"agent_name": agent_name}
            if task_context and task_context.produced_artifacts:
                final_task_metadata["produced_artifacts"] = (
                    task_context.produced_artifacts
                )
                log.info(
                    "%s Attaching manifest of %d produced artifacts to final task metadata.",
                    self.log_identifier,
                    len(task_context.produced_artifacts),
                )

            final_task = a2a.create_final_task(
                task_id=logical_task_id,
                context_id=original_session_id,
                final_status=final_status,
                artifacts=(final_a2a_artifacts if final_a2a_artifacts else None),
                metadata=final_task_metadata,
            )
            final_response = a2a.create_success_response(
                result=final_task, request_id=jsonrpc_request_id
            )
            a2a_payload = final_response.model_dump(exclude_none=True)
            target_topic = peer_reply_topic or a2a.get_client_response_topic(
                namespace, client_id
            )

            self._publish_a2a_event(a2a_payload, target_topic, a2a_context)
            log.info(
                "%s Published final successful response for task %s to %s (Artifacts NOT bundled).",
                self.log_identifier,
                logical_task_id,
                target_topic,
            )
            if original_message:
                try:
                    original_message.call_acknowledgements()
                    log.info(
                        "%s Called ACK for original message of task %s.",
                        self.log_identifier,
                        logical_task_id,
                    )
                except Exception as ack_e:
                    log.error(
                        "%s Failed to call ACK for task %s: %s",
                        self.log_identifier,
                        logical_task_id,
                        ack_e,
                    )
            else:
                log.warning(
                    "%s Original Solace message not found in context for task %s. Cannot ACK.",
                    self.log_identifier,
                    logical_task_id,
                )

        except Exception as e:
            log.exception(
                "%s Error during successful finalization of task %s: %s",
                self.log_identifier,
                logical_task_id,
                e,
            )
            if original_message:
                try:
                    original_message.call_negative_acknowledgements()
                    log.warning(
                        "%s Called NACK for original message of task %s due to finalization error.",
                        self.log_identifier,
                        logical_task_id,
                    )
                except Exception as nack_e:
                    log.error(
                        "%s Failed to call NACK for task %s after finalization error: %s",
                        self.log_identifier,
                        logical_task_id,
                        nack_e,
                    )
            else:
                log.warning(
                    "%s Original Solace message not found in context for task %s during finalization error. Cannot NACK.",
                    self.log_identifier,
                    logical_task_id,
                )

            try:
                jsonrpc_request_id = a2a_context.get("jsonrpc_request_id")
                client_id = a2a_context.get("client_id")
                peer_reply_topic = a2a_context.get("replyToTopic")
                namespace = self.get_config("namespace")
                error_response = a2a.create_internal_error_response(
                    message=f"Failed to finalize successful task: {e}",
                    request_id=jsonrpc_request_id,
                    data={"taskId": logical_task_id},
                )
                target_topic = peer_reply_topic or a2a.get_client_response_topic(
                    namespace, client_id
                )
                self.publish_a2a_message(
                    error_response.model_dump(exclude_none=True), target_topic
                )
            except Exception as report_err:
                log.error(
                    "%s Failed to report finalization error for task %s: %s",
                    self.log_identifier,
                    logical_task_id,
                    report_err,
                )

    def finalize_task_canceled(self, a2a_context: Dict):
        """
        Finalizes a task as CANCELED. Publishes A2A Task response with CANCELED state
        and ACKs the original message if available.
        Called by the background ADK thread wrapper when a task is cancelled.
        """
        logical_task_id = a2a_context.get("logical_task_id")
        original_message: Optional[SolaceMessage] = a2a_context.get(
            "original_solace_message"
        )
        log.info(
            "%s Finalizing task %s as CANCELED.", self.log_identifier, logical_task_id
        )
        try:
            jsonrpc_request_id = a2a_context.get("jsonrpc_request_id")
            client_id = a2a_context.get("client_id")
            peer_reply_topic = a2a_context.get("replyToTopic")
            namespace = self.get_config("namespace")

            canceled_status = a2a.create_task_status(
                state=TaskState.canceled,
                message=a2a.create_agent_text_message(
                    text="Task cancelled by request."
                ),
            )
            agent_name = self.get_config("agent_name")
            final_task = a2a.create_final_task(
                task_id=logical_task_id,
                context_id=a2a_context.get("contextId"),
                final_status=canceled_status,
                metadata={"agent_name": agent_name},
            )
            final_response = a2a.create_success_response(
                result=final_task, request_id=jsonrpc_request_id
            )
            a2a_payload = final_response.model_dump(exclude_none=True)
            target_topic = peer_reply_topic or a2a.get_client_response_topic(
                namespace, client_id
            )

            self._publish_a2a_event(a2a_payload, target_topic, a2a_context)
            log.info(
                "%s Published final CANCELED response for task %s to %s.",
                self.log_identifier,
                logical_task_id,
                target_topic,
            )

            if original_message:
                try:
                    original_message.call_acknowledgements()
                    log.info(
                        "%s Called ACK for original message of cancelled task %s.",
                        self.log_identifier,
                        logical_task_id,
                    )
                except Exception as ack_e:
                    log.error(
                        "%s Failed to call ACK for cancelled task %s: %s",
                        self.log_identifier,
                        logical_task_id,
                        ack_e,
                    )
            else:
                log.warning(
                    "%s Original Solace message not found in context for cancelled task %s. Cannot ACK.",
                    self.log_identifier,
                    logical_task_id,
                )

        except Exception as e:
            log.exception(
                "%s Error during CANCELED finalization of task %s: %s",
                self.log_identifier,
                logical_task_id,
                e,
            )
            if original_message:
                try:
                    original_message.call_negative_acknowledgements()
                except Exception:
                    pass

    async def _publish_tool_failure_status(
        self, exception: Exception, a2a_context: Dict
    ):
        """
        Publishes an intermediate status update indicating a tool execution has failed.
        This method will flush the buffer before publishing to maintain proper message ordering.
        """
        logical_task_id = a2a_context.get("logical_task_id")
        log_identifier_helper = (
            f"{self.log_identifier}[ToolFailureStatus:{logical_task_id}]"
        )
        try:
            # Create the status update event
            tool_error_data_part = a2a.create_data_part(
                data={
                    "a2a_signal_type": "tool_execution_error",
                    "error_message": str(exception),
                    "details": "An unhandled exception occurred during tool execution.",
                }
            )

            status_message = a2a.create_agent_parts_message(
                parts=[tool_error_data_part],
                task_id=logical_task_id,
                context_id=a2a_context.get("contextId"),
            )
            status_update_event = a2a.create_status_update(
                task_id=logical_task_id,
                context_id=a2a_context.get("contextId"),
                message=status_message,
                is_final=False,
                metadata={"agent_name": self.get_config("agent_name")},
            )

            await self._publish_status_update_with_buffer_flush(
                status_update_event,
                a2a_context,
                skip_buffer_flush=False,
            )

            log.debug(
                "%s Published tool failure status update.",
                log_identifier_helper,
            )

        except Exception as e:
            log.error(
                "%s Failed to publish intermediate tool failure status: %s",
                log_identifier_helper,
                e,
            )

    async def _repair_session_history_on_error(
        self, exception: Exception, a2a_context: Dict
    ):
        """
        Reactively repairs the session history if the last event was a tool call.
        This is "the belt" in the belt-and-suspenders strategy.
        """
        log_identifier = f"{self.log_identifier}[HistoryRepair]"
        try:
            from ...agent.adk.callbacks import create_dangling_tool_call_repair_content

            session_id = a2a_context.get("effective_session_id")
            user_id = a2a_context.get("user_id")
            agent_name = self.get_config("agent_name")

            if not all([session_id, user_id, agent_name, self.session_service]):
                log.warning(
                    "%s Skipping history repair due to missing context.", log_identifier
                )
                return

            session = await self.session_service.get_session(
                app_name=agent_name, user_id=user_id, session_id=session_id
            )

            if not session or not session.events:
                log.debug(
                    "%s No session or events found for history repair.", log_identifier
                )
                return

            last_event = session.events[-1]
            function_calls = last_event.get_function_calls()

            if not function_calls:
                log.debug(
                    "%s Last event was not a function call. No repair needed.",
                    log_identifier,
                )
                return

            log.info(
                "%s Last event contained function_call(s). Repairing session history.",
                log_identifier,
            )

            repair_content = create_dangling_tool_call_repair_content(
                dangling_calls=function_calls,
                error_message=f"Tool execution failed with an unhandled exception: {str(exception)}",
            )

            repair_event = ADKEvent(
                invocation_id=last_event.invocation_id,
                author=agent_name,
                content=repair_content,
            )

            await self.session_service.append_event(session=session, event=repair_event)
            log.info(
                "%s Session history repaired successfully with an error function_response.",
                log_identifier,
            )

        except Exception as e:
            log.exception(
                "%s Critical error during session history repair: %s", log_identifier, e
            )

    def finalize_task_limit_reached(
        self, a2a_context: Dict, exception: LlmCallsLimitExceededError
    ):
        """
        Finalizes a task when the LLM call limit is reached, prompting the user to continue.
        Sends a COMPLETED status with an informative message.
        """
        logical_task_id = a2a_context.get("logical_task_id")
        original_message: Optional[SolaceMessage] = a2a_context.get(
            "original_solace_message"
        )
        log.info(
            "%s Finalizing task %s as COMPLETED (LLM call limit reached).",
            self.log_identifier,
            logical_task_id,
        )
        try:
            jsonrpc_request_id = a2a_context.get("jsonrpc_request_id")
            client_id = a2a_context.get("client_id")
            peer_reply_topic = a2a_context.get("replyToTopic")
            namespace = self.get_config("namespace")
            agent_name = self.get_config("agent_name")
            original_session_id = a2a_context.get("session_id")

            limit_message_text = (
                f"This interaction has reached its processing limit. "
                "If you'd like to continue this conversation, please type 'continue'. "
                "Otherwise, you can start a new topic."
            )

            final_response = a2a.create_internal_error_response(
                message=limit_message_text,
                request_id=jsonrpc_request_id,
                data={"taskId": logical_task_id, "reason": "llm_call_limit_reached"},
            )
            a2a_payload = final_response.model_dump(exclude_none=True)

            target_topic = peer_reply_topic or a2a.get_client_response_topic(
                namespace, client_id
            )

            self._publish_a2a_event(a2a_payload, target_topic, a2a_context)
            log.info(
                "%s Published ERROR response for task %s to %s (LLM limit reached, user guided to continue).",
                self.log_identifier,
                logical_task_id,
                target_topic,
            )

            if original_message:
                try:
                    original_message.call_acknowledgements()
                    log.info(
                        "%s Called ACK for original message of task %s (LLM limit reached).",
                        self.log_identifier,
                        logical_task_id,
                    )
                except Exception as ack_e:
                    log.error(
                        "%s Failed to call ACK for task %s (LLM limit reached): %s",
                        self.log_identifier,
                        logical_task_id,
                        ack_e,
                    )
            else:
                log.warning(
                    "%s Original Solace message not found in context for task %s (LLM limit reached). Cannot ACK.",
                    self.log_identifier,
                    logical_task_id,
                )

        except Exception as e:
            log.exception(
                "%s Error during COMPLETED (LLM limit) finalization of task %s: %s",
                self.log_identifier,
                logical_task_id,
                e,
            )
            self.finalize_task_error(e, a2a_context)

    async def finalize_task_error(self, exception: Exception, a2a_context: Dict):
        """
        Finalizes a task with an error. Publishes a final A2A Task with a FAILED
        status and NACKs the original message.
        Called by the background ADK thread wrapper.
        """
        logical_task_id = a2a_context.get("logical_task_id")
        original_message: Optional[SolaceMessage] = a2a_context.get(
            "original_solace_message"
        )
        log.error(
            "%s Finalizing task %s with error: %s",
            self.log_identifier,
            logical_task_id,
            exception,
        )
        try:
            await self._repair_session_history_on_error(exception, a2a_context)

            await self._publish_tool_failure_status(exception, a2a_context)

            client_id = a2a_context.get("client_id")
            jsonrpc_request_id = a2a_context.get("jsonrpc_request_id")
            peer_reply_topic = a2a_context.get("replyToTopic")
            namespace = self.get_config("namespace")

            failed_status = a2a.create_task_status(
                state=TaskState.failed,
                message=a2a.create_agent_text_message(
                    text="An unexpected error occurred during tool execution. Please try your request again. If the problem persists, contact an administrator."
                ),
            )

            final_task = a2a.create_final_task(
                task_id=logical_task_id,
                context_id=a2a_context.get("contextId"),
                final_status=failed_status,
                metadata={"agent_name": self.get_config("agent_name")},
            )

            final_response = a2a.create_success_response(
                result=final_task, request_id=jsonrpc_request_id
            )
            a2a_payload = final_response.model_dump(exclude_none=True)
            target_topic = peer_reply_topic or a2a.get_client_response_topic(
                namespace, client_id
            )

            self._publish_a2a_event(a2a_payload, target_topic, a2a_context)
            log.info(
                "%s Published final FAILED Task response for task %s to %s",
                self.log_identifier,
                logical_task_id,
                target_topic,
            )

            if original_message:
                try:
                    original_message.call_negative_acknowledgements()
                    log.info(
                        "%s Called NACK for original message of failed task %s.",
                        self.log_identifier,
                        logical_task_id,
                    )
                except Exception as nack_e:
                    log.error(
                        "%s Failed to call NACK for failed task %s: %s",
                        self.log_identifier,
                        logical_task_id,
                        nack_e,
                    )
            else:
                log.warning(
                    "%s Original Solace message not found in context for failed task %s. Cannot NACK.",
                    self.log_identifier,
                    logical_task_id,
                )

        except Exception as e:
            log.exception(
                "%s Error during error finalization of task %s: %s",
                self.log_identifier,
                logical_task_id,
                e,
            )
            if original_message:
                try:
                    original_message.call_negative_acknowledgements()
                    log.warning(
                        "%s Called NACK for task %s during error finalization fallback.",
                        self.log_identifier,
                        logical_task_id,
                    )
                except Exception as nack_e:
                    log.error(
                        "%s Failed to call NACK for task %s during error finalization fallback: %s",
                        self.log_identifier,
                        logical_task_id,
                        nack_e,
                    )
            else:
                log.warning(
                    "%s Original Solace message not found for task %s during error finalization fallback. Cannot NACK.",
                    self.log_identifier,
                    logical_task_id,
                )

    async def finalize_task_with_cleanup(
        self, a2a_context: Dict, is_paused: bool, exception: Optional[Exception] = None
    ):
        """
        Centralized async method to finalize a task and perform all necessary cleanup.
        This is scheduled on the component's event loop to ensure it runs after
        any pending status updates.

        Args:
            a2a_context: The context dictionary for the task.
            is_paused: Boolean indicating if the task is paused for a long-running tool.
            exception: The exception that occurred, if any.
        """
        logical_task_id = a2a_context.get("logical_task_id", "unknown_task")
        log_id = f"{self.log_identifier}[FinalizeTask:{logical_task_id}]"
        log.info(
            "%s Starting finalization and cleanup. Paused: %s, Exception: %s",
            log_id,
            is_paused,
            type(exception).__name__ if exception else "None",
        )

        try:
            if is_paused:
                log.info(
                    "%s Task is paused for a long-running tool. Skipping finalization logic.",
                    log_id,
                )
            else:
                try:
                    if exception:
                        if isinstance(exception, TaskCancelledError):
                            self.finalize_task_canceled(a2a_context)
                        elif isinstance(exception, LlmCallsLimitExceededError):
                            self.finalize_task_limit_reached(a2a_context, exception)
                        else:
                            await self.finalize_task_error(exception, a2a_context)
                    else:
                        await self.finalize_task_success(a2a_context)
                except Exception as e:
                    log.exception(
                        "%s An unexpected error occurred during the finalization logic itself: %s",
                        log_id,
                        e,
                    )
                    original_message: Optional[SolaceMessage] = a2a_context.get(
                        "original_solace_message"
                    )
                    if original_message:
                        try:
                            original_message.call_negative_acknowledgements()
                        except Exception as nack_err:
                            log.error(
                                "%s Fallback NACK failed during finalization error: %s",
                                log_id,
                                nack_err,
                            )
        finally:
            if not is_paused:
                # Cleanup for RUN_BASED sessions remains, as it's a service-level concern
                if a2a_context.get("is_run_based_session"):
                    temp_session_id_to_delete = a2a_context.get(
                        "temporary_run_session_id_for_cleanup"
                    )
                    agent_name_for_session = a2a_context.get("agent_name_for_session")
                    user_id_for_session = a2a_context.get("user_id_for_session")

                    if (
                        temp_session_id_to_delete
                        and agent_name_for_session
                        and user_id_for_session
                    ):
                        log.info(
                            "%s Cleaning up RUN_BASED session (app: %s, user: %s, id: %s) from shared service for task_id='%s'",
                            log_id,
                            agent_name_for_session,
                            user_id_for_session,
                            temp_session_id_to_delete,
                            logical_task_id,
                        )
                        try:
                            if self.session_service:
                                await self.session_service.delete_session(
                                    app_name=agent_name_for_session,
                                    user_id=user_id_for_session,
                                    session_id=temp_session_id_to_delete,
                                )
                            else:
                                log.error(
                                    "%s self.session_service is None, cannot delete RUN_BASED session %s.",
                                    log_id,
                                    temp_session_id_to_delete,
                                )
                        except AttributeError:
                            log.error(
                                "%s self.session_service does not support 'delete_session'. Cleanup for RUN_BASED session (app: %s, user: %s, id: %s) skipped.",
                                log_id,
                                agent_name_for_session,
                                user_id_for_session,
                                temp_session_id_to_delete,
                            )
                        except Exception as e_cleanup:
                            log.error(
                                "%s Error cleaning up RUN_BASED session (app: %s, user: %s, id: %s) from shared service: %s",
                                log_id,
                                agent_name_for_session,
                                user_id_for_session,
                                temp_session_id_to_delete,
                                e_cleanup,
                                exc_info=True,
                            )
                    else:
                        log.warning(
                            "%s Could not clean up RUN_BASED session for task %s due to missing context (id_to_delete: %s, agent_name: %s, user_id: %s).",
                            log_id,
                            logical_task_id,
                            temp_session_id_to_delete,
                            agent_name_for_session,
                            user_id_for_session,
                        )

                with self.active_tasks_lock:
                    removed_task_context = self.active_tasks.pop(logical_task_id, None)
                    if removed_task_context:
                        log.debug(
                            "%s Removed TaskExecutionContext for task %s.",
                            log_id,
                            logical_task_id,
                        )
                    else:
                        log.warning(
                            "%s TaskExecutionContext for task %s was already removed.",
                            log_id,
                            logical_task_id,
                        )
            else:
                log.info(
                    "%s Task %s is paused for a long-running tool. Skipping all cleanup.",
                    log_id,
                    logical_task_id,
                )

            log.info(
                "%s Finalization and cleanup complete for task %s.",
                log_id,
                logical_task_id,
            )

    def _resolve_instruction_provider(
        self, config_value: Any
    ) -> Union[str, InstructionProvider]:
        """Resolves instruction config using helper."""
        return resolve_instruction_provider(self, config_value)

    def _get_a2a_base_topic(self) -> str:
        """Returns the base topic prefix using helper."""
        return a2a.get_a2a_base_topic(self.namespace)

    def _get_discovery_topic(self) -> str:
        """Returns the discovery topic using helper."""
        return a2a.get_discovery_topic(self.namespace)

    def _get_agent_request_topic(self, agent_id: str) -> str:
        """Returns the agent request topic using helper."""
        return a2a.get_agent_request_topic(self.namespace, agent_id)

    def _get_agent_response_topic(
        self, delegating_agent_name: str, sub_task_id: str
    ) -> str:
        """Returns the agent response topic using helper."""
        return a2a.get_agent_response_topic(
            self.namespace, delegating_agent_name, sub_task_id
        )

    def _get_peer_agent_status_topic(
        self, delegating_agent_name: str, sub_task_id: str
    ) -> str:
        """Returns the peer agent status topic using helper."""
        return a2a.get_peer_agent_status_topic(
            self.namespace, delegating_agent_name, sub_task_id
        )

    def _get_client_response_topic(self, client_id: str) -> str:
        """Returns the client response topic using helper."""
        return a2a.get_client_response_topic(self.namespace, client_id)

    def _publish_a2a_event(
        self,
        payload: Dict,
        topic: str,
        a2a_context: Dict,
        user_properties_override: Optional[Dict] = None,
    ):
        """
        Centralized helper to publish an A2A event, ensuring user properties
        are consistently attached from the a2a_context or an override.
        """
        if user_properties_override is not None:
            user_properties = user_properties_override
        else:
            user_properties = {}
            if a2a_context.get("a2a_user_config"):
                user_properties["a2aUserConfig"] = a2a_context["a2a_user_config"]

        self.publish_a2a_message(payload, topic, user_properties)

    def submit_a2a_task(
        self,
        target_agent_name: str,
        a2a_message: A2AMessage,
        user_id: str,
        user_config: Dict[str, Any],
        sub_task_id: str,
    ) -> str:
        """
        Submits a task to a peer agent in a non-blocking way.
        Returns the sub_task_id for correlation.
        """
        log_identifier_helper = (
            f"{self.log_identifier}[SubmitA2ATask:{target_agent_name}]"
        )
        main_task_id = a2a_message.metadata.get("parentTaskId", "unknown_parent")
        log.debug(
            "%s Submitting non-blocking task for main task %s",
            log_identifier_helper,
            main_task_id,
        )

        peer_request_topic = self._get_agent_request_topic(target_agent_name)

        # Create a compliant SendMessageRequest
        send_params = MessageSendParams(message=a2a_message)
        a2a_request = SendMessageRequest(id=sub_task_id, params=send_params)

        delegating_agent_name = self.get_config("agent_name")
        reply_to_topic = self._get_agent_response_topic(
            delegating_agent_name=delegating_agent_name,
            sub_task_id=sub_task_id,
        )
        status_topic = self._get_peer_agent_status_topic(
            delegating_agent_name=delegating_agent_name,
            sub_task_id=sub_task_id,
        )

        user_properties = {
            "replyTo": reply_to_topic,
            "a2aStatusTopic": status_topic,
            "userId": user_id,
        }
        if isinstance(user_config, dict):
            user_properties["a2aUserConfig"] = user_config

        self.publish_a2a_message(
            payload=a2a_request.model_dump(by_alias=True, exclude_none=True),
            topic=peer_request_topic,
            user_properties=user_properties,
        )
        log.info(
            "%s Published delegation request to %s (Sub-Task ID: %s, ReplyTo: %s, StatusTo: %s)",
            log_identifier_helper,
            peer_request_topic,
            sub_task_id,
            reply_to_topic,
            status_topic,
        )

        return sub_task_id

    def _handle_scheduled_task_completion(
        self, future: concurrent.futures.Future, event_type_for_log: EventType
    ):
        """Callback to handle completion of futures from run_coroutine_threadsafe."""
        try:
            if future.cancelled():
                log.warning(
                    "%s Coroutine for event type %s (scheduled via run_coroutine_threadsafe) was cancelled.",
                    self.log_identifier,
                    event_type_for_log,
                )
            elif future.done() and future.exception() is not None:
                exception = future.exception()
                log.error(
                    "%s Coroutine for event type %s (scheduled via run_coroutine_threadsafe) failed with exception: %s",
                    self.log_identifier,
                    event_type_for_log,
                    exception,
                    exc_info=exception,
                )
            else:
                pass
        except Exception as e:
            log.error(
                "%s Error during _handle_scheduled_task_completion (for run_coroutine_threadsafe future) for event type %s: %s",
                self.log_identifier,
                event_type_for_log,
                e,
                exc_info=e,
            )

    async def _perform_async_init(self):
        """Coroutine executed on the dedicated loop to perform async initialization."""
        try:
            log.info(
                "%s Loading tools asynchronously in dedicated thread...",
                self.log_identifier,
            )
            (
                loaded_tools,
                enabled_builtin_tools,
                self._tool_cleanup_hooks,
            ) = await load_adk_tools(self)
            log.info(
                "%s Initializing ADK Agent/Runner asynchronously in dedicated thread...",
                self.log_identifier,
            )
            self.adk_agent = initialize_adk_agent(
                self, loaded_tools, enabled_builtin_tools
            )
            self.runner = initialize_adk_runner(self)

            log.info("%s Populating agent card tool manifest...", self.log_identifier)
            tool_manifest = []
            for tool in loaded_tools:
                if isinstance(tool, MCPToolset):
                    try:
                        log.debug(
                            "%s Retrieving tools from MCPToolset for Agent %s...",
                            self.log_identifier,
                            self.agent_name,
                        )
                        mcp_tools = await tool.get_tools()
                    except Exception as e:
                        log.error(
                            "%s Error retrieving tools from MCPToolset for Agent Card %s: %s",
                            self.log_identifier,
                            self.agent_name,
                            e,
                        )
                        continue
                    for mcp_tool in mcp_tools:
                        tool_manifest.append(
                            {
                                "id": mcp_tool.name,
                                "name": mcp_tool.name,
                                "description": mcp_tool.description
                                or "No description available.",
                            }
                        )
                else:
                    tool_name = getattr(tool, "name", getattr(tool, "__name__", None))
                    if tool_name is not None:
                        tool_manifest.append(
                            {
                                "id": tool_name,
                                "name": tool_name,
                                "description": getattr(
                                    tool, "description", getattr(tool, "__doc__", None)
                                )
                                or "No description available.",
                            }
                        )

            self.agent_card_tool_manifest = tool_manifest
            log.info(
                "%s Agent card tool manifest populated with %d tools.",
                self.log_identifier,
                len(self.agent_card_tool_manifest),
            )

            log.info(
                "%s Async initialization steps complete in dedicated thread.",
                self.log_identifier,
            )
            if self._async_init_future and not self._async_init_future.done():
                log.info(
                    "%s _perform_async_init: Signaling success to main thread.",
                    self.log_identifier,
                )
                self._async_loop.call_soon_threadsafe(
                    self._async_init_future.set_result, True
                )
            else:
                log.warning(
                    "%s _perform_async_init: _async_init_future is None or already done before signaling success.",
                    self.log_identifier,
                )
        except Exception as e:
            log.exception(
                "%s _perform_async_init: Error during async initialization in dedicated thread: %s",
                self.log_identifier,
                e,
            )
            if self._async_init_future and not self._async_init_future.done():
                log.error(
                    "%s _perform_async_init: Signaling failure to main thread.",
                    self.log_identifier,
                )
                self._async_loop.call_soon_threadsafe(
                    self._async_init_future.set_exception, e
                )
            else:
                log.warning(
                    "%s _perform_async_init: _async_init_future is None or already done before signaling failure.",
                    self.log_identifier,
                )

    def cleanup(self):
        """Clean up resources on component shutdown."""
        log.info("%s Cleaning up A2A ADK Host Component.", self.log_identifier)
        self.cancel_timer(self._card_publish_timer_id)

        cleanup_func_details = self.get_config("agent_cleanup_function")

        from .app import AgentInitCleanupConfig # Avoid circular import
        if cleanup_func_details and isinstance(cleanup_func_details, AgentInitCleanupConfig):
            module_name = cleanup_func_details.get("module")
            func_name = cleanup_func_details.get("name")
            base_path = cleanup_func_details.get("base_path")

            if module_name and func_name:
                log.info(
                    "%s Attempting to load and execute cleanup_function: %s.%s",
                    self.log_identifier,
                    module_name,
                    func_name,
                )
                try:
                    module = import_module(module_name, base_path=base_path)
                    cleanup_function = getattr(module, func_name)

                    if not callable(cleanup_function):
                        log.error(
                            "%s Cleanup function '%s' in module '%s' is not callable. Skipping.",
                            self.log_identifier,
                            func_name,
                            module_name,
                        )
                    else:
                        cleanup_function(self)
                        log.info(
                            "%s Successfully executed cleanup_function: %s.%s",
                            self.log_identifier,
                            module_name,
                            func_name,
                        )
                except Exception as e:
                    log.exception(
                        "%s Error during agent cleanup via cleanup_function '%s.%s': %s",
                        self.log_identifier,
                        module_name,
                        func_name,
                        e,
                    )
        if self.invocation_monitor:
            try:
                self.invocation_monitor.cleanup()
            except Exception as im_clean_e:
                log.error(
                    "%s Error during InvocationMonitor cleanup: %s",
                    self.log_identifier,
                    im_clean_e,
                )

        if self._tool_cleanup_hooks:
            log.info(
                "%s Executing %d tool cleanup hooks...",
                self.log_identifier,
                len(self._tool_cleanup_hooks),
            )
            if self._async_loop and self._async_loop.is_running():

                async def run_tool_cleanup():
                    results = await asyncio.gather(
                        *[hook() for hook in self._tool_cleanup_hooks],
                        return_exceptions=True,
                    )
                    for i, result in enumerate(results):
                        if isinstance(result, Exception):
                            log.error(
                                "%s Error during tool cleanup hook #%d: %s",
                                self.log_identifier,
                                i,
                                result,
                                exc_info=result,
                            )

                future = asyncio.run_coroutine_threadsafe(
                    run_tool_cleanup(), self._async_loop
                )
                try:
                    future.result(timeout=15)  # Wait for cleanup to complete
                    log.info("%s All tool cleanup hooks executed.", self.log_identifier)
                except Exception as e:
                    log.error(
                        "%s Exception while waiting for tool cleanup hooks to finish: %s",
                        self.log_identifier,
                        e,
                    )
            else:
                log.warning(
                    "%s Cannot execute tool cleanup hooks because the async loop is not running.",
                    self.log_identifier,
                )

        # The base class cleanup() will handle stopping the async loop and joining the thread.
        # We just need to cancel any active tasks before that happens.
        with self.active_tasks_lock:
            if self._async_loop and self._async_loop.is_running():
                for task_context in self.active_tasks.values():
                    task_context.cancel()
            self.active_tasks.clear()
            log.debug("%s Cleared all active tasks.", self.log_identifier)

        super().cleanup()
        log.info("%s Component cleanup finished.", self.log_identifier)

    def set_agent_specific_state(self, key: str, value: Any):
        """
        Sets a key-value pair in the agent-specific state.
        Intended to be used by the custom init_function.
        """
        if not hasattr(self, "agent_specific_state"):
            self.agent_specific_state = {}
        self.agent_specific_state[key] = value
        log.debug("%s Set agent_specific_state['%s']", self.log_identifier, key)

    def get_agent_specific_state(self, key: str, default: Optional[Any] = None) -> Any:
        """
        Gets a value from the agent-specific state.
        Intended to be used by tools and the custom cleanup_function.
        """
        if not hasattr(self, "agent_specific_state"):
            return default
        return self.agent_specific_state.get(key, default)

    def get_async_loop(self) -> Optional[asyncio.AbstractEventLoop]:
        """Returns the dedicated asyncio event loop for this component's async tasks."""
        return self._async_loop

    def set_agent_system_instruction_string(self, instruction_string: str) -> None:
        """
        Sets a static string to be injected into the LLM system prompt.
        Called by the agent's init_function.
        """
        if not isinstance(instruction_string, str):
            log.error(
                "%s Invalid type for instruction_string: %s. Must be a string.",
                self.log_identifier,
                type(instruction_string),
            )
            return
        self._agent_system_instruction_string = instruction_string
        self._agent_system_instruction_callback = None
        log.info("%s Static agent system instruction string set.", self.log_identifier)

    def set_agent_system_instruction_callback(
        self,
        callback_function: Callable[[CallbackContext, LlmRequest], Optional[str]],
    ) -> None:
        """
        Sets a callback function to dynamically generate system prompt injections.
        Called by the agent's init_function.
        """
        if not callable(callback_function):
            log.error(
                "%s Invalid type for callback_function: %s. Must be callable.",
                self.log_identifier,
                type(callback_function),
            )
            return
        self._agent_system_instruction_callback = callback_function
        self._agent_system_instruction_string = None
        log.info("%s Agent system instruction callback set.", self.log_identifier)

    def get_gateway_id(self) -> str:
        """
        Returns a unique identifier for this specific gateway/host instance.
        For now, using the agent name, but could be made more robust (e.g., hostname + agent name).
        """
        return self.agent_name

    async def _resolve_early_embeds_and_handle_signals(
        self, raw_text: str, a2a_context: Dict
    ) -> Tuple[str, List[Tuple[int, Any]], str]:
        """
        Resolves early-stage embeds in raw text and extracts signals.
        Returns the resolved text, a list of signals, and any unprocessed tail.
        This is called by process_and_publish_adk_event.
        """
        logical_task_id = a2a_context.get("logical_task_id", "unknown_task")
        method_context_log_identifier = (
            f"{self.log_identifier}[ResolveEmbeds:{logical_task_id}]"
        )
        log.debug(
            "%s Resolving early embeds for text (length: %d).",
            method_context_log_identifier,
            len(raw_text),
        )

        original_session_id = a2a_context.get("session_id")
        user_id = a2a_context.get("user_id")
        adk_app_name = self.get_config("agent_name")

        if not all([self.artifact_service, original_session_id, user_id, adk_app_name]):
            log.error(
                "%s Missing necessary context for embed resolution (artifact_service, session_id, user_id, or adk_app_name). Skipping.",
                method_context_log_identifier,
            )
            return (
                raw_text,
                [],
                "",
            )
        context_for_embeds = {
            "artifact_service": self.artifact_service,
            "session_context": {
                "app_name": adk_app_name,
                "user_id": user_id,
                "session_id": original_session_id,
            },
            "config": {
                "gateway_max_artifact_resolve_size_bytes": self.get_config(
                    "tool_output_llm_return_max_bytes", 4096
                ),
                "gateway_recursive_embed_depth": self.get_config(
                    "gateway_recursive_embed_depth", 12
                ),
            },
        }

        resolver_config = context_for_embeds["config"]

        try:
            from ...common.utils.embeds.resolver import (
                resolve_embeds_in_string,
                evaluate_embed,
            )
            from ...common.utils.embeds.constants import EARLY_EMBED_TYPES

            resolved_text, processed_until_index, signals_found = (
                await resolve_embeds_in_string(
                    text=raw_text,
                    context=context_for_embeds,
                    resolver_func=evaluate_embed,
                    types_to_resolve=EARLY_EMBED_TYPES,
                    log_identifier=method_context_log_identifier,
                    config=resolver_config,
                )
            )
            unprocessed_tail = raw_text[processed_until_index:]
            log.debug(
                "%s Embed resolution complete. Resolved text: '%s...', Signals found: %d, Unprocessed tail: '%s...'",
                method_context_log_identifier,
                resolved_text[:100],
                len(signals_found),
                unprocessed_tail[:100],
            )
            return resolved_text, signals_found, unprocessed_tail
        except Exception as e:
            log.exception(
                "%s Error during embed resolution: %s", method_context_log_identifier, e
            )
            return raw_text, [], ""

    async def _async_setup_and_run(self) -> None:
        """
        Main async logic for the agent component.
        This is called by the base class's `_run_async_operations`.
        """
        await self._perform_async_init()

    def _pre_async_cleanup(self) -> None:
        """
        Pre-cleanup actions for the agent component.
        Called by the base class before stopping the async loop.
        """
        pass<|MERGE_RESOLUTION|>--- conflicted
+++ resolved
@@ -412,30 +412,6 @@
                     im_e,
                 )
                 self.invocation_monitor = None
-<<<<<<< HEAD
-            try:
-                log.info(
-                    "%s Initializing synchronous ADK services...", self.log_identifier
-                )
-                self.session_service = initialize_session_service(self)
-                self.artifact_service = initialize_artifact_service(self)
-                self.memory_service = initialize_memory_service(self)
-                self.credential_service = initialize_credential_service(self)
-
-                log.info(
-                    "%s Synchronous ADK services initialized.", self.log_identifier
-                )
-            except Exception as service_err:
-                log.exception(
-                    "%s Failed to initialize synchronous ADK services: %s",
-                    self.log_identifier,
-                    service_err,
-                )
-                raise RuntimeError(
-                    f"Failed to initialize synchronous ADK services: {service_err}"
-                ) from service_err
-=======
->>>>>>> 5285960f
 
             # Async init is now handled by the base class `run` method.
             # We still need a future to signal completion from the async thread.

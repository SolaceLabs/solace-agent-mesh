--- conflicted
+++ resolved
@@ -437,6 +437,7 @@
                     delay_ms=health_check_interval_seconds * 1000,
                     timer_id=self.HEALTH_CHECK_TIMER_ID,
                     interval_ms=health_check_interval_seconds * 1000,
+                    callback=lambda timer_data: self._check_agent_health(),
                 )
             else:
                 log.warning(
@@ -475,7 +476,6 @@
 
         Routes the message to the async event handler.
 
-<<<<<<< HEAD
         Args:
             message: The Solace message
             topic: The topic the message was received on
@@ -483,17 +483,6 @@
         # Create event and process asynchronously
         event = Event(EventType.MESSAGE, message)
         await process_event(self, event)
-=======
-    def handle_timer_event(self, timer_data: Dict[str, Any]):
-        """Handles timer events for agent card publishing and health checks."""
-        log.debug("%s Received timer event: %s", self.log_identifier, timer_data)
-        timer_id = timer_data.get("timer_id")
-        
-        if timer_id == self._card_publish_timer_id:
-            publish_agent_card(self)
-        elif timer_id == self.HEALTH_CHECK_TIMER_ID:
-            self._check_agent_health()
->>>>>>> 91ae58a4
 
     async def handle_cache_expiry_event(self, cache_data: Dict[str, Any]):
         """

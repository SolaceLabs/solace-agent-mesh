"""
Custom Solace AI Connector Component to Host Google ADK Agents via A2A Protocol.
"""

import asyncio
import concurrent.futures
import fnmatch
import functools
import inspect
import json
import logging
import threading
import time
from typing import TYPE_CHECKING, Any, Callable, Dict, List, Optional, Tuple, Union

from a2a.types import (
    AgentCard,
    MessageSendParams,
    SendMessageRequest,
    TaskState,
    TaskStatus,
    TaskStatusUpdateEvent,
)
from a2a.types import Artifact as A2AArtifact
from a2a.types import Message as A2AMessage
from google.adk.agents import LlmAgent, RunConfig
from google.adk.agents.callback_context import CallbackContext
from google.adk.agents.invocation_context import LlmCallsLimitExceededError
from google.adk.agents.readonly_context import ReadonlyContext
from google.adk.agents.run_config import StreamingMode
from google.adk.artifacts import BaseArtifactService
from google.adk.auth.credential_service.base_credential_service import (
    BaseCredentialService,
)
from google.adk.events import Event as ADKEvent
from google.adk.memory import BaseMemoryService
from google.adk.models import LlmResponse
from google.adk.models.llm_request import LlmRequest
from google.adk.runners import Runner
from google.adk.sessions import BaseSessionService
from google.adk.tools.mcp_tool import MCPToolset
from google.genai import types as adk_types
from pydantic import BaseModel, ValidationError
from solace_ai_connector.common.event import Event, EventType
from solace_ai_connector.common.message import Message as SolaceMessage
from solace_ai_connector.common.utils import import_module

from ...agent.adk.runner import TaskCancelledError, run_adk_async_task_thread_wrapper
from ...agent.adk.services import (
    initialize_artifact_service,
    initialize_credential_service,
    initialize_memory_service,
    initialize_session_service,
)
from ...agent.adk.setup import (
    initialize_adk_agent,
    initialize_adk_runner,
    load_adk_tools,
)
from ...agent.protocol.event_handlers import process_event, publish_agent_card
from ...agent.tools.peer_agent_tool import (
    CORRELATION_DATA_PREFIX,
    PEER_TOOL_PREFIX,
    PeerAgentTool,
)
<<<<<<< HEAD
from ...common.middleware.registry import MiddlewareRegistry
from ...common.constants import (
    DEFAULT_COMMUNICATION_TIMEOUT,
    HEALTH_CHECK_TTL_SECONDS,
    HEALTH_CHECK_INTERVAL_SECONDS,
)
=======
>>>>>>> bc32aa25
from ...agent.tools.registry import tool_registry
from ...agent.utils.config_parser import resolve_instruction_provider
from ...common import a2a
from ...common.a2a.translation import format_and_route_adk_event
from ...common.agent_registry import AgentRegistry
from ...common.constants import (
    DEFAULT_COMMUNICATION_TIMEOUT,
    HEALTH_CHECK_INTERVAL_SECONDS,
    HEALTH_CHECK_TTL_SECONDS,
)
from ...common.data_parts import AgentProgressUpdateData
from ...common.middleware.registry import MiddlewareRegistry
from ...common.sac.sam_component_base import SamComponentBase

log = logging.getLogger(__name__)

if TYPE_CHECKING:
    from .app import AgentInitCleanupConfig
    from .task_execution_context import TaskExecutionContext

info = {
    "class_name": "SamAgentComponent",
    "description": (
        "Hosts a Google ADK agent and bridges communication via the A2A protocol over Solace. "
        "NOTE: Configuration is defined in the app-level 'app_config' block "
        "and validated by 'SamAgentApp.app_schema' when using the associated App class."
    ),
    "config_parameters": [],
    "input_schema": {
        "type": "object",
        "description": "Not typically used; component reacts to events.",
        "properties": {},
    },
    "output_schema": {
        "type": "object",
        "description": "Not typically used; component publishes results to Solace.",
        "properties": {},
    },
}
InstructionProvider = Callable[[ReadonlyContext], str]

class SamAgentComponent(SamComponentBase):
    """
    A Solace AI Connector component that hosts a Google ADK agent,
    communicating via the A2A protocol over Solace.
    """

    CORRELATION_DATA_PREFIX = CORRELATION_DATA_PREFIX
    HOST_COMPONENT_VERSION = "1.0.0-alpha"
    HEALTH_CHECK_TIMER_ID = "agent_health_check"

    def __init__(self, **kwargs):
        """
        Initializes the A2A_ADK_HostComponent.
        Args:
            **kwargs: Configuration parameters passed from the SAC framework.
                      Expects configuration under app_config.
        """
        if "component_config" in kwargs and "app_config" in kwargs["component_config"]:
            name = kwargs["component_config"]["app_config"].get("agent_name")
            if name:
                kwargs.setdefault("name", name)

        super().__init__(info, **kwargs)
        self.agent_name = self.get_config("agent_name")
        log.info("%s Initializing agent: %s (A2A ADK Host Component)...", self.log_identifier, self.agent_name)

        # Initialize the agent registry for health tracking
        self.agent_registry = AgentRegistry()
        try:
            self.namespace = self.get_config("namespace")
            if not self.namespace:
                raise ValueError("Internal Error: Namespace missing after validation.")
            self.supports_streaming = self.get_config("supports_streaming", False)
            self.stream_batching_threshold_bytes = self.get_config(
                "stream_batching_threshold_bytes", 0
            )
            self.agent_name = self.get_config("agent_name")
            if not self.agent_name:
                raise ValueError("Internal Error: Agent name missing after validation.")
            self.model_config = self.get_config("model")
            if not self.model_config:
                raise ValueError(
                    "Internal Error: Model config missing after validation."
                )
            self.instruction_config = self.get_config("instruction", "")
            self.global_instruction_config = self.get_config("global_instruction", "")
            self.tools_config = self.get_config("tools", [])
            self.planner_config = self.get_config("planner")
            self.code_executor_config = self.get_config("code_executor")
            self.session_service_config = self.get_config("session_service")
            if not self.session_service_config:
                raise ValueError(
                    "Internal Error: Session service config missing after validation."
                )
            self.default_session_behavior = self.session_service_config.get(
                "default_behavior", "PERSISTENT"
            ).upper()
            if self.default_session_behavior not in ["PERSISTENT", "RUN_BASED"]:
                log.warning(
                    "%s Invalid 'default_behavior' in session_service_config: '%s'. Defaulting to PERSISTENT.",
                    self.log_identifier,
                    self.default_session_behavior,
                )
                self.default_session_behavior = "PERSISTENT"
            log.info(
                "%s Default session behavior set to: %s",
                self.log_identifier,
                self.default_session_behavior,
            )
            self.artifact_service_config = self.get_config(
                "artifact_service", {"type": "memory"}
            )
            self.memory_service_config = self.get_config(
                "memory_service", {"type": "memory"}
            )
            self.artifact_handling_mode = self.get_config(
                "artifact_handling_mode", "ignore"
            ).lower()
            if self.artifact_handling_mode not in ["ignore", "embed", "reference"]:
                log.warning(
                    "%s Invalid artifact_handling_mode '%s'. Defaulting to 'ignore'.",
                    self.log_identifier,
                    self.artifact_handling_mode,
                )
                self.artifact_handling_mode = "ignore"
            log.info(
                "%s Artifact Handling Mode: %s",
                self.log_identifier,
                self.artifact_handling_mode,
            )
            if self.artifact_handling_mode == "reference":
                log.warning(
                    "%s Artifact handling mode 'reference' selected, but this component does not currently host an endpoint to serve artifacts. Clients may not be able to retrieve referenced artifacts.",
                    self.log_identifier,
                )
            self.agent_card_config = self.get_config("agent_card")
            if not self.agent_card_config:
                raise ValueError(
                    "Internal Error: Agent card config missing after validation."
                )
            self.agent_card_publishing_config = self.get_config("agent_card_publishing")
            if not self.agent_card_publishing_config:
                raise ValueError(
                    "Internal Error: Agent card publishing config missing after validation."
                )
            self.agent_discovery_config = self.get_config("agent_discovery")
            if not self.agent_discovery_config:
                raise ValueError(
                    "Internal Error: Agent discovery config missing after validation."
                )
            self.inter_agent_communication_config = self.get_config(
                "inter_agent_communication"
            )
            if not self.inter_agent_communication_config:
                raise ValueError(
                    "Internal Error: Inter-agent comms config missing after validation."
                )

            self.max_message_size_bytes = self.get_config(
                "max_message_size_bytes", 10_000_000
            )

        except Exception as e:
            log.error(
                "%s Failed to retrieve configuration via get_config: %s",
                self.log_identifier,
                e,
            )
            raise ValueError(f"Configuration retrieval error: {e}") from e
        self.session_service: BaseSessionService = None
        self.artifact_service: BaseArtifactService = None
        self.memory_service: BaseMemoryService = None
        self.credential_service: Optional[BaseCredentialService] = None
        self.adk_agent: LlmAgent = None
        self.runner: Runner = None
        self.agent_card_tool_manifest: List[Dict[str, Any]] = []
        self.peer_agents: Dict[str, Any] = {}  # Keep for backward compatibility
        self._card_publish_timer_id: str = f"publish_card_{self.agent_name}"
        self._async_init_future = None
        self.peer_response_queues: Dict[str, asyncio.Queue] = {}
        self.peer_response_queue_lock = threading.Lock()
        self.agent_specific_state: Dict[str, Any] = {}
        self.active_tasks: Dict[str, "TaskExecutionContext"] = {}
        self.active_tasks_lock = threading.Lock()
        self._tool_cleanup_hooks: List[Callable] = []
        self._agent_system_instruction_string: Optional[str] = None
        self._agent_system_instruction_callback: Optional[
            Callable[[CallbackContext, LlmRequest], Optional[str]]
        ] = None
        self._active_background_tasks = set()
        try:
            self.agent_specific_state: Dict[str, Any] = {}
            init_func_details = self.get_config("agent_init_function")

            try:
                log.info(
                    "%s Initializing synchronous ADK services...", self.log_identifier
                )
                self.session_service = initialize_session_service(self)
                self.artifact_service = initialize_artifact_service(self)
                self.memory_service = initialize_memory_service(self)
                self.credential_service = initialize_credential_service(self)

                log.info(
                    "%s Initialized Synchronous ADK services.", self.log_identifier
                )
            except Exception as service_err:
                log.exception(
                    "%s Failed to initialize synchronous ADK services: %s",
                    self.log_identifier,
                    service_err,
                )
                raise RuntimeError(
                    f"Failed to initialize synchronous ADK services: {service_err}"
                ) from service_err

            # initialize enterprise features if available
            try:
                from solace_agent_mesh_enterprise.init_enterprise_component import (
                    init_enterprise_component_features,
                )

                init_enterprise_component_features(self)
            except ImportError:
                # Community edition
                # Contact Solace support for enterprise features
                pass

            from .app import (
                AgentInitCleanupConfig,
            )  # delayed import to avoid circular dependency

            if init_func_details and isinstance(
                init_func_details, AgentInitCleanupConfig
            ):
                module_name = init_func_details.get("module")
                func_name = init_func_details.get("name")
                base_path = init_func_details.get("base_path")
                specific_init_params_dict = init_func_details.get("config", {})
                if module_name and func_name:
                    log.info(
                        "%s Attempting to load init_function: %s.%s",
                        self.log_identifier,
                        module_name,
                        func_name,
                    )
                    try:
                        module = import_module(module_name, base_path=base_path)
                        init_function = getattr(module, func_name)
                        if not callable(init_function):
                            raise TypeError(
                                f"Init function '{func_name}' in module '{module_name}' is not callable."
                            )
                        sig = inspect.signature(init_function)
                        pydantic_config_model = None
                        config_param_name = None
                        validated_config_arg = specific_init_params_dict
                        for param_name_sig, param_sig in sig.parameters.items():
                            if (
                                param_sig.annotation is not inspect.Parameter.empty
                                and isinstance(param_sig.annotation, type)
                                and issubclass(param_sig.annotation, BaseModel)
                            ):
                                pydantic_config_model = param_sig.annotation
                                config_param_name = param_name_sig
                                break
                        if pydantic_config_model and config_param_name:
                            log.info(
                                "%s Found Pydantic config model '%s' for init_function parameter '%s'.",
                                self.log_identifier,
                                pydantic_config_model.__name__,
                                config_param_name,
                            )
                            try:
                                validated_config_arg = pydantic_config_model(
                                    **specific_init_params_dict
                                )
                            except ValidationError as ve:
                                log.error(
                                    "%s Validation error for init_function config using Pydantic model '%s': %s",
                                    self.log_identifier,
                                    pydantic_config_model.__name__,
                                    ve,
                                )
                                raise ValueError(
                                    f"Invalid configuration for init_function '{func_name}': {ve}"
                                ) from ve
                        elif (
                            config_param_name
                            and param_sig.annotation is not inspect.Parameter.empty
                        ):
                            log.warning(
                                "%s Config parameter '%s' for init_function '%s' has a type hint '%s', but it's not a Pydantic BaseModel. Passing raw dict.",
                                self.log_identifier,
                                config_param_name,
                                func_name,
                                param_sig.annotation,
                            )
                        else:
                            log.info(
                                "%s No Pydantic model type hint found for a config parameter of init_function '%s'. Passing raw dict if a config param exists, or only host_component.",
                                self.log_identifier,
                                func_name,
                            )
                        func_params_list = list(sig.parameters.values())
                        num_actual_params = len(func_params_list)
                        if num_actual_params == 1:
                            if specific_init_params_dict:
                                log.warning(
                                    "%s Init function '%s' takes 1 argument, but 'config' was provided in YAML. Config will be ignored.",
                                    self.log_identifier,
                                    func_name,
                                )
                            init_function(self)
                        elif num_actual_params == 2:
                            actual_config_param_name_in_signature = func_params_list[
                                1
                            ].name
                            init_function(
                                self,
                                **{
                                    actual_config_param_name_in_signature: validated_config_arg
                                },
                            )
                        else:
                            raise TypeError(
                                f"Init function '{func_name}' has an unsupported signature. "
                                f"Expected (host_component_instance) or (host_component_instance, config_param), "
                                f"but got {num_actual_params} parameters."
                            )
                        log.info(
                            "%s Successfully executed init_function: %s.%s",
                            self.log_identifier,
                            module_name,
                            func_name,
                        )
                    except Exception as e:
                        log.exception(
                            "%s Fatal error during agent initialization via init_function '%s.%s': %s",
                            self.log_identifier,
                            module_name,
                            func_name,
                            e,
                        )
                        raise RuntimeError(
                            f"Agent custom initialization failed: {e}"
                        ) from e

            # Async init is now handled by the base class `run` method.
            # We still need a future to signal completion from the async thread.
            self._async_init_future = concurrent.futures.Future()

            publish_interval_sec = self.agent_card_publishing_config.get(
                "interval_seconds"
            )
            if publish_interval_sec and publish_interval_sec > 0:
                log.info(
                    "%s Scheduling agent card publishing every %d seconds.",
                    self.log_identifier,
                    publish_interval_sec,
                )
                # Register timer with callback
                self.add_timer(
                    delay_ms=1000,
                    timer_id=self._card_publish_timer_id,
                    interval_ms=publish_interval_sec * 1000,
                    callback=lambda timer_data: publish_agent_card(self),
                )
            else:
                log.warning(
                    "%s Agent card publishing interval not configured or invalid, card will not be published periodically.",
                    self.log_identifier,
                )

            # Set up health check timer if enabled
            health_check_interval_seconds = self.agent_discovery_config.get(
                "health_check_interval_seconds", HEALTH_CHECK_INTERVAL_SECONDS
            )
            if health_check_interval_seconds > 0:
                log.info(
                    "%s Scheduling agent health check every %d seconds.",
                    self.log_identifier,
                    health_check_interval_seconds,
                )
                self.add_timer(
                    delay_ms=health_check_interval_seconds * 1000,
                    timer_id=self.HEALTH_CHECK_TIMER_ID,
                    interval_ms=health_check_interval_seconds * 1000,
                    callback=lambda timer_data: self._check_agent_health(),
                )
            else:
                log.warning(
                    "%s Agent health check interval not configured or invalid, health checks will not run periodically.",
                    self.log_identifier,
                )

            log.info(
                "%s Initialized agent: %s",
                self.log_identifier,
                self.agent_name,
            )
        except Exception as e:
            log.exception("%s Initialization failed: %s", self.log_identifier, e)
            raise

    def _get_component_id(self) -> str:
        """Returns the agent name as the component identifier."""
        return self.agent_name

    def _get_component_type(self) -> str:
        """Returns 'agent' as the component type."""
        return "agent"

    def invoke(self, message: SolaceMessage, data: dict) -> dict:
        """Placeholder invoke method. Primary logic resides in _handle_message."""
        log.warning(
            "%s 'invoke' method called, but primary logic resides in '_handle_message'. This should not happen in normal operation.",
            self.log_identifier,
        )
        return None

    async def _handle_message_async(self, message: SolaceMessage, topic: str) -> None:
        """
        Async handler for incoming messages.

        Routes the message to the async event handler.

        Args:
            message: The Solace message
            topic: The topic the message was received on
        """
        # Create event and process asynchronously
        event = Event(EventType.MESSAGE, message)
        await process_event(self, event)

    def handle_timer_event(self, timer_data: Dict[str, Any]):
        """Handles timer events for agent card publishing and health checks."""
        log.debug("%s Received timer event: %s", self.log_identifier, timer_data)
        timer_id = timer_data.get("timer_id")

        if timer_id == self._card_publish_timer_id:
            publish_agent_card(self)
        elif timer_id == self.HEALTH_CHECK_TIMER_ID:
            self._check_agent_health()

    async def handle_cache_expiry_event(self, cache_data: Dict[str, Any]):
        """
        Handles cache expiry events for peer timeouts by calling the atomic claim helper.
        """
        log.debug("%s Received cache expiry event: %s", self.log_identifier, cache_data)
        sub_task_id = cache_data.get("key")
        logical_task_id = cache_data.get("expired_data")

        if not (
            sub_task_id
            and sub_task_id.startswith(CORRELATION_DATA_PREFIX)
            and logical_task_id
        ):
            log.debug(
                "%s Cache expiry for key '%s' is not a peer sub-task timeout or is missing data.",
                self.log_identifier,
                sub_task_id,
            )
            return

        correlation_data = await self._claim_peer_sub_task_completion(
            sub_task_id=sub_task_id, logical_task_id_from_event=logical_task_id
        )

        if correlation_data:
            log.warning(
                "%s Detected timeout for sub-task %s (Main Task: %s). Claimed successfully.",
                self.log_identifier,
                sub_task_id,
                logical_task_id,
            )
            await self._handle_peer_timeout(sub_task_id, correlation_data)
        else:
            log.info(
                "%s Ignoring timeout event for sub-task %s as it was already completed.",
                self.log_identifier,
                sub_task_id,
            )

    async def get_main_task_context(
        self, logical_task_id: str
    ) -> Optional["TaskExecutionContext"]:
        """
        Retrieves the main task context for a given logical task ID.

        This method is used when the current agent is the target agent for the task.
        It returns the TaskExecutionContext which contains the full task state including
        a2a_context, active_peer_sub_tasks, and other task execution details.

        Args:
            logical_task_id: The unique logical ID of the task

        Returns:
            The TaskExecutionContext if the task is active, None otherwise

        Raises:
            ValueError: If logical_task_id is None or empty
        """
        if not logical_task_id:
            raise ValueError("logical_task_id cannot be None or empty")

        with self.active_tasks_lock:
            active_task_context = self.active_tasks.get(logical_task_id)
            if active_task_context is None:
                log.warning(
                    f"No active task context found for logical_task_id: {logical_task_id}"
                )
                return None

            return active_task_context

    async def get_all_sub_task_correlation_data_from_logical_task_id(
        self, logical_task_id: str
    ) -> list[dict[str, Any]]:
        """
        Retrieves correlation data for all active peer sub-tasks of a given logical task.

        This method is used when forwarding requests to other agents in an A2A workflow.
        It returns a list of correlation data dictionaries, each containing information
        about a peer sub-task including peer_task_id, peer_agent_name, and original_task_context.

        Args:
            logical_task_id: The unique logical ID of the parent task

        Returns:
            List of correlation data dictionaries for active peer sub-tasks.
            Returns empty list if no active peer sub-tasks exist.

        Raises:
            ValueError: If logical_task_id is None or empty
        """
        if not logical_task_id:
            raise ValueError("logical_task_id cannot be None or empty")

        with self.active_tasks_lock:
            active_task_context = self.active_tasks.get(logical_task_id)
            if active_task_context is None:
                log.warning(
                    f"No active task context found for logical_task_id: {logical_task_id}"
                )
                return []

            active_peer_sub_tasks = active_task_context.active_peer_sub_tasks
            if not active_peer_sub_tasks:
                log.debug(
                    f"No active peer sub-tasks found for logical_task_id: {logical_task_id}"
                )
                return []

            results = []
            for sub_task_id, correlation_data in active_peer_sub_tasks.items():
                if sub_task_id is not None and correlation_data is not None:
                    results.append(correlation_data)

            return results

    async def _get_correlation_data_for_sub_task(
        self, sub_task_id: str
    ) -> Optional[Dict[str, Any]]:
        """
        Non-destructively retrieves correlation data for a sub-task.
        Used for intermediate events where the sub-task should remain active.
        """
        logical_task_id = self.cache_service.get_data(sub_task_id)
        if not logical_task_id:
            log.warning(
                "%s No cache entry for sub-task %s. Cannot get correlation data.",
                self.log_identifier,
                sub_task_id,
            )
            return None

        with self.active_tasks_lock:
            task_context = self.active_tasks.get(logical_task_id)

        if not task_context:
            log.error(
                "%s TaskExecutionContext not found for task %s, but cache entry existed for sub-task %s. This may indicate a cleanup issue.",
                self.log_identifier,
                logical_task_id,
                sub_task_id,
            )
            return None

        with task_context.lock:
            return task_context.active_peer_sub_tasks.get(sub_task_id)

    async def _claim_peer_sub_task_completion(
        self, sub_task_id: str, logical_task_id_from_event: Optional[str] = None
    ) -> Optional[Dict[str, Any]]:
        """
        Atomically claims a sub-task as complete, preventing race conditions.
        This is a destructive operation that removes state.

        Args:
            sub_task_id: The ID of the sub-task to claim.
            logical_task_id_from_event: The parent task ID, if provided by the event (e.g., a timeout).
                                        If not provided, it will be looked up from the cache.
        """
        log_id = f"{self.log_identifier}[ClaimSubTask:{sub_task_id}]"
        logical_task_id = logical_task_id_from_event

        if not logical_task_id:
            logical_task_id = self.cache_service.get_data(sub_task_id)
            if not logical_task_id:
                log.warning(
                    "%s No cache entry found. Task has likely timed out and been cleaned up. Cannot claim.",
                    log_id,
                )
                return None

        with self.active_tasks_lock:
            task_context = self.active_tasks.get(logical_task_id)

        if not task_context:
            log.error(
                "%s TaskExecutionContext not found for task %s. Cleaning up stale cache entry.",
                log_id,
                logical_task_id,
            )
            self.cache_service.remove_data(sub_task_id)
            return None

        correlation_data = task_context.claim_sub_task_completion(sub_task_id)

        if correlation_data:
            # If we successfully claimed the task, remove the timeout tracker from the cache.
            self.cache_service.remove_data(sub_task_id)
            log.info("%s Successfully claimed completion.", log_id)
            return correlation_data
        else:
            # This means the task was already claimed by a competing event (e.g., timeout vs. response).
            log.warning("%s Failed to claim; it was already completed.", log_id)
            return None

    async def reset_peer_timeout(self, sub_task_id: str):
        """
        Resets the timeout for a given peer sub-task.
        """
        log_id = f"{self.log_identifier}[ResetTimeout:{sub_task_id}]"
        log.debug("%s Resetting timeout for peer sub-task.", log_id)

        # Get the original logical task ID from the cache without removing it
        logical_task_id = self.cache_service.get_data(sub_task_id)
        if not logical_task_id:
            log.warning(
                "%s No active task found for sub-task %s. Cannot reset timeout.",
                log_id,
                sub_task_id,
            )
            return

        # Get the configured timeout
        timeout_sec = self.inter_agent_communication_config.get(
            "request_timeout_seconds", DEFAULT_COMMUNICATION_TIMEOUT
        )

        # Update the cache with a new expiry
        self.cache_service.add_data(
            key=sub_task_id,
            value=logical_task_id,
            expiry=timeout_sec,
            component=self,
        )
        log.info(
            "%s Timeout for sub-task %s has been reset to %d seconds.",
            log_id,
            sub_task_id,
            timeout_sec,
        )

    async def _retrigger_agent_with_peer_responses(
        self,
        results_to_inject: list,
        correlation_data: dict,
        task_context: "TaskExecutionContext",
    ):
        """
        Injects peer tool responses into the session history and re-triggers the ADK runner.
        This function contains the logic to correctly merge parallel tool call responses.
        """
        original_task_context = correlation_data.get("original_task_context")
        logical_task_id = correlation_data.get("logical_task_id")
        paused_invocation_id = correlation_data.get("invocation_id")
        log_retrigger = f"{self.log_identifier}[RetriggerManager:{logical_task_id}]"

        try:
            effective_session_id = original_task_context.get("effective_session_id")
            user_id = original_task_context.get("user_id")
            session = await self.session_service.get_session(
                app_name=self.agent_name,
                user_id=user_id,
                session_id=effective_session_id,
            )
            if not session:
                raise RuntimeError(
                    f"Could not find ADK session '{effective_session_id}'"
                )

            new_response_parts = []
            for result in results_to_inject:
                part = adk_types.Part.from_function_response(
                    name=result["peer_tool_name"],
                    response=result["payload"],
                )
                part.function_response.id = result["adk_function_call_id"]
                new_response_parts.append(part)

            # Always create a new event for the incoming peer responses.
            # The ADK's `contents` processor is responsible for merging multiple
            # tool responses into a single message before the next LLM call.
            log.info(
                "%s Creating a new tool response event for %d peer responses.",
                log_retrigger,
                len(new_response_parts),
            )
            new_adk_event = ADKEvent(
                invocation_id=paused_invocation_id,
                author=self.agent_name,
                content=adk_types.Content(role="tool", parts=new_response_parts),
            )
            await self.session_service.append_event(
                session=session, event=new_adk_event
            )

            # Always use SSE streaming mode for the ADK runner, even on re-trigger.
            # This ensures that real-time callbacks for status updates and artifact
            # creation can function correctly for all turns of a task.
            streaming_mode = StreamingMode.SSE
            max_llm_calls = self.get_config("max_llm_calls_per_task", 20)
            run_config = RunConfig(
                streaming_mode=streaming_mode, max_llm_calls=max_llm_calls
            )

            log.info(
                "%s Re-triggering ADK runner for main task %s.",
                log_retrigger,
                logical_task_id,
            )
            try:
                await run_adk_async_task_thread_wrapper(
                    self, session, None, run_config, original_task_context
                )
            finally:
                log.info(
                    "%s Cleaning up parallel invocation state for invocation %s.",
                    log_retrigger,
                    paused_invocation_id,
                )
                task_context.clear_parallel_invocation_state(paused_invocation_id)

        except Exception as e:
            log.exception(
                "%s Failed to re-trigger ADK runner for task %s: %s",
                log_retrigger,
                logical_task_id,
                e,
            )
            if original_task_context:
                loop = self.get_async_loop()
                if loop and loop.is_running():
                    asyncio.run_coroutine_threadsafe(
                        self.finalize_task_error(e, original_task_context), loop
                    )
                else:
                    log.error(
                        "%s Async loop not available. Cannot schedule error finalization for task %s.",
                        log_retrigger,
                        logical_task_id,
                    )

    async def _handle_peer_timeout(
        self,
        sub_task_id: str,
        correlation_data: Dict[str, Any],
    ):
        """
        Handles the timeout of a peer agent task. It sends a cancellation request
        to the peer, updates the local completion counter, and potentially
        re-triggers the runner if all parallel tasks are now complete.
        """
        logical_task_id = correlation_data.get("logical_task_id")
        invocation_id = correlation_data.get("invocation_id")
        log_retrigger = f"{self.log_identifier}[RetriggerManager:{logical_task_id}]"

        log.warning(
            "%s Peer request timed out for sub-task: %s (Invocation: %s)",
            log_retrigger,
            sub_task_id,
            invocation_id,
        )

        # Proactively send a cancellation request to the peer agent.
        peer_agent_name = correlation_data.get("peer_agent_name")
        if peer_agent_name:
            try:
                log.info(
                    "%s Sending CancelTaskRequest to peer '%s' for timed-out sub-task %s.",
                    log_retrigger,
                    peer_agent_name,
                    sub_task_id,
                )
                task_id_for_peer = sub_task_id.replace(CORRELATION_DATA_PREFIX, "", 1)
                cancel_request = a2a.create_cancel_task_request(
                    task_id=task_id_for_peer
                )
                user_props = {"clientId": self.agent_name}
                peer_topic = self._get_agent_request_topic(peer_agent_name)
                self.publish_a2a_message(
                    payload=cancel_request.model_dump(exclude_none=True),
                    topic=peer_topic,
                    user_properties=user_props,
                )
            except Exception as e:
                log.error(
                    "%s Failed to send CancelTaskRequest to peer '%s' for sub-task %s: %s",
                    log_retrigger,
                    peer_agent_name,
                    sub_task_id,
                    e,
                )

        # Process the timeout locally.
        with self.active_tasks_lock:
            task_context = self.active_tasks.get(logical_task_id)

        if not task_context:
            log.warning(
                "%s TaskExecutionContext not found for task %s. Ignoring timeout event.",
                log_retrigger,
                logical_task_id,
            )
            return

        timeout_value = self.inter_agent_communication_config.get(
            "request_timeout_seconds", DEFAULT_COMMUNICATION_TIMEOUT
        )
        all_sub_tasks_completed = task_context.handle_peer_timeout(
            sub_task_id, correlation_data, timeout_value, invocation_id
        )

        if not all_sub_tasks_completed:
            log.info(
                "%s Waiting for more peer responses for invocation %s after timeout of sub-task %s.",
                log_retrigger,
                invocation_id,
                sub_task_id,
            )
            return

        log.info(
            "%s All peer responses/timeouts received for invocation %s. Retriggering agent.",
            log_retrigger,
            invocation_id,
        )
        results_to_inject = task_context.parallel_tool_calls[invocation_id].get(
            "results", []
        )

        await self._retrigger_agent_with_peer_responses(
            results_to_inject, correlation_data, task_context
        )

    def _inject_peer_tools_callback(
        self, callback_context: CallbackContext, llm_request: LlmRequest
    ) -> Optional[LlmResponse]:
        """
        ADK before_model_callback to dynamically add PeerAgentTools to the LLM request
        and generate the corresponding instruction text for the LLM.
        """
        log.debug("%s Running _inject_peer_tools_callback...", self.log_identifier)
        if not self.peer_agents:
            log.debug("%s No peer agents currently discovered.", self.log_identifier)
            return None

        a2a_context = callback_context.state.get("a2a_context", {})
        user_config = (
            a2a_context.get("a2a_user_config", {})
            if isinstance(a2a_context, dict)
            else {}
        )

        inter_agent_config = self.get_config("inter_agent_communication", {})
        allow_list = inter_agent_config.get("allow_list", ["*"])
        deny_list = set(self.get_config("deny_list", []))
        self_name = self.get_config("agent_name")

        peer_tools_to_add = []
        allowed_peer_descriptions = []

        # Sort peer agents alphabetically to ensure consistent tool ordering for prompt caching
        for peer_name, agent_card in sorted(self.peer_agents.items()):
            if not isinstance(agent_card, AgentCard) or peer_name == self_name:
                continue

            is_allowed = any(
                fnmatch.fnmatch(peer_name, p) for p in allow_list
            ) and not any(fnmatch.fnmatch(peer_name, p) for p in deny_list)

            if is_allowed:
                config_resolver = MiddlewareRegistry.get_config_resolver()
                operation_spec = {
                    "operation_type": "peer_delegation",
                    "target_agent": peer_name,
                    "delegation_context": "peer_discovery",
                }
                validation_context = {
                    "discovery_phase": "peer_enumeration",
                    "agent_context": {"component_type": "peer_discovery"},
                }
                validation_result = config_resolver.validate_operation_config(
                    user_config, operation_spec, validation_context
                )
                if not validation_result.get("valid", True):
                    log.debug(
                        "%s Peer agent '%s' filtered out by user configuration.",
                        self.log_identifier,
                        peer_name,
                    )
                    is_allowed = False

            if not is_allowed:
                continue

            try:
                peer_tool_instance = PeerAgentTool(
                    target_agent_name=peer_name, host_component=self
                )
                if peer_tool_instance.name not in llm_request.tools_dict:
                    peer_tools_to_add.append(peer_tool_instance)
                    description = (
                        getattr(agent_card, "description", "No description")
                        or "No description"
                    )
                    allowed_peer_descriptions.append(
                        f"- `peer_{peer_name}`: {description}"
                    )
            except Exception as e:
                log.error(
                    "%s Failed to create PeerAgentTool for '%s': %s",
                    self.log_identifier,
                    peer_name,
                    e,
                )

        if allowed_peer_descriptions:
            peer_list_str = "\n".join(allowed_peer_descriptions)
            instruction_text = (
                "You can delegate tasks to other specialized agents if they are better suited.\n"
                "Use the `peer_<agent_name>(task_description: str, user_query: str)` tool for delegation. "
                "Replace `<agent_name>` with the actual name of the target agent.\n"
                "Provide a clear `task_description` for the peer and include the original `user_query` for context.\n"
                "Be aware that the peer agent may not have access to your session history, so you must provide all required context necessary to fulfill the request.\n\n"
                "Available peer agents you can delegate to (use the `peer_...` tool name):\n"
                f"{peer_list_str}"
            )
            callback_context.state["peer_tool_instructions"] = instruction_text
            log.debug(
                "%s Stored peer tool instructions in callback_context.state.",
                self.log_identifier,
            )

        if peer_tools_to_add:
            try:
                if llm_request.config.tools is None:
                    llm_request.config.tools = []
                if len(llm_request.config.tools) > 0:
                    for tool in peer_tools_to_add:
                        llm_request.tools_dict[tool.name] = tool
                        llm_request.config.tools[0].function_declarations.append(
                            tool._get_declaration()
                        )
                else:
                    llm_request.append_tools(peer_tools_to_add)
                log.debug(
                    "%s Dynamically added %d PeerAgentTool(s) to LLM request.",
                    self.log_identifier,
                    len(peer_tools_to_add),
                )
            except Exception as e:
                log.error(
                    "%s Failed to append dynamic peer tools to LLM request: %s",
                    self.log_identifier,
                    e,
                )
        return None

    def _filter_tools_by_capability_callback(
        self, callback_context: CallbackContext, llm_request: LlmRequest
    ) -> Optional[LlmResponse]:
        """
        ADK before_model_callback to filter tools in the LlmRequest based on user configuration.
        This callback modifies `llm_request.config.tools` in place by potentially
        removing individual FunctionDeclarations from genai.Tool objects or removing
        entire genai.Tool objects if all their declarations are filtered out.
        """
        log_id_prefix = f"{self.log_identifier}[ToolCapabilityFilter]"
        log.debug("%s Running _filter_tools_by_capability_callback...", log_id_prefix)

        a2a_context = callback_context.state.get("a2a_context", {})
        if not isinstance(a2a_context, dict):
            log.warning(
                "%s 'a2a_context' in session state is not a dictionary. Using empty configuration.",
                log_id_prefix,
            )
            a2a_context = {}
        user_config = a2a_context.get("a2a_user_config", {})
        if not isinstance(user_config, dict):
            log.warning(
                "%s 'a2a_user_config' in a2a_context is not a dictionary. Using empty configuration.",
                log_id_prefix,
            )
            user_config = {}

        log.debug(
            "%s User configuration for filtering: %s",
            log_id_prefix,
            {k: v for k, v in user_config.items() if not k.startswith("_")},
        )

        config_resolver = MiddlewareRegistry.get_config_resolver()

        if not llm_request.config or not llm_request.config.tools:
            log.debug("%s No tools in request to filter.", log_id_prefix)
            return None

        explicit_tools_config = self.get_config("tools", [])
        final_filtered_genai_tools: List[adk_types.Tool] = []
        original_genai_tools_count = len(llm_request.config.tools)
        original_function_declarations_count = 0

        for original_tool in llm_request.config.tools:
            if not original_tool.function_declarations:
                log.warning(
                    "%s genai.Tool object has no function declarations. Keeping it.",
                    log_id_prefix,
                )
                final_filtered_genai_tools.append(original_tool)
                continue

            original_function_declarations_count += len(
                original_tool.function_declarations
            )
            permitted_declarations_for_this_tool: List[
                adk_types.FunctionDeclaration
            ] = []

            for func_decl in original_tool.function_declarations:
                func_decl_name = func_decl.name
                tool_object = llm_request.tools_dict.get(func_decl_name)
                origin = SamAgentComponent._extract_tool_origin(tool_object)

                feature_descriptor = {
                    "feature_type": "tool_function",
                    "function_name": func_decl_name,
                    "tool_source": origin,
                    "tool_metadata": {"function_name": func_decl_name},
                }

                if origin == "peer_agent":
                    peer_name = func_decl_name.replace(PEER_TOOL_PREFIX, "", 1)
                    feature_descriptor["tool_metadata"]["peer_agent_name"] = peer_name
                elif origin == "builtin":
                    tool_def = tool_registry.get_tool_by_name(func_decl_name)
                    if tool_def:
                        feature_descriptor["tool_metadata"][
                            "tool_category"
                        ] = tool_def.category
                        feature_descriptor["tool_metadata"][
                            "required_scopes"
                        ] = tool_def.required_scopes
                elif origin in ["python", "mcp", "adk_builtin"]:
                    # Find the explicit config for this tool to pass to the resolver
                    for tool_cfg in explicit_tools_config:
                        cfg_tool_type = tool_cfg.get("tool_type")
                        cfg_tool_name = tool_cfg.get("tool_name")
                        cfg_func_name = tool_cfg.get("function_name")
                        if (
                            cfg_tool_type == "python"
                            and cfg_func_name == func_decl_name
                        ) or (
                            cfg_tool_type in ["builtin", "mcp"]
                            and cfg_tool_name == func_decl_name
                        ):
                            feature_descriptor["tool_metadata"][
                                "tool_config"
                            ] = tool_cfg
                            break

                context = {
                    "agent_context": self.get_agent_context(),
                    "filter_phase": "pre_llm",
                    "tool_configurations": {
                        "explicit_tools": explicit_tools_config,
                    },
                }

                if config_resolver.is_feature_enabled(
                    user_config, feature_descriptor, context
                ):
                    permitted_declarations_for_this_tool.append(func_decl)
                    log.debug(
                        "%s FunctionDeclaration '%s' (Source: %s) permitted.",
                        log_id_prefix,
                        func_decl_name,
                        origin,
                    )
                else:
                    log.info(
                        "%s FunctionDeclaration '%s' (Source: %s) FILTERED OUT due to configuration restrictions.",
                        log_id_prefix,
                        func_decl_name,
                        origin,
                    )

            if permitted_declarations_for_this_tool:
                scoped_tool = original_tool.model_copy(deep=True)
                scoped_tool.function_declarations = permitted_declarations_for_this_tool

                final_filtered_genai_tools.append(scoped_tool)
                log.debug(
                    "%s Keeping genai.Tool as it has %d permitted FunctionDeclaration(s).",
                    log_id_prefix,
                    len(permitted_declarations_for_this_tool),
                )
            else:
                log.info(
                    "%s Entire genai.Tool (original declarations: %s) FILTERED OUT as all its FunctionDeclarations were denied by configuration.",
                    log_id_prefix,
                    [fd.name for fd in original_tool.function_declarations],
                )

        final_function_declarations_count = sum(
            len(t.function_declarations)
            for t in final_filtered_genai_tools
            if t.function_declarations
        )

        if final_function_declarations_count != original_function_declarations_count:
            log.info(
                "%s Tool list modified by capability filter. Original genai.Tools: %d (Total Declarations: %d). Filtered genai.Tools: %d (Total Declarations: %d).",
                log_id_prefix,
                original_genai_tools_count,
                original_function_declarations_count,
                len(final_filtered_genai_tools),
                final_function_declarations_count,
            )
            llm_request.config.tools = (
                final_filtered_genai_tools if final_filtered_genai_tools else None
            )
        else:
            log.debug(
                "%s Tool list and FunctionDeclarations unchanged after capability filtering.",
                log_id_prefix,
            )

        return None

    @staticmethod
    def _extract_tool_origin(tool) -> str:
        """
        Helper method to extract the origin of a tool from various possible attributes.
        """
        if hasattr(tool, "origin") and tool.origin is not None:
            return tool.origin
        elif (
            hasattr(tool, "func")
            and hasattr(tool.func, "origin")
            and tool.func.origin is not None
        ):
            return tool.func.origin
        else:
            return getattr(tool, "origin", "unknown")

    def get_agent_context(self) -> Dict[str, Any]:
        """Get agent context for middleware calls."""
        return {
            "agent_name": getattr(self, "agent_name", "unknown"),
            "component_type": "sac_agent",
        }

    def _inject_gateway_instructions_callback(
        self, callback_context: CallbackContext, llm_request: LlmRequest
    ) -> Optional[LlmResponse]:
        """
        ADK before_model_callback to dynamically prepend gateway-defined system_purpose
        and response_format to the agent's llm_request.config.system_instruction.
        """
        log_id_prefix = f"{self.log_identifier}[GatewayInstrInject]"
        log.debug(
            "%s Running _inject_gateway_instructions_callback to modify system_instruction...",
            log_id_prefix,
        )

        a2a_context = callback_context.state.get("a2a_context", {})
        if not isinstance(a2a_context, dict):
            log.warning(
                "%s 'a2a_context' in session state is not a dictionary. Skipping instruction injection.",
                log_id_prefix,
            )
            return None

        system_purpose = a2a_context.get("system_purpose")
        response_format = a2a_context.get("response_format")
        user_profile = a2a_context.get("a2a_user_config", {}).get("user_profile")

        inject_purpose = self.get_config("inject_system_purpose", False)
        inject_format = self.get_config("inject_response_format", False)
        inject_user_profile = self.get_config("inject_user_profile", False)

        gateway_instructions_to_add = []

        if (
            inject_purpose
            and system_purpose
            and isinstance(system_purpose, str)
            and system_purpose.strip()
        ):
            gateway_instructions_to_add.append(
                f"System Purpose:\n{system_purpose.strip()}"
            )
            log.debug(
                "%s Prepared system_purpose for system_instruction.", log_id_prefix
            )

        if (
            inject_format
            and response_format
            and isinstance(response_format, str)
            and response_format.strip()
        ):
            gateway_instructions_to_add.append(
                f"Desired Response Format:\n{response_format.strip()}"
            )
            log.debug(
                "%s Prepared response_format for system_instruction.", log_id_prefix
            )

        if (
            inject_user_profile
            and user_profile
            and (isinstance(user_profile, str) or isinstance(user_profile, dict))
        ):
            if isinstance(user_profile, dict):
                user_profile = json.dumps(user_profile, indent=2, default=str)
            gateway_instructions_to_add.append(
                f"Inquiring User Profile:\n{user_profile.strip()}\n"
            )
            log.debug("%s Prepared user_profile for system_instruction.", log_id_prefix)

        if not gateway_instructions_to_add:
            log.debug(
                "%s No gateway instructions to inject into system_instruction.",
                log_id_prefix,
            )
            return None

        if llm_request.config is None:
            log.warning(
                "%s llm_request.config is None, cannot append gateway instructions to system_instruction.",
                log_id_prefix,
            )
            return None

        if llm_request.config.system_instruction is None:
            llm_request.config.system_instruction = ""

        combined_new_instructions = "\n\n".join(gateway_instructions_to_add)

        if llm_request.config.system_instruction:
            llm_request.config.system_instruction += (
                f"\n\n---\n\n{combined_new_instructions}"
            )
        else:
            llm_request.config.system_instruction = combined_new_instructions

        log.info(
            "%s Injected %d gateway instruction block(s) into llm_request.config.system_instruction.",
            log_id_prefix,
            len(gateway_instructions_to_add),
        )

        return None

    async def _publish_text_as_partial_a2a_status_update(
        self,
        text_content: str,
        a2a_context: Dict,
        is_stream_terminating_content: bool = False,
    ):
        """
        Constructs and publishes a TaskStatusUpdateEvent for the given text.
        The 'final' flag is determined by is_stream_terminating_content.
        This method skips buffer flushing since it's used for LLM streaming text.
        """
        logical_task_id = a2a_context.get("logical_task_id", "unknown_task")
        log_identifier_helper = (
            f"{self.log_identifier}[PublishPartialText:{logical_task_id}]"
        )

        if not text_content:
            log.debug(
                "%s No text content to publish as update (final=%s).",
                log_identifier_helper,
                is_stream_terminating_content,
            )
            return

        try:
            a2a_message = a2a.create_agent_text_message(
                text=text_content,
                task_id=logical_task_id,
                context_id=a2a_context.get("contextId"),
            )
            event_metadata = {"agent_name": self.agent_name}
            status_update_event = a2a.create_status_update(
                task_id=logical_task_id,
                context_id=a2a_context.get("contextId"),
                message=a2a_message,
                is_final=is_stream_terminating_content,
                metadata=event_metadata,
            )

            await self._publish_status_update_with_buffer_flush(
                status_update_event,
                a2a_context,
                skip_buffer_flush=True,
            )

            log.debug(
                "%s Published LLM streaming text (length: %d bytes, final: %s).",
                log_identifier_helper,
                len(text_content.encode("utf-8")),
                is_stream_terminating_content,
            )

        except Exception as e:
            log.exception(
                "%s Error in _publish_text_as_partial_a2a_status_update: %s",
                log_identifier_helper,
                e,
            )

    async def _publish_agent_status_signal_update(
        self, status_text: str, a2a_context: Dict
    ):
        """
        Constructs and publishes a TaskStatusUpdateEvent specifically for agent_status_message signals.
        This method will flush the buffer before publishing to maintain proper message ordering.
        """
        logical_task_id = a2a_context.get("logical_task_id", "unknown_task")
        log_identifier_helper = (
            f"{self.log_identifier}[PublishAgentSignal:{logical_task_id}]"
        )

        if not status_text:
            log.debug(
                "%s No text content for agent status signal.", log_identifier_helper
            )
            return

        try:
            progress_data = AgentProgressUpdateData(status_text=status_text)
            status_update_event = a2a.create_data_signal_event(
                task_id=logical_task_id,
                context_id=a2a_context.get("contextId"),
                signal_data=progress_data,
                agent_name=self.agent_name,
                part_metadata={"source_embed_type": "status_update"},
            )

            await self._publish_status_update_with_buffer_flush(
                status_update_event,
                a2a_context,
                skip_buffer_flush=False,
            )

            log.debug(
                "%s Published agent_status_message signal ('%s').",
                log_identifier_helper,
                status_text,
            )

        except Exception as e:
            log.exception(
                "%s Error in _publish_agent_status_signal_update: %s",
                log_identifier_helper,
                e,
            )

    async def _flush_buffer_if_needed(
        self, a2a_context: Dict, reason: str = "status_update"
    ) -> bool:
        """
        Flushes streaming buffer if it contains content.

        Args:
            a2a_context: The A2A context dictionary for the current task
            reason: The reason for flushing (for logging purposes)

        Returns:
            bool: True if buffer was flushed, False if no content to flush
        """
        logical_task_id = a2a_context.get("logical_task_id", "unknown_task")
        log_identifier = f"{self.log_identifier}[BufferFlush:{logical_task_id}]"

        with self.active_tasks_lock:
            task_context = self.active_tasks.get(logical_task_id)

        if not task_context:
            log.warning(
                "%s TaskExecutionContext not found for task %s. Cannot flush buffer.",
                log_identifier,
                logical_task_id,
            )
            return False

        buffer_content = task_context.get_streaming_buffer_content()
        if not buffer_content:
            log.debug(
                "%s No buffer content to flush (reason: %s).",
                log_identifier,
                reason,
            )
            return False

        buffer_size = len(buffer_content.encode("utf-8"))
        log.info(
            "%s Flushing buffer content (size: %d bytes, reason: %s).",
            log_identifier,
            buffer_size,
            reason,
        )

        try:
            resolved_text, unprocessed_tail = await self._flush_and_resolve_buffer(
                a2a_context, is_final=False
            )

            if resolved_text:
                await self._publish_text_as_partial_a2a_status_update(
                    resolved_text,
                    a2a_context,
                    is_stream_terminating_content=False,
                )
                log.debug(
                    "%s Successfully flushed and published buffer content (resolved: %d bytes).",
                    log_identifier,
                    len(resolved_text.encode("utf-8")),
                )
                return True
            else:
                log.debug(
                    "%s Buffer flush completed but no resolved text to publish.",
                    log_identifier,
                )
                return False

        except Exception as e:
            log.exception(
                "%s Error during buffer flush (reason: %s): %s",
                log_identifier,
                reason,
                e,
            )
            return False

    async def _publish_status_update_with_buffer_flush(
        self,
        status_update_event: TaskStatusUpdateEvent,
        a2a_context: Dict,
        skip_buffer_flush: bool = False,
    ) -> None:
        """
        Central method for publishing status updates with automatic buffer flushing.

        Args:
            status_update_event: The status update event to publish
            a2a_context: The A2A context dictionary for the current task
            skip_buffer_flush: If True, skip buffer flushing (used for LLM streaming text)
        """
        logical_task_id = a2a_context.get("logical_task_id", "unknown_task")
        jsonrpc_request_id = a2a_context.get("jsonrpc_request_id")
        log_identifier = f"{self.log_identifier}[StatusUpdate:{logical_task_id}]"

        status_type = "unknown"
        if status_update_event.metadata:
            if status_update_event.metadata.get("type") == "tool_invocation_start":
                status_type = "tool_invocation_start"
            elif "agent_name" in status_update_event.metadata:
                status_type = "agent_status"

        if (
            status_update_event.status
            and status_update_event.status.message
            and status_update_event.status.message.parts
        ):
            for part in status_update_event.status.message.parts:
                if hasattr(part, "data") and part.data:
                    if part.data.get("a2a_signal_type") == "agent_status_message":
                        status_type = "agent_status_signal"
                        break
                    elif "tool_error" in part.data:
                        status_type = "tool_failure"
                        break

        log.debug(
            "%s Publishing status update (type: %s, skip_buffer_flush: %s).",
            log_identifier,
            status_type,
            skip_buffer_flush,
        )

        if not skip_buffer_flush:
            buffer_was_flushed = await self._flush_buffer_if_needed(
                a2a_context, reason=f"before_{status_type}_status"
            )
            if buffer_was_flushed:
                log.info(
                    "%s Buffer flushed before %s status update.",
                    log_identifier,
                    status_type,
                )

        try:
            rpc_response = a2a.create_success_response(
                result=status_update_event, request_id=jsonrpc_request_id
            )
            payload_to_publish = rpc_response.model_dump(exclude_none=True)

            target_topic = a2a_context.get(
                "statusTopic"
            ) or a2a.get_gateway_status_topic(
                self.namespace, self.get_gateway_id(), logical_task_id
            )

            # Construct user_properties to ensure ownership can be determined by gateways
            user_properties = {
                "a2aUserConfig": a2a_context.get("a2a_user_config"),
                "clientId": a2a_context.get("client_id"),
                "delegating_agent_name": self.get_config("agent_name"),
            }

            self._publish_a2a_event(
                payload_to_publish, target_topic, a2a_context, user_properties
            )

            log.debug(
                "%s Published %s status update to %s.",
                log_identifier,
                status_type,
                target_topic,
            )

        except Exception as e:
            log.exception(
                "%s Error publishing %s status update: %s",
                log_identifier,
                status_type,
                e,
            )
            raise

    async def _filter_text_from_final_streaming_event(
        self, adk_event: ADKEvent, a2a_context: Dict
    ) -> ADKEvent:
        """
        Filters out text parts from the final ADKEvent of a turn for PERSISTENT streaming sessions.
        This prevents sending redundant, aggregated text that was already streamed.
        Non-text parts like function calls are preserved.
        """
        is_run_based_session = a2a_context.get("is_run_based_session", False)
        is_streaming = a2a_context.get("is_streaming", False)
        is_final_turn_event = not adk_event.partial
        has_content_parts = adk_event.content and adk_event.content.parts

        # Only filter for PERSISTENT (not run-based) streaming sessions.
        if (
            not is_run_based_session
            and is_streaming
            and is_final_turn_event
            and has_content_parts
        ):
            log_id = f"{self.log_identifier}[FilterFinalStreamEvent:{a2a_context.get('logical_task_id', 'unknown')}]"
            log.debug(
                "%s Filtering final streaming event to remove redundant text.", log_id
            )

            non_text_parts = [
                part for part in adk_event.content.parts if part.text is None
            ]

            if len(non_text_parts) < len(adk_event.content.parts):
                event_copy = adk_event.model_copy(deep=True)
                event_copy.content = (
                    adk_types.Content(parts=non_text_parts) if non_text_parts else None
                )
                log.info(
                    "%s Removed text from final streaming event. Kept %d non-text part(s).",
                    log_id,
                    len(non_text_parts),
                )
                return event_copy

        return adk_event

    async def process_and_publish_adk_event(
        self, adk_event: ADKEvent, a2a_context: Dict
    ):
        """
        Main orchestrator for processing ADK events.
        Handles text buffering, embed resolution, and event routing based on
        whether the event is partial or the final event of a turn.
        """
        logical_task_id = a2a_context.get("logical_task_id", "unknown_task")
        log_id_main = (
            f"{self.log_identifier}[ProcessADKEvent:{logical_task_id}:{adk_event.id}]"
        )
        log.debug(
            "%s Received ADKEvent (Partial: %s, Final Turn: %s).",
            log_id_main,
            adk_event.partial,
            not adk_event.partial,
        )

        if adk_event.content and adk_event.content.parts:
            if any(
                p.function_response
                and p.function_response.name == "_continue_generation"
                for p in adk_event.content.parts
            ):
                log.debug(
                    "%s Discarding _continue_generation tool response event.",
                    log_id_main,
                )
                return

        if adk_event.custom_metadata and adk_event.custom_metadata.get(
            "was_interrupted"
        ):
            log.debug(
                "%s Found 'was_interrupted' signal. Skipping event.",
                log_id_main,
            )
            return

        with self.active_tasks_lock:
            task_context = self.active_tasks.get(logical_task_id)

        if not task_context:
            log.error(
                "%s TaskExecutionContext not found for task %s. Cannot process ADK event.",
                log_id_main,
                logical_task_id,
            )
            return

        is_run_based_session = a2a_context.get("is_run_based_session", False)
        is_final_turn_event = not adk_event.partial

        try:
            from solace_agent_mesh_enterprise.auth.tool_auth import handle_tool_auth_event
            auth_status_update = await handle_tool_auth_event(adk_event, self, a2a_context)
            if auth_status_update:
                await self._publish_status_update_with_buffer_flush(
                    auth_status_update,
                    a2a_context,
                    skip_buffer_flush=False,
                )
                return
        except ImportError:
            pass

        if not is_final_turn_event:
            if adk_event.content and adk_event.content.parts:
                for part in adk_event.content.parts:
                    if part.text is not None:
                        task_context.append_to_streaming_buffer(part.text)
                        log.debug(
                            "%s Appended text to buffer. New buffer size: %d bytes",
                            log_id_main,
                            len(
                                task_context.get_streaming_buffer_content().encode(
                                    "utf-8"
                                )
                            ),
                        )

            buffer_content = task_context.get_streaming_buffer_content()
            batching_disabled = self.stream_batching_threshold_bytes <= 0
            buffer_has_content = bool(buffer_content)
            threshold_met = (
                buffer_has_content
                and not batching_disabled
                and (
                    len(buffer_content.encode("utf-8"))
                    >= self.stream_batching_threshold_bytes
                )
            )

            if buffer_has_content and (batching_disabled or threshold_met):
                log.debug(
                    "%s Partial event triggered buffer flush due to size/batching config.",
                    log_id_main,
                )
                resolved_text, _ = await self._flush_and_resolve_buffer(
                    a2a_context, is_final=False
                )

                if resolved_text:
                    if is_run_based_session:
                        task_context.append_to_run_based_buffer(resolved_text)
                        log.debug(
                            "%s [RUN_BASED] Appended %d bytes to run_based_response_buffer.",
                            log_id_main,
                            len(resolved_text.encode("utf-8")),
                        )
                    else:
                        await self._publish_text_as_partial_a2a_status_update(
                            resolved_text, a2a_context
                        )
        else:
            buffer_content = task_context.get_streaming_buffer_content()
            if buffer_content:
                log.debug(
                    "%s Final event triggered flush of remaining buffer content.",
                    log_id_main,
                )
                resolved_text, _ = await self._flush_and_resolve_buffer(
                    a2a_context, is_final=True
                )
                if resolved_text:
                    if is_run_based_session:
                        task_context.append_to_run_based_buffer(resolved_text)
                        log.debug(
                            "%s [RUN_BASED] Appended final %d bytes to run_based_response_buffer.",
                            log_id_main,
                            len(resolved_text.encode("utf-8")),
                        )
                    else:
                        await self._publish_text_as_partial_a2a_status_update(
                            resolved_text, a2a_context
                        )

            # Prepare and publish the final event for observability
            event_to_publish = await self._filter_text_from_final_streaming_event(
                adk_event, a2a_context
            )

            (
                a2a_payload,
                target_topic,
                user_properties,
                _,
            ) = await format_and_route_adk_event(event_to_publish, a2a_context, self)

            if a2a_payload and target_topic:
                self._publish_a2a_event(a2a_payload, target_topic, a2a_context)
                log.debug(
                    "%s Published final turn event (e.g., tool call) to %s.",
                    log_id_main,
                    target_topic,
                )
            else:
                log.debug(
                    "%s Final turn event did not result in a publishable A2A message.",
                    log_id_main,
                )

            await self._handle_artifact_return_signals(adk_event, a2a_context)

    async def _flush_and_resolve_buffer(
        self, a2a_context: Dict, is_final: bool
    ) -> Tuple[str, str]:
        """Flushes buffer, resolves embeds, handles signals, returns (resolved_text, unprocessed_tail)."""
        logical_task_id = a2a_context.get("logical_task_id", "unknown_task")
        log_id = f"{self.log_identifier}[FlushBuffer:{logical_task_id}]"

        with self.active_tasks_lock:
            task_context = self.active_tasks.get(logical_task_id)

        if not task_context:
            log.error(
                "%s TaskExecutionContext not found for task %s. Cannot flush/resolve buffer.",
                log_id,
                logical_task_id,
            )
            return "", ""

        text_to_process = task_context.flush_streaming_buffer()

        resolved_text, signals_found, unprocessed_tail = (
            await self._resolve_early_embeds_and_handle_signals(
                text_to_process, a2a_context
            )
        )

        if not is_final:
            if unprocessed_tail:
                task_context.append_to_streaming_buffer(unprocessed_tail)
                log.debug(
                    "%s Placed unprocessed tail (length %d) back into buffer.",
                    log_id,
                    len(unprocessed_tail.encode("utf-8")),
                )
        else:
            if unprocessed_tail is not None and unprocessed_tail != "":
                resolved_text = resolved_text + unprocessed_tail

        if signals_found:
            log.info(
                "%s Handling %d signals from buffer resolution.",
                log_id,
                len(signals_found),
            )
            for _signal_index, signal_data_tuple, _placeholder in signals_found:
                if (
                    isinstance(signal_data_tuple, tuple)
                    and len(signal_data_tuple) == 3
                    and signal_data_tuple[0] is None
                    and signal_data_tuple[1] == "SIGNAL_STATUS_UPDATE"
                ):
                    status_text = signal_data_tuple[2]
                    log.info(
                        "%s Publishing SIGNAL_STATUS_UPDATE from buffer: '%s'",
                        log_id,
                        status_text,
                    )
                    await self._publish_agent_status_signal_update(
                        status_text, a2a_context
                    )
                    resolved_text = resolved_text.replace(_placeholder, "")

        return resolved_text, unprocessed_tail

    async def _handle_artifact_return_signals(
        self, adk_event: ADKEvent, a2a_context: Dict
    ):
        """
        Processes artifact return signals.
        This method is triggered by a placeholder in state_delta, but reads the
        actual list of signals from the TaskExecutionContext.
        """
        logical_task_id = a2a_context.get("logical_task_id", "unknown_task")
        log_id = f"{self.log_identifier}[ArtifactSignals:{logical_task_id}]"

        # Check for the trigger in state_delta. The presence of any key is enough.
        has_signal_trigger = (
            adk_event.actions
            and adk_event.actions.state_delta
            and any(
                k.startswith("temp:a2a_return_artifact:")
                for k in adk_event.actions.state_delta
            )
        )

        if not has_signal_trigger:
            return

        with self.active_tasks_lock:
            task_context = self.active_tasks.get(logical_task_id)

        if not task_context:
            log.warning(
                "%s No TaskExecutionContext found for task %s. Cannot process artifact signals.",
                log_id,
                logical_task_id,
            )
            return

        all_signals = task_context.get_and_clear_artifact_signals()

        if not all_signals:
            log.info(
                "%s Triggered for artifact signals, but none were found in the execution context.",
                log_id,
            )
            return

        log.info(
            "%s Found %d artifact return signal(s) in the execution context.",
            log_id,
            len(all_signals),
        )

        original_session_id = a2a_context.get("session_id")
        user_id = a2a_context.get("user_id")
        adk_app_name = self.get_config("agent_name")

        peer_status_topic = a2a_context.get("statusTopic")
        namespace = self.get_config("namespace")
        gateway_id = self.get_gateway_id()

        artifact_topic = peer_status_topic or a2a.get_gateway_status_topic(
            namespace, gateway_id, logical_task_id
        )

        if not self.artifact_service:
            log.error("%s Artifact service not available.", log_id)
            return
        if not artifact_topic:
            log.error("%s Could not determine artifact topic.", log_id)
            return

        for item in all_signals:
            try:
                filename = item["filename"]
                version = item["version"]

                log.info(
                    "%s Processing artifact return signal for '%s' v%d from context.",
                    log_id,
                    filename,
                    version,
                )

                loaded_adk_part = await self.artifact_service.load_artifact(
                    app_name=adk_app_name,
                    user_id=user_id,
                    session_id=original_session_id,
                    filename=filename,
                    version=version,
                )

                if not loaded_adk_part:
                    log.warning(
                        "%s Failed to load artifact '%s' v%d.",
                        log_id,
                        filename,
                        version,
                    )
                    continue

                a2a_file_part = await a2a.translate_adk_part_to_a2a_filepart(
                    adk_part=loaded_adk_part,
                    filename=filename,
                    a2a_context=a2a_context,
                    artifact_service=self.artifact_service,
                    artifact_handling_mode=self.artifact_handling_mode,
                    adk_app_name=self.get_config("agent_name"),
                    log_identifier=self.log_identifier,
                    version=version,
                )

                if a2a_file_part:
                    a2a_message = a2a.create_agent_parts_message(
                        parts=[a2a_file_part],
                        task_id=logical_task_id,
                        context_id=original_session_id,
                    )
                    task_status = a2a.create_task_status(
                        state=TaskState.working, message=a2a_message
                    )
                    status_update_event = TaskStatusUpdateEvent(
                        task_id=logical_task_id,
                        context_id=original_session_id,
                        status=task_status,
                        final=False,
                        kind="status-update",
                    )
                    artifact_payload = a2a.create_success_response(
                        result=status_update_event,
                        request_id=a2a_context.get("jsonrpc_request_id"),
                    ).model_dump(exclude_none=True)

                    self._publish_a2a_event(
                        artifact_payload, artifact_topic, a2a_context
                    )

                    log.info(
                        "%s Published TaskStatusUpdateEvent with FilePart for '%s' to %s",
                        log_id,
                        filename,
                        artifact_topic,
                    )
                else:
                    log.warning(
                        "%s Failed to translate artifact '%s' v%d to A2A FilePart.",
                        log_id,
                        filename,
                        version,
                    )

            except Exception as e:
                log.exception(
                    "%s Error processing artifact signal item %s from context: %s",
                    log_id,
                    item,
                    e,
                )

    def _format_final_task_status(
        self, last_event: Optional[ADKEvent], override_text: Optional[str] = None
    ) -> TaskStatus:
        """Helper to format the final TaskStatus based on the last ADK event."""
        log.debug(
            "%s Formatting final task status from last ADK event %s",
            self.log_identifier,
            last_event.id if last_event else "None",
        )
        a2a_state = TaskState.completed
        a2a_parts = []

        if override_text is not None:
            a2a_parts.append(a2a.create_text_part(text=override_text))
            # Add non-text parts from the last event
            if last_event and last_event.content and last_event.content.parts:
                for part in last_event.content.parts:
                    if part.text is None:
                        if part.function_response:
                            a2a_parts.extend(
                                a2a.translate_adk_function_response_to_a2a_parts(part)
                            )
        else:
            # Original logic
            if last_event and last_event.content and last_event.content.parts:
                for part in last_event.content.parts:
                    if part.text:
                        a2a_parts.append(a2a.create_text_part(text=part.text))
                    elif part.function_response:
                        a2a_parts.extend(
                            a2a.translate_adk_function_response_to_a2a_parts(part)
                        )

        if last_event and last_event.actions:
            if last_event.actions.requested_auth_configs:
                a2a_state = TaskState.input_required
                a2a_parts.append(
                    a2a.create_text_part(text="[Agent requires input/authentication]")
                )

        if not a2a_parts:
            a2a_message = a2a.create_agent_text_message(text="")
        else:
            a2a_message = a2a.create_agent_parts_message(parts=a2a_parts)
        return a2a.create_task_status(state=a2a_state, message=a2a_message)

    async def finalize_task_success(self, a2a_context: Dict):
        """
        Finalizes a task successfully. Fetches final state, publishes final A2A response,
        and ACKs the original message.
        For RUN_BASED tasks, it uses the aggregated response buffer.
        For STREAMING tasks, it uses the content of the last ADK event.
        """
        logical_task_id = a2a_context.get("logical_task_id")
        original_message: Optional[SolaceMessage] = a2a_context.get(
            "original_solace_message"
        )
        log.info(
            "%s Finalizing task %s successfully.", self.log_identifier, logical_task_id
        )
        try:
            session_id_to_retrieve = a2a_context.get(
                "effective_session_id", a2a_context.get("session_id")
            )
            original_session_id = a2a_context.get("session_id")
            user_id = a2a_context.get("user_id")
            client_id = a2a_context.get("client_id")
            jsonrpc_request_id = a2a_context.get("jsonrpc_request_id")
            peer_reply_topic = a2a_context.get("replyToTopic")
            namespace = self.get_config("namespace")
            agent_name = self.get_config("agent_name")
            is_run_based_session = a2a_context.get("is_run_based_session", False)

            final_status: TaskStatus

            with self.active_tasks_lock:
                task_context = self.active_tasks.get(logical_task_id)

            final_adk_session = await self.session_service.get_session(
                app_name=agent_name,
                user_id=user_id,
                session_id=session_id_to_retrieve,
            )
            if not final_adk_session:
                raise RuntimeError(
                    f"Could not retrieve final session state for {session_id_to_retrieve}"
                )

            last_event = (
                final_adk_session.events[-1] if final_adk_session.events else None
            )

            if is_run_based_session:
                aggregated_text = ""
                if task_context:
                    aggregated_text = task_context.run_based_response_buffer
                    log.info(
                        "%s Using aggregated response buffer for RUN_BASED task %s (length: %d bytes).",
                        self.log_identifier,
                        logical_task_id,
                        len(aggregated_text.encode("utf-8")),
                    )
                final_status = self._format_final_task_status(
                    last_event, override_text=aggregated_text
                )
            else:
                if last_event:
                    final_status = self._format_final_task_status(last_event)
                else:
                    final_status = a2a.create_task_status(
                        state=TaskState.completed,
                        message=a2a.create_agent_text_message(text="Task completed."),
                    )

            final_a2a_artifacts: List[A2AArtifact] = []
            log.debug(
                "%s Final artifact bundling is removed. Artifacts sent via TaskArtifactUpdateEvent.",
                self.log_identifier,
            )

            final_task_metadata = {"agent_name": agent_name}
            if task_context and task_context.produced_artifacts:
                final_task_metadata["produced_artifacts"] = (
                    task_context.produced_artifacts
                )
                log.info(
                    "%s Attaching manifest of %d produced artifacts to final task metadata.",
                    self.log_identifier,
                    len(task_context.produced_artifacts),
                )

            # Add token usage summary
            if task_context:
                token_summary = task_context.get_token_usage_summary()
                if token_summary["total_tokens"] > 0:
                    final_task_metadata["token_usage"] = token_summary
                    log.info(
                        "%s Task %s used %d total tokens (input: %d, output: %d, cached: %d)",
                        self.log_identifier,
                        logical_task_id,
                        token_summary["total_tokens"],
                        token_summary["total_input_tokens"],
                        token_summary["total_output_tokens"],
                        token_summary["total_cached_input_tokens"],
                    )

            final_task = a2a.create_final_task(
                task_id=logical_task_id,
                context_id=original_session_id,
                final_status=final_status,
                artifacts=(final_a2a_artifacts if final_a2a_artifacts else None),
                metadata=final_task_metadata,
            )
            final_response = a2a.create_success_response(
                result=final_task, request_id=jsonrpc_request_id
            )
            a2a_payload = final_response.model_dump(exclude_none=True)
            target_topic = peer_reply_topic or a2a.get_client_response_topic(
                namespace, client_id
            )

            self._publish_a2a_event(a2a_payload, target_topic, a2a_context)
            log.info(
                "%s Published final successful response for task %s to %s (Artifacts NOT bundled).",
                self.log_identifier,
                logical_task_id,
                target_topic,
            )
            if original_message:
                try:
                    original_message.call_acknowledgements()
                    log.info(
                        "%s Called ACK for original message of task %s.",
                        self.log_identifier,
                        logical_task_id,
                    )
                except Exception as ack_e:
                    log.error(
                        "%s Failed to call ACK for task %s: %s",
                        self.log_identifier,
                        logical_task_id,
                        ack_e,
                    )
            else:
                log.warning(
                    "%s Original Solace message not found in context for task %s. Cannot ACK.",
                    self.log_identifier,
                    logical_task_id,
                )

        except Exception as e:
            log.exception(
                "%s Error during successful finalization of task %s: %s",
                self.log_identifier,
                logical_task_id,
                e,
            )
            if original_message:
                try:
                    original_message.call_negative_acknowledgements()
                    log.warning(
                        "%s Called NACK for original message of task %s due to finalization error.",
                        self.log_identifier,
                        logical_task_id,
                    )
                except Exception as nack_e:
                    log.error(
                        "%s Failed to call NACK for task %s after finalization error: %s",
                        self.log_identifier,
                        logical_task_id,
                        nack_e,
                    )
            else:
                log.warning(
                    "%s Original Solace message not found in context for task %s during finalization error. Cannot NACK.",
                    self.log_identifier,
                    logical_task_id,
                )

            try:
                jsonrpc_request_id = a2a_context.get("jsonrpc_request_id")
                client_id = a2a_context.get("client_id")
                peer_reply_topic = a2a_context.get("replyToTopic")
                namespace = self.get_config("namespace")
                error_response = a2a.create_internal_error_response(
                    message=f"Failed to finalize successful task: {e}",
                    request_id=jsonrpc_request_id,
                    data={"taskId": logical_task_id},
                )
                target_topic = peer_reply_topic or a2a.get_client_response_topic(
                    namespace, client_id
                )
                self.publish_a2a_message(
                    error_response.model_dump(exclude_none=True), target_topic
                )
            except Exception as report_err:
                log.error(
                    "%s Failed to report finalization error for task %s: %s",
                    self.log_identifier,
                    logical_task_id,
                    report_err,
                )

    def finalize_task_canceled(self, a2a_context: Dict):
        """
        Finalizes a task as CANCELED. Publishes A2A Task response with CANCELED state
        and ACKs the original message if available.
        Called by the background ADK thread wrapper when a task is cancelled.
        """
        logical_task_id = a2a_context.get("logical_task_id")
        original_message: Optional[SolaceMessage] = a2a_context.get(
            "original_solace_message"
        )
        log.info(
            "%s Finalizing task %s as CANCELED.", self.log_identifier, logical_task_id
        )
        try:
            jsonrpc_request_id = a2a_context.get("jsonrpc_request_id")
            client_id = a2a_context.get("client_id")
            peer_reply_topic = a2a_context.get("replyToTopic")
            namespace = self.get_config("namespace")

            canceled_status = a2a.create_task_status(
                state=TaskState.canceled,
                message=a2a.create_agent_text_message(
                    text="Task cancelled by request."
                ),
            )
            agent_name = self.get_config("agent_name")
            final_task = a2a.create_final_task(
                task_id=logical_task_id,
                context_id=a2a_context.get("contextId"),
                final_status=canceled_status,
                metadata={"agent_name": agent_name},
            )
            final_response = a2a.create_success_response(
                result=final_task, request_id=jsonrpc_request_id
            )
            a2a_payload = final_response.model_dump(exclude_none=True)
            target_topic = peer_reply_topic or a2a.get_client_response_topic(
                namespace, client_id
            )

            self._publish_a2a_event(a2a_payload, target_topic, a2a_context)
            log.info(
                "%s Published final CANCELED response for task %s to %s.",
                self.log_identifier,
                logical_task_id,
                target_topic,
            )

            if original_message:
                try:
                    original_message.call_acknowledgements()
                    log.info(
                        "%s Called ACK for original message of cancelled task %s.",
                        self.log_identifier,
                        logical_task_id,
                    )
                except Exception as ack_e:
                    log.error(
                        "%s Failed to call ACK for cancelled task %s: %s",
                        self.log_identifier,
                        logical_task_id,
                        ack_e,
                    )
            else:
                log.warning(
                    "%s Original Solace message not found in context for cancelled task %s. Cannot ACK.",
                    self.log_identifier,
                    logical_task_id,
                )

        except Exception as e:
            log.exception(
                "%s Error during CANCELED finalization of task %s: %s",
                self.log_identifier,
                logical_task_id,
                e,
            )
            if original_message:
                try:
                    original_message.call_negative_acknowledgements()
                except Exception:
                    pass

    async def _publish_tool_failure_status(
        self, exception: Exception, a2a_context: Dict
    ):
        """
        Publishes an intermediate status update indicating a tool execution has failed.
        This method will flush the buffer before publishing to maintain proper message ordering.
        """
        logical_task_id = a2a_context.get("logical_task_id")
        log_identifier_helper = (
            f"{self.log_identifier}[ToolFailureStatus:{logical_task_id}]"
        )
        try:
            # Create the status update event
            tool_error_data_part = a2a.create_data_part(
                data={
                    "a2a_signal_type": "tool_execution_error",
                    "error_message": str(exception),
                    "details": "An unhandled exception occurred during tool execution.",
                }
            )

            status_message = a2a.create_agent_parts_message(
                parts=[tool_error_data_part],
                task_id=logical_task_id,
                context_id=a2a_context.get("contextId"),
            )
            status_update_event = a2a.create_status_update(
                task_id=logical_task_id,
                context_id=a2a_context.get("contextId"),
                message=status_message,
                is_final=False,
                metadata={"agent_name": self.get_config("agent_name")},
            )

            await self._publish_status_update_with_buffer_flush(
                status_update_event,
                a2a_context,
                skip_buffer_flush=False,
            )

            log.debug(
                "%s Published tool failure status update.",
                log_identifier_helper,
            )

        except Exception as e:
            log.error(
                "%s Failed to publish intermediate tool failure status: %s",
                log_identifier_helper,
                e,
            )

    async def _repair_session_history_on_error(
        self, exception: Exception, a2a_context: Dict
    ):
        """
        Reactively repairs the session history if the last event was a tool call.
        This is "the belt" in the belt-and-suspenders strategy.
        """
        log_identifier = f"{self.log_identifier}[HistoryRepair]"
        try:
            from ...agent.adk.callbacks import create_dangling_tool_call_repair_content

            session_id = a2a_context.get("effective_session_id")
            user_id = a2a_context.get("user_id")
            agent_name = self.get_config("agent_name")

            if not all([session_id, user_id, agent_name, self.session_service]):
                log.warning(
                    "%s Skipping history repair due to missing context.", log_identifier
                )
                return

            session = await self.session_service.get_session(
                app_name=agent_name, user_id=user_id, session_id=session_id
            )

            if not session or not session.events:
                log.debug(
                    "%s No session or events found for history repair.", log_identifier
                )
                return

            last_event = session.events[-1]
            function_calls = last_event.get_function_calls()

            if not function_calls:
                log.debug(
                    "%s Last event was not a function call. No repair needed.",
                    log_identifier,
                )
                return

            log.info(
                "%s Last event contained function_call(s). Repairing session history.",
                log_identifier,
            )

            repair_content = create_dangling_tool_call_repair_content(
                dangling_calls=function_calls,
                error_message=f"Tool execution failed with an unhandled exception: {str(exception)}",
            )

            repair_event = ADKEvent(
                invocation_id=last_event.invocation_id,
                author=agent_name,
                content=repair_content,
            )

            await self.session_service.append_event(session=session, event=repair_event)
            log.info(
                "%s Session history repaired successfully with an error function_response.",
                log_identifier,
            )

        except Exception as e:
            log.exception(
                "%s Critical error during session history repair: %s", log_identifier, e
            )

    def finalize_task_limit_reached(
        self, a2a_context: Dict, exception: LlmCallsLimitExceededError
    ):
        """
        Finalizes a task when the LLM call limit is reached, prompting the user to continue.
        Sends a COMPLETED status with an informative message.
        """
        logical_task_id = a2a_context.get("logical_task_id")
        original_message: Optional[SolaceMessage] = a2a_context.get(
            "original_solace_message"
        )
        log.info(
            "%s Finalizing task %s as COMPLETED (LLM call limit reached).",
            self.log_identifier,
            logical_task_id,
        )
        try:
            jsonrpc_request_id = a2a_context.get("jsonrpc_request_id")
            client_id = a2a_context.get("client_id")
            peer_reply_topic = a2a_context.get("replyToTopic")
            namespace = self.get_config("namespace")
            agent_name = self.get_config("agent_name")
            original_session_id = a2a_context.get("session_id")

            limit_message_text = (
                f"This interaction has reached its processing limit. "
                "If you'd like to continue this conversation, please type 'continue'. "
                "Otherwise, you can start a new topic."
            )

            final_response = a2a.create_internal_error_response(
                message=limit_message_text,
                request_id=jsonrpc_request_id,
                data={"taskId": logical_task_id, "reason": "llm_call_limit_reached"},
            )
            a2a_payload = final_response.model_dump(exclude_none=True)

            target_topic = peer_reply_topic or a2a.get_client_response_topic(
                namespace, client_id
            )

            self._publish_a2a_event(a2a_payload, target_topic, a2a_context)
            log.info(
                "%s Published ERROR response for task %s to %s (LLM limit reached, user guided to continue).",
                self.log_identifier,
                logical_task_id,
                target_topic,
            )

            if original_message:
                try:
                    original_message.call_acknowledgements()
                    log.info(
                        "%s Called ACK for original message of task %s (LLM limit reached).",
                        self.log_identifier,
                        logical_task_id,
                    )
                except Exception as ack_e:
                    log.error(
                        "%s Failed to call ACK for task %s (LLM limit reached): %s",
                        self.log_identifier,
                        logical_task_id,
                        ack_e,
                    )
            else:
                log.warning(
                    "%s Original Solace message not found in context for task %s (LLM limit reached). Cannot ACK.",
                    self.log_identifier,
                    logical_task_id,
                )

        except Exception as e:
            log.exception(
                "%s Error during COMPLETED (LLM limit) finalization of task %s: %s",
                self.log_identifier,
                logical_task_id,
                e,
            )
            self.finalize_task_error(e, a2a_context)

    async def finalize_task_error(self, exception: Exception, a2a_context: Dict):
        """
        Finalizes a task with an error. Publishes a final A2A Task with a FAILED
        status and NACKs the original message.
        Called by the background ADK thread wrapper.
        """
        logical_task_id = a2a_context.get("logical_task_id")
        original_message: Optional[SolaceMessage] = a2a_context.get(
            "original_solace_message"
        )
        log.error(
            "%s Finalizing task %s with error: %s",
            self.log_identifier,
            logical_task_id,
            exception,
        )
        try:
            await self._repair_session_history_on_error(exception, a2a_context)

            await self._publish_tool_failure_status(exception, a2a_context)

            client_id = a2a_context.get("client_id")
            jsonrpc_request_id = a2a_context.get("jsonrpc_request_id")
            peer_reply_topic = a2a_context.get("replyToTopic")
            namespace = self.get_config("namespace")

            failed_status = a2a.create_task_status(
                state=TaskState.failed,
                message=a2a.create_agent_text_message(
                    text="An unexpected error occurred during tool execution. Please try your request again. If the problem persists, contact an administrator."
                ),
            )

            final_task = a2a.create_final_task(
                task_id=logical_task_id,
                context_id=a2a_context.get("contextId"),
                final_status=failed_status,
                metadata={"agent_name": self.get_config("agent_name")},
            )

            final_response = a2a.create_success_response(
                result=final_task, request_id=jsonrpc_request_id
            )
            a2a_payload = final_response.model_dump(exclude_none=True)
            target_topic = peer_reply_topic or a2a.get_client_response_topic(
                namespace, client_id
            )

            self._publish_a2a_event(a2a_payload, target_topic, a2a_context)
            log.info(
                "%s Published final FAILED Task response for task %s to %s",
                self.log_identifier,
                logical_task_id,
                target_topic,
            )

            if original_message:
                try:
                    original_message.call_negative_acknowledgements()
                    log.info(
                        "%s Called NACK for original message of failed task %s.",
                        self.log_identifier,
                        logical_task_id,
                    )
                except Exception as nack_e:
                    log.error(
                        "%s Failed to call NACK for failed task %s: %s",
                        self.log_identifier,
                        logical_task_id,
                        nack_e,
                    )
            else:
                log.warning(
                    "%s Original Solace message not found in context for failed task %s. Cannot NACK.",
                    self.log_identifier,
                    logical_task_id,
                )

        except Exception as e:
            log.exception(
                "%s Error during error finalization of task %s: %s",
                self.log_identifier,
                logical_task_id,
                e,
            )
            if original_message:
                try:
                    original_message.call_negative_acknowledgements()
                    log.warning(
                        "%s Called NACK for task %s during error finalization fallback.",
                        self.log_identifier,
                        logical_task_id,
                    )
                except Exception as nack_e:
                    log.error(
                        "%s Failed to call NACK for task %s during error finalization fallback: %s",
                        self.log_identifier,
                        logical_task_id,
                        nack_e,
                    )
            else:
                log.warning(
                    "%s Original Solace message not found for task %s during error finalization fallback. Cannot NACK.",
                    self.log_identifier,
                    logical_task_id,
                )

    async def finalize_task_with_cleanup(
        self, a2a_context: Dict, is_paused: bool, exception: Optional[Exception] = None
    ):
        """
        Centralized async method to finalize a task and perform all necessary cleanup.
        This is scheduled on the component's event loop to ensure it runs after
        any pending status updates.

        Args:
            a2a_context: The context dictionary for the task.
            is_paused: Boolean indicating if the task is paused for a long-running tool.
            exception: The exception that occurred, if any.
        """
        logical_task_id = a2a_context.get("logical_task_id", "unknown_task")
        log_id = f"{self.log_identifier}[FinalizeTask:{logical_task_id}]"
        log.info(
            "%s Starting finalization and cleanup. Paused: %s, Exception: %s",
            log_id,
            is_paused,
            type(exception).__name__ if exception else "None",
        )

        try:
            if is_paused:
                log.info(
                    "%s Task is paused for a long-running tool. Skipping finalization logic.",
                    log_id,
                )
            else:
                try:
                    if exception:
                        if isinstance(exception, TaskCancelledError):
                            self.finalize_task_canceled(a2a_context)
                        elif isinstance(exception, LlmCallsLimitExceededError):
                            self.finalize_task_limit_reached(a2a_context, exception)
                        else:
                            await self.finalize_task_error(exception, a2a_context)
                    else:
                        await self.finalize_task_success(a2a_context)
                except Exception as e:
                    log.exception(
                        "%s An unexpected error occurred during the finalization logic itself: %s",
                        log_id,
                        e,
                    )
                    original_message: Optional[SolaceMessage] = a2a_context.get(
                        "original_solace_message"
                    )
                    if original_message:
                        try:
                            original_message.call_negative_acknowledgements()
                        except Exception as nack_err:
                            log.error(
                                "%s Fallback NACK failed during finalization error: %s",
                                log_id,
                                nack_err,
                            )
        finally:
            if not is_paused:
                # Cleanup for RUN_BASED sessions remains, as it's a service-level concern
                if a2a_context.get("is_run_based_session"):
                    temp_session_id_to_delete = a2a_context.get(
                        "temporary_run_session_id_for_cleanup"
                    )
                    agent_name_for_session = a2a_context.get("agent_name_for_session")
                    user_id_for_session = a2a_context.get("user_id_for_session")

                    if (
                        temp_session_id_to_delete
                        and agent_name_for_session
                        and user_id_for_session
                    ):
                        log.info(
                            "%s Cleaning up RUN_BASED session (app: %s, user: %s, id: %s) from shared service for task_id='%s'",
                            log_id,
                            agent_name_for_session,
                            user_id_for_session,
                            temp_session_id_to_delete,
                            logical_task_id,
                        )
                        try:
                            if self.session_service:
                                await self.session_service.delete_session(
                                    app_name=agent_name_for_session,
                                    user_id=user_id_for_session,
                                    session_id=temp_session_id_to_delete,
                                )
                            else:
                                log.error(
                                    "%s self.session_service is None, cannot delete RUN_BASED session %s.",
                                    log_id,
                                    temp_session_id_to_delete,
                                )
                        except AttributeError:
                            log.error(
                                "%s self.session_service does not support 'delete_session'. Cleanup for RUN_BASED session (app: %s, user: %s, id: %s) skipped.",
                                log_id,
                                agent_name_for_session,
                                user_id_for_session,
                                temp_session_id_to_delete,
                            )
                        except Exception as e_cleanup:
                            log.error(
                                "%s Error cleaning up RUN_BASED session (app: %s, user: %s, id: %s) from shared service: %s",
                                log_id,
                                agent_name_for_session,
                                user_id_for_session,
                                temp_session_id_to_delete,
                                e_cleanup,
                                exc_info=True,
                            )
                    else:
                        log.warning(
                            "%s Could not clean up RUN_BASED session for task %s due to missing context (id_to_delete: %s, agent_name: %s, user_id: %s).",
                            log_id,
                            logical_task_id,
                            temp_session_id_to_delete,
                            agent_name_for_session,
                            user_id_for_session,
                        )

                with self.active_tasks_lock:
                    removed_task_context = self.active_tasks.pop(logical_task_id, None)
                    if removed_task_context:
                        log.debug(
                            "%s Removed TaskExecutionContext for task %s.",
                            log_id,
                            logical_task_id,
                        )
                    else:
                        log.warning(
                            "%s TaskExecutionContext for task %s was already removed.",
                            log_id,
                            logical_task_id,
                        )
            else:
                log.info(
                    "%s Task %s is paused for a long-running tool. Skipping all cleanup.",
                    log_id,
                    logical_task_id,
                )

            log.info(
                "%s Finalization and cleanup complete for task %s.",
                log_id,
                logical_task_id,
            )

    def _resolve_instruction_provider(
        self, config_value: Any
    ) -> Union[str, InstructionProvider]:
        """Resolves instruction config using helper."""
        return resolve_instruction_provider(self, config_value)

    def _get_a2a_base_topic(self) -> str:
        """Returns the base topic prefix using helper."""
        return a2a.get_a2a_base_topic(self.namespace)

    def _get_discovery_topic(self) -> str:
        """Returns the discovery topic using helper."""
        return a2a.get_discovery_topic(self.namespace)

    def _get_agent_request_topic(self, agent_id: str) -> str:
        """Returns the agent request topic using helper."""
        return a2a.get_agent_request_topic(self.namespace, agent_id)

    def _get_agent_response_topic(
        self, delegating_agent_name: str, sub_task_id: str
    ) -> str:
        """Returns the agent response topic using helper."""
        return a2a.get_agent_response_topic(
            self.namespace, delegating_agent_name, sub_task_id
        )

    def _get_peer_agent_status_topic(
        self, delegating_agent_name: str, sub_task_id: str
    ) -> str:
        """Returns the peer agent status topic using helper."""
        return a2a.get_peer_agent_status_topic(
            self.namespace, delegating_agent_name, sub_task_id
        )

    def _get_client_response_topic(self, client_id: str) -> str:
        """Returns the client response topic using helper."""
        return a2a.get_client_response_topic(self.namespace, client_id)

    def _publish_a2a_event(
        self,
        payload: Dict,
        topic: str,
        a2a_context: Dict,
        user_properties_override: Optional[Dict] = None,
    ):
        """
        Centralized helper to publish an A2A event, ensuring user properties
        are consistently attached from the a2a_context or an override.
        """
        if user_properties_override is not None:
            user_properties = user_properties_override
        else:
            user_properties = {}
            if a2a_context.get("a2a_user_config"):
                user_properties["a2aUserConfig"] = a2a_context["a2a_user_config"]

        self.publish_a2a_message(payload, topic, user_properties)

    def submit_a2a_task(
        self,
        target_agent_name: str,
        a2a_message: A2AMessage,
        user_id: str,
        user_config: Dict[str, Any],
        sub_task_id: str,
    ) -> str:
        """
        Submits a task to a peer agent in a non-blocking way.
        Returns the sub_task_id for correlation.
        """
        log_identifier_helper = (
            f"{self.log_identifier}[SubmitA2ATask:{target_agent_name}]"
        )
        main_task_id = a2a_message.metadata.get("parentTaskId", "unknown_parent")
        log.debug(
            "%s Submitting non-blocking task for main task %s",
            log_identifier_helper,
            main_task_id,
        )

        peer_request_topic = self._get_agent_request_topic(target_agent_name)

        # Create a compliant SendMessageRequest
        send_params = MessageSendParams(message=a2a_message)
        a2a_request = SendMessageRequest(id=sub_task_id, params=send_params)

        delegating_agent_name = self.get_config("agent_name")
        reply_to_topic = self._get_agent_response_topic(
            delegating_agent_name=delegating_agent_name,
            sub_task_id=sub_task_id,
        )
        status_topic = self._get_peer_agent_status_topic(
            delegating_agent_name=delegating_agent_name,
            sub_task_id=sub_task_id,
        )

        user_properties = {
            "replyTo": reply_to_topic,
            "a2aStatusTopic": status_topic,
            "userId": user_id,
            "delegating_agent_name": delegating_agent_name,
        }
        if isinstance(user_config, dict):
            user_properties["a2aUserConfig"] = user_config

        # Retrieve and propagate authentication token from parent task context
        parent_task_id = a2a_message.metadata.get("parentTaskId")
        if parent_task_id:
            with self.active_tasks_lock:
                parent_task_context = self.active_tasks.get(parent_task_id)

            if parent_task_context:
                auth_token = parent_task_context.get_security_data("auth_token")
                if auth_token:
                    user_properties["authToken"] = auth_token
                    log.debug(
                        "%s Propagating authentication token to peer agent %s for sub-task %s",
                        log_identifier_helper,
                        target_agent_name,
                        sub_task_id,
                    )
                else:
                    log.debug(
                        "%s No authentication token found in parent task context for sub-task %s",
                        log_identifier_helper,
                        sub_task_id,
                    )
            else:
                log.warning(
                    "%s Parent task context not found for task %s, cannot propagate authentication token",
                    log_identifier_helper,
                    parent_task_id,
                )

        self.publish_a2a_message(
            payload=a2a_request.model_dump(by_alias=True, exclude_none=True),
            topic=peer_request_topic,
            user_properties=user_properties,
        )
        log.info(
            "%s Published delegation request to %s (Sub-Task ID: %s, ReplyTo: %s, StatusTo: %s)",
            log_identifier_helper,
            peer_request_topic,
            sub_task_id,
            reply_to_topic,
            status_topic,
        )

        return sub_task_id

    def _handle_scheduled_task_completion(
        self, future: concurrent.futures.Future, event_type_for_log: EventType
    ):
        """Callback to handle completion of futures from run_coroutine_threadsafe."""
        try:
            if future.cancelled():
                log.warning(
                    "%s Coroutine for event type %s (scheduled via run_coroutine_threadsafe) was cancelled.",
                    self.log_identifier,
                    event_type_for_log,
                )
            elif future.done() and future.exception() is not None:
                exception = future.exception()
                log.error(
                    "%s Coroutine for event type %s (scheduled via run_coroutine_threadsafe) failed with exception: %s",
                    self.log_identifier,
                    event_type_for_log,
                    exception,
                    exc_info=exception,
                )
            else:
                pass
        except Exception as e:
            log.error(
                "%s Error during _handle_scheduled_task_completion (for run_coroutine_threadsafe future) for event type %s: %s",
                self.log_identifier,
                event_type_for_log,
                e,
                exc_info=e,
            )

    async def _perform_async_init(self):
        """Coroutine executed on the dedicated loop to perform async initialization."""
        try:
            log.info(
                "%s Loading tools asynchronously in dedicated thread...",
                self.log_identifier,
            )
            (
                loaded_tools,
                enabled_builtin_tools,
                self._tool_cleanup_hooks,
            ) = await load_adk_tools(self)
            log.info(
                "%s Initializing ADK Agent/Runner asynchronously in dedicated thread...",
                self.log_identifier,
            )
            self.adk_agent = initialize_adk_agent(
                self, loaded_tools, enabled_builtin_tools
            )
            self.runner = initialize_adk_runner(self)

            log.info("%s Populating agent card tool manifest...", self.log_identifier)
            tool_manifest = []
            for tool in loaded_tools:
                if isinstance(tool, MCPToolset):
                    try:
                        log.debug(
                            "%s Retrieving tools from MCPToolset for Agent %s...",
                            self.log_identifier,
                            self.agent_name,
                        )
                        mcp_tools = await tool.get_tools()
                    except Exception as e:
                        log.error(
                            "%s Error retrieving tools from MCPToolset for Agent Card %s: %s",
                            self.log_identifier,
                            self.agent_name,
                            e,
                        )
                        continue
                    for mcp_tool in mcp_tools:
                        tool_manifest.append(
                            {
                                "id": mcp_tool.name,
                                "name": mcp_tool.name,
                                "description": mcp_tool.description
                                or "No description available.",
                            }
                        )
                else:
                    tool_name = getattr(tool, "name", getattr(tool, "__name__", None))
                    if tool_name is not None:
                        tool_manifest.append(
                            {
                                "id": tool_name,
                                "name": tool_name,
                                "description": getattr(
                                    tool, "description", getattr(tool, "__doc__", None)
                                )
                                or "No description available.",
                            }
                        )

            self.agent_card_tool_manifest = tool_manifest
            log.info(
                "%s Agent card tool manifest populated with %d tools.",
                self.log_identifier,
                len(self.agent_card_tool_manifest),
            )

            log.info(
                "%s Async initialization steps complete in dedicated thread.",
                self.log_identifier,
            )
            if self._async_init_future and not self._async_init_future.done():
                log.info(
                    "%s _perform_async_init: Signaling success to main thread.",
                    self.log_identifier,
                )
                self._async_loop.call_soon_threadsafe(
                    self._async_init_future.set_result, True
                )
            else:
                log.warning(
                    "%s _perform_async_init: _async_init_future is None or already done before signaling success.",
                    self.log_identifier,
                )
        except Exception as e:
            log.exception(
                "%s _perform_async_init: Error during async initialization in dedicated thread: %s",
                self.log_identifier,
                e,
            )
            if self._async_init_future and not self._async_init_future.done():
                log.error(
                    "%s _perform_async_init: Signaling failure to main thread.",
                    self.log_identifier,
                )
                self._async_loop.call_soon_threadsafe(
                    self._async_init_future.set_exception, e
                )
            else:
                log.warning(
                    "%s _perform_async_init: _async_init_future is None or already done before signaling failure.",
                    self.log_identifier,
                )

    def cleanup(self):
        """Clean up resources on component shutdown."""
        log.info("%s Cleaning up A2A ADK Host Component.", self.log_identifier)
        self.cancel_timer(self._card_publish_timer_id)
        self.cancel_timer(self.HEALTH_CHECK_TIMER_ID)

        cleanup_func_details = self.get_config("agent_cleanup_function")

        from .app import AgentInitCleanupConfig  # Avoid circular import

        if cleanup_func_details and isinstance(
            cleanup_func_details, AgentInitCleanupConfig
        ):
            module_name = cleanup_func_details.get("module")
            func_name = cleanup_func_details.get("name")
            base_path = cleanup_func_details.get("base_path")

            if module_name and func_name:
                log.info(
                    "%s Attempting to load and execute cleanup_function: %s.%s",
                    self.log_identifier,
                    module_name,
                    func_name,
                )
                try:
                    module = import_module(module_name, base_path=base_path)
                    cleanup_function = getattr(module, func_name)

                    if not callable(cleanup_function):
                        log.error(
                            "%s Cleanup function '%s' in module '%s' is not callable. Skipping.",
                            self.log_identifier,
                            func_name,
                            module_name,
                        )
                    else:
                        cleanup_function(self)
                        log.info(
                            "%s Successfully executed cleanup_function: %s.%s",
                            self.log_identifier,
                            module_name,
                            func_name,
                        )
                except Exception as e:
                    log.exception(
                        "%s Error during agent cleanup via cleanup_function '%s.%s': %s",
                        self.log_identifier,
                        module_name,
                        func_name,
                        e,
                    )
        if self._tool_cleanup_hooks:
            log.info(
                "%s Executing %d tool cleanup hooks...",
                self.log_identifier,
                len(self._tool_cleanup_hooks),
            )
            if self._async_loop and self._async_loop.is_running():

                async def run_tool_cleanup():
                    results = await asyncio.gather(
                        *[hook() for hook in self._tool_cleanup_hooks],
                        return_exceptions=True,
                    )
                    for i, result in enumerate(results):
                        if isinstance(result, Exception):
                            log.error(
                                "%s Error during tool cleanup hook #%d: %s",
                                self.log_identifier,
                                i,
                                result,
                                exc_info=result,
                            )

                future = asyncio.run_coroutine_threadsafe(
                    run_tool_cleanup(), self._async_loop
                )
                try:
                    future.result(timeout=15)  # Wait for cleanup to complete
                    log.info("%s All tool cleanup hooks executed.", self.log_identifier)
                except Exception as e:
                    log.error(
                        "%s Exception while waiting for tool cleanup hooks to finish: %s",
                        self.log_identifier,
                        e,
                    )
            else:
                log.warning(
                    "%s Cannot execute tool cleanup hooks because the async loop is not running.",
                    self.log_identifier,
                )

        # The base class cleanup() will handle stopping the async loop and joining the thread.
        # We just need to cancel any active tasks before that happens.
        with self.active_tasks_lock:
            if self._async_loop and self._async_loop.is_running():
                for task_context in self.active_tasks.values():
                    task_context.cancel()
            self.active_tasks.clear()
            log.debug("%s Cleared all active tasks.", self.log_identifier)

        super().cleanup()
        log.info("%s Component cleanup finished.", self.log_identifier)

    def set_agent_specific_state(self, key: str, value: Any):
        """
        Sets a key-value pair in the agent-specific state.
        Intended to be used by the custom init_function.
        """
        if not hasattr(self, "agent_specific_state"):
            self.agent_specific_state = {}
        self.agent_specific_state[key] = value
        log.debug("%s Set agent_specific_state['%s']", self.log_identifier, key)

    def get_agent_specific_state(self, key: str, default: Optional[Any] = None) -> Any:
        """
        Gets a value from the agent-specific state.
        Intended to be used by tools and the custom cleanup_function.
        """
        if not hasattr(self, "agent_specific_state"):
            return default
        return self.agent_specific_state.get(key, default)

    def get_async_loop(self) -> Optional[asyncio.AbstractEventLoop]:
        """Returns the dedicated asyncio event loop for this component's async tasks."""
        return self._async_loop

    def set_agent_system_instruction_string(self, instruction_string: str) -> None:
        """
        Sets a static string to be injected into the LLM system prompt.
        Called by the agent's init_function.
        """
        if not isinstance(instruction_string, str):
            log.error(
                "%s Invalid type for instruction_string: %s. Must be a string.",
                self.log_identifier,
                type(instruction_string),
            )
            return
        self._agent_system_instruction_string = instruction_string
        self._agent_system_instruction_callback = None
        log.info("%s Static agent system instruction string set.", self.log_identifier)

    def set_agent_system_instruction_callback(
        self,
        callback_function: Callable[[CallbackContext, LlmRequest], Optional[str]],
    ) -> None:
        """
        Sets a callback function to dynamically generate system prompt injections.
        Called by the agent's init_function.
        """
        if not callable(callback_function):
            log.error(
                "%s Invalid type for callback_function: %s. Must be callable.",
                self.log_identifier,
                type(callback_function),
            )
            return
        self._agent_system_instruction_callback = callback_function
        self._agent_system_instruction_string = None
        log.info("%s Agent system instruction callback set.", self.log_identifier)

    def get_gateway_id(self) -> str:
        """
        Returns a unique identifier for this specific gateway/host instance.
        For now, using the agent name, but could be made more robust (e.g., hostname + agent name).
        """
        return self.agent_name

    def _check_agent_health(self):
        """
        Checks the health of peer agents and de-registers unresponsive ones.
        This is called periodically by the health check timer.
        Uses TTL-based expiration to determine if an agent is unresponsive.
        """

        log.debug("%s Performing agent health check...", self.log_identifier)

        ttl_seconds = self.agent_discovery_config.get(
            "health_check_ttl_seconds", HEALTH_CHECK_TTL_SECONDS
        )
        health_check_interval = self.agent_discovery_config.get(
            "health_check_interval_seconds", HEALTH_CHECK_INTERVAL_SECONDS
        )

        log.debug(
            "%s Health check configuration: interval=%d seconds, TTL=%d seconds",
            self.log_identifier,
            health_check_interval,
            ttl_seconds,
        )

        # Validate configuration values
        if (
            ttl_seconds <= 0
            or health_check_interval <= 0
            or ttl_seconds < health_check_interval
        ):
            log.error(
                "%s agent_health_check_ttl_seconds (%d) and agent_health_check_interval_seconds (%d) must be positive and TTL must be greater than interval.",
                self.log_identifier,
                ttl_seconds,
                health_check_interval,
            )
            raise ValueError(
                f"Invalid health check configuration. agent_health_check_ttl_seconds ({ttl_seconds}) and agent_health_check_interval_seconds ({health_check_interval}) must be positive and TTL must be greater than interval."
            )

        # Get all agent names from the registry
        agent_names = self.agent_registry.get_agent_names()
        total_agents = len(agent_names)
        agents_to_deregister = []

        log.debug(
            "%s Checking health of %d peer agents", self.log_identifier, total_agents
        )

        for agent_name in agent_names:
            # Skip our own agent
            if agent_name == self.agent_name:
                continue

            # Check if the agent's TTL has expired
            is_expired, time_since_last_seen = self.agent_registry.check_ttl_expired(
                agent_name, ttl_seconds
            )

            if is_expired:
                log.warning(
                    "%s Agent '%s' TTL has expired. De-registering. Time since last seen: %d seconds (TTL: %d seconds)",
                    self.log_identifier,
                    agent_name,
                    time_since_last_seen,
                    ttl_seconds,
                )
                agents_to_deregister.append(agent_name)

        # De-register unresponsive agents
        for agent_name in agents_to_deregister:
            self._deregister_agent(agent_name)

        log.debug(
            "%s Agent health check completed. Total agents: %d, De-registered: %d",
            self.log_identifier,
            total_agents,
            len(agents_to_deregister),
        )

    def _deregister_agent(self, agent_name: str):
        """
        De-registers an agent from the registry and publishes a de-registration event.
        """
        # Remove from registry
        registry_removed = self.agent_registry.remove_agent(agent_name)

        # Always remove from peer_agents regardless of registry result
        peer_removed = False
        if agent_name in self.peer_agents:
            del self.peer_agents[agent_name]
            peer_removed = True
            log.info(
                "%s Removed agent '%s' from peer_agents dictionary",
                self.log_identifier,
                agent_name,
            )

        # Publish de-registration event if agent was in either data structure
        if registry_removed or peer_removed:
            try:
                # Create a de-registration event topic
                namespace = self.get_config("namespace")
                deregistration_topic = f"{namespace}/a2a/events/agent/deregistered"

                current_time = time.time()

                # Create the payload
                deregistration_payload = {
                    "event_type": "agent.deregistered",
                    "agent_name": agent_name,
                    "reason": "health_check_failure",
                    "metadata": {
                        "timestamp": current_time,
                        "deregistered_by": self.agent_name,
                    },
                }

                # Publish the event
                self.publish_a2a_message(
                    payload=deregistration_payload, topic=deregistration_topic
                )

                log.info(
                    "%s Published de-registration event for agent '%s' to topic '%s'",
                    self.log_identifier,
                    agent_name,
                    deregistration_topic,
                )
            except Exception as e:
                log.error(
                    "%s Failed to publish de-registration event for agent '%s': %s",
                    self.log_identifier,
                    agent_name,
                    e,
                )

    async def _resolve_early_embeds_and_handle_signals(
        self, raw_text: str, a2a_context: Dict
    ) -> Tuple[str, List[Tuple[int, Any]], str]:
        """
        Resolves early-stage embeds in raw text and extracts signals.
        Returns the resolved text, a list of signals, and any unprocessed tail.
        This is called by process_and_publish_adk_event.
        """
        logical_task_id = a2a_context.get("logical_task_id", "unknown_task")
        method_context_log_identifier = (
            f"{self.log_identifier}[ResolveEmbeds:{logical_task_id}]"
        )
        log.debug(
            "%s Resolving early embeds for text (length: %d).",
            method_context_log_identifier,
            len(raw_text),
        )

        original_session_id = a2a_context.get("session_id")
        user_id = a2a_context.get("user_id")
        adk_app_name = self.get_config("agent_name")

        if not all([self.artifact_service, original_session_id, user_id, adk_app_name]):
            log.error(
                "%s Missing necessary context for embed resolution (artifact_service, session_id, user_id, or adk_app_name). Skipping.",
                method_context_log_identifier,
            )
            return (
                raw_text,
                [],
                "",
            )
        context_for_embeds = {
            "artifact_service": self.artifact_service,
            "session_context": {
                "app_name": adk_app_name,
                "user_id": user_id,
                "session_id": original_session_id,
            },
            "config": {
                "gateway_max_artifact_resolve_size_bytes": self.get_config(
                    "tool_output_llm_return_max_bytes", 4096
                ),
                "gateway_recursive_embed_depth": self.get_config(
                    "gateway_recursive_embed_depth", 12
                ),
            },
        }

        resolver_config = context_for_embeds["config"]

        try:
            from ...common.utils.embeds.constants import EARLY_EMBED_TYPES
            from ...common.utils.embeds.resolver import (
                evaluate_embed,
                resolve_embeds_in_string,
            )
<<<<<<< HEAD
            from ...common.utils.embeds.constants import EARLY_EMBED_TYPES
            from ...common.utils.embeds.types import ResolutionMode
=======
>>>>>>> bc32aa25

            resolved_text, processed_until_index, signals_found = (
                await resolve_embeds_in_string(
                    text=raw_text,
                    context=context_for_embeds,
                    resolver_func=evaluate_embed,
                    types_to_resolve=EARLY_EMBED_TYPES,
                    resolution_mode=ResolutionMode.TOOL_PARAMETER,
                    log_identifier=method_context_log_identifier,
                    config=resolver_config,
                )
            )
            unprocessed_tail = raw_text[processed_until_index:]
            log.debug(
                "%s Embed resolution complete. Resolved text: '%s...', Signals found: %d, Unprocessed tail: '%s...'",
                method_context_log_identifier,
                resolved_text[:100],
                len(signals_found),
                unprocessed_tail[:100],
            )
            return resolved_text, signals_found, unprocessed_tail
        except Exception as e:
            log.exception(
                "%s Error during embed resolution: %s", method_context_log_identifier, e
            )
            return raw_text, [], ""

    async def _async_setup_and_run(self) -> None:
        """
        Main async logic for the agent component.
        This is called by the base class's `_run_async_operations`.
        """
        # Call base class to initialize Trust Manager
        await super()._async_setup_and_run()

        # Perform agent-specific async initialization
        await self._perform_async_init()

    def _pre_async_cleanup(self) -> None:
        """
        Pre-cleanup actions for the agent component.
        Called by the base class before stopping the async loop.
        """
        # Cleanup Trust Manager if present (ENTERPRISE FEATURE)
        if self.trust_manager:
            try:
                self.trust_manager.cleanup(self.cancel_timer)
            except Exception as e:
                log.error(
                    "%s Error during Trust Manager cleanup: %s", self.log_identifier, e
                )<|MERGE_RESOLUTION|>--- conflicted
+++ resolved
@@ -63,15 +63,6 @@
     PEER_TOOL_PREFIX,
     PeerAgentTool,
 )
-<<<<<<< HEAD
-from ...common.middleware.registry import MiddlewareRegistry
-from ...common.constants import (
-    DEFAULT_COMMUNICATION_TIMEOUT,
-    HEALTH_CHECK_TTL_SECONDS,
-    HEALTH_CHECK_INTERVAL_SECONDS,
-)
-=======
->>>>>>> bc32aa25
 from ...agent.tools.registry import tool_registry
 from ...agent.utils.config_parser import resolve_instruction_provider
 from ...common import a2a
@@ -3496,15 +3487,11 @@
 
         try:
             from ...common.utils.embeds.constants import EARLY_EMBED_TYPES
+            from ...common.utils.embeds.types import ResolutionMode
             from ...common.utils.embeds.resolver import (
                 evaluate_embed,
                 resolve_embeds_in_string,
             )
-<<<<<<< HEAD
-            from ...common.utils.embeds.constants import EARLY_EMBED_TYPES
-            from ...common.utils.embeds.types import ResolutionMode
-=======
->>>>>>> bc32aa25
 
             resolved_text, processed_until_index, signals_found = (
                 await resolve_embeds_in_string(

--- conflicted
+++ resolved
@@ -284,7 +284,6 @@
                     f"Failed to initialize synchronous ADK services: {service_err}"
                 ) from service_err
 
-<<<<<<< HEAD
             # initialize enterprise features if available
             try:
                 from solace_agent_mesh_enterprise.init_enterprise_component import (
@@ -297,8 +296,6 @@
                 # Contact Solace support for enterprise features
                 pass
 
-=======
->>>>>>> 657f2fd3
             from .app import (
                 AgentInitCleanupConfig,
             )  # delayed import to avoid circular dependency

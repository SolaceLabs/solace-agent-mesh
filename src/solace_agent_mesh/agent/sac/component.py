--- conflicted
+++ resolved
@@ -132,13 +132,8 @@
 
         super().__init__(info, **kwargs)
         self.agent_name = self.get_config("agent_name")
-<<<<<<< HEAD
-        log.info("%s Initializing A2A ADK Host Component...", self.log_identifier)
-
-=======
         log.info("%s Initializing agent: %s (A2A ADK Host Component)...", self.log_identifier, self.agent_name)
-        
->>>>>>> 00409752
+
         # Initialize the agent registry for health tracking
         self.agent_registry = AgentRegistry()
         try:
@@ -484,7 +479,16 @@
         """
         Async handler for incoming messages.
 
-<<<<<<< HEAD
+        Routes the message to the async event handler.
+
+        Args:
+            message: The Solace message
+            topic: The topic the message was received on
+        """
+        # Create event and process asynchronously
+        event = Event(EventType.MESSAGE, message)
+        await process_event(self, event)
+
     def handle_timer_event(self, timer_data: Dict[str, Any]):
         """Handles timer events for agent card publishing and health checks."""
         log.debug("%s Received timer event: %s", self.log_identifier, timer_data)
@@ -494,17 +498,6 @@
             publish_agent_card(self)
         elif timer_id == self.HEALTH_CHECK_TIMER_ID:
             self._check_agent_health()
-=======
-        Routes the message to the async event handler.
-
-        Args:
-            message: The Solace message
-            topic: The topic the message was received on
-        """
-        # Create event and process asynchronously
-        event = Event(EventType.MESSAGE, message)
-        await process_event(self, event)
->>>>>>> 00409752
 
     async def handle_cache_expiry_event(self, cache_data: Dict[str, Any]):
         """

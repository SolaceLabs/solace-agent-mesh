import os
import sys

sys.path.insert(
    0, os.path.join(os.path.dirname(os.path.dirname(os.path.dirname(__file__))))
)

from common.utils.asyncio_macos_fix import ensure_asyncio_compatibility
from solace_ai_connector.common.log import log

from .patch_adk import patch_adk

ensure_asyncio_compatibility()
patch_adk()

from typing import Any

from solace_ai_connector.flow.app import App

<<<<<<< HEAD
from ...agent.sac.component import SamAgentComponent
from ...agent.utils.artifact_helpers import DEFAULT_SCHEMA_MAX_KEYS
from ...common.a2a_protocol import (
=======
from ...common.a2a import (
>>>>>>> 35f30469
    get_agent_request_topic,
    get_agent_response_subscription_topic,
    get_agent_status_subscription_topic,
    get_discovery_topic,
)
from ...common.constants import DEFAULT_COMMUNICATION_TIMEOUT

info = {
    "class_name": "SamAgentApp",
    "description": "Custom App class for SAM Agent Host with namespace prefixing and automatic subscription generation.",
}


class SamAgentApp(App):
    """
    Custom App class for SAM Agent Host that automatically generates
    the required Solace subscriptions based on namespace and agent name,
    and programmatically defines the single SamAgentComponent instance.
    It also defines the expected configuration structure via `app_schema`.
    """

    app_schema = {
        "config_parameters": [
            # --- A2A Config (Flattened) ---
            {
                "name": "namespace",
                "required": True,
                "type": "string",
                "description": "Absolute topic prefix for A2A communication (e.g., 'myorg/dev').",
            },
            {
                "name": "supports_streaming",
                "required": False,
                "type": "boolean",
                "default": False,
                "description": "Whether this host supports A2A streaming (tasks/sendSubscribe).",
            },
            # --- Core ADK Agent Definition ---
            {
                "name": "agent_name",
                "required": True,
                "type": "string",
                "description": "Unique name for this ADK agent instance.",
            },
            {
                "name": "model",
                "required": True,
                "type": "any",
                "description": "ADK model name (string) or BaseLlm config dict.",
            },
            {
                "name": "instruction",
                "required": False,
                "type": "any",
                "default": "",
                "description": "User-provided instructions for the ADK agent (string or invoke block).",
            },
            {
                "name": "global_instruction",
                "required": False,
                "type": "any",
                "default": "",
                "description": "User-provided global instructions for the agent tree (string or invoke block).",
            },
            {
                "name": "tools",
                "required": False,
                "type": "list",
                "default": [],
                "description": "List of tool configurations (python, mcp, built-in). Each tool can have 'required_scopes'.",
                "items": {  # Schema for each item in the tools list
                    "type": "object",
                    "properties": {
                        "tool_type": {
                            "type": "string",
                            "required": True,
                            "enum": ["python", "mcp", "builtin", "builtin-group"],
                            "description": "Type of the tool.",
                        },
                        "tool_name": {
                            "type": "string",
                            "required": False,  # Required for mcp/builtin, optional for python
                            "description": "Name of the tool (e.g., ADK built-in name, specific MCP tool name). Overwrite function_name for python tools.",
                        },
                        "tool_description": {
                            "type": "string",
                            "required": False,  # Optional, Only for python
                            "description": "Description of the tool to overwrite for python tools. Overwrite the python function description",
                        },
                        "component_module": {  # For python tools
                            "type": "string",
                            "required": False,
                            "description": "Python module for 'python' tool type.",
                        },
                        "function_name": {  # For python tools
                            "type": "string",
                            "required": False,
                            "description": "Function name within the module for 'python' tool type.",
                        },
                        "component_base_path": {  # For python tools
                            "type": "string",
                            "required": False,
                            "description": "Base path for 'python' tool module resolution.",
                        },
                        "connection_params": {  # For mcp tools
                            "type": "object",
                            "required": False,
                            "description": "Connection parameters for 'mcp' tool type.",
                        },
                        "environment_variables": {  # For mcp tools (stdio)
                            "type": "object",
                            "required": False,
                            "description": "Environment variables for 'mcp' tool type with stdio connection.",
                        },
                        "required_scopes": {
                            "type": "list",
                            "required": False,
                            "default": [],
                            "description": "List of scope strings required to use this specific tool.",
                            "items": {"type": "string"},
                        },
                        "tool_config": {
                            "type": "object",
                            "required": False,
                            "default": {},
                            "description": "A dictionary holding specific configuration for this tool instance (e.g., API keys, model names for an image generation tool).",
                            "additionalProperties": True,
                        },
                    },
                },
            },
            {
                "name": "data_tools_config",
                "required": False,
                "type": "object",
                "default": {},
                "description": "Runtime configuration parameters for built-in data analysis tools.",
                "properties": {
                    "sqlite_memory_threshold_mb": {
                        "type": "integer",
                        "required": False,
                        "default": 100,
                        "description": "Size threshold (MB) for using in-memory vs. temp file SQLite DB for CSV input.",
                    },
                    "max_result_preview_rows": {
                        "type": "integer",
                        "required": False,
                        "default": 50,
                        "description": "Max rows to return in preview for SQL/JQ results.",
                    },
                    "max_result_preview_bytes": {
                        "type": "integer",
                        "required": False,
                        "default": 4096,
                        "description": "Max bytes to return in preview for SQL/JQ results (if row limit not hit first).",
                    },
                },
            },
            {
                "name": "planner",
                "required": False,
                "type": "object",
                "default": None,
                "description": "Optional configuration for an ADK planner.",
            },
            {
                "name": "code_executor",
                "required": False,
                "type": "object",
                "default": None,
                "description": "Optional configuration for an ADK code executor.",
            },
            {
                "name": "inject_current_time",
                "required": False,
                "type": "boolean",
                "default": True,
                "description": "Whether to inject the current time into the agent's instruction.",
            },
            # --- ADK Services Configuration ---
            {
                "name": "session_service",
                "required": True,
                "type": "object",
                "description": "Configuration for ADK Session Service (e.g., { type: 'memory' }).",
                "default": {"type": "memory", "default_behavior": "PERSISTENT"},
                "properties": {
                    "type": {
                        "type": "string",
                        "required": True,
                        "description": "Service type (e.g., 'memory', 'vertex_rag').",
                    },
                    "default_behavior": {
                        "type": "string",
                        "required": False,
                        "default": "PERSISTENT",
                        "enum": ["PERSISTENT", "RUN_BASED"],
                        "description": "Default behavior for session service: 'PERSISTENT' (default) or 'RUN_BASED' for how long to keep the session history.",
                    },
                },
            },
            {
                "name": "artifact_service",
                "required": False,
                "type": "object",
                "default": {"type": "memory"},
                "description": "Configuration for ADK Artifact Service (defaults to memory).",
                "properties": {
                    "type": {
                        "type": "string",
                        "required": True,
                        "description": "Service type (e.g., 'memory', 'gcs', 'filesystem').",
                    },
                    "base_path": {
                        "type": "string",
                        "required": False,  # Required only if type is filesystem
                        "description": "Base directory path (required for type 'filesystem').",
                    },
                    "bucket_name": {
                        "type": "string",
                        "required": False,  # Required only if type is gcs
                        "description": "GCS bucket name (required for type 'gcs').",
                    },
                    "artifact_scope": {
                        "type": "string",
                        "required": False,
                        "default": "namespace",
                        "enum": ["namespace", "app"],
                        "description": "Process-wide scope for all artifact services. 'namespace' (default): shared by all components in the namespace. 'app': isolated by agent/gateway name. This setting must be consistent for all components in the same process.",
                    },
                    "artifact_scope_value": {
                        "type": "string",
                        "required": False,
                        "default": None,
                        "description": "Custom identifier for artifact scope (required if artifact_scope is 'custom').",
                    },
                },
            },
            {
                "name": "memory_service",
                "required": False,
                "type": "object",
                "default": {"type": "memory"},
                "description": "Configuration for ADK Memory Service (defaults to memory).",
            },
            {
                "name": "persistence_db_base_path",
                "required": False,
                "type": "string",
                "default": None,
                "description": "Base directory for the enterprise persistence database. Overrides default (`~/.solace/a2a-agent-enterprise`).",
            },
            # --- Tool Output Handling (Generalized) ---
            {
                "name": "tool_output_save_threshold_bytes",
                "required": False,
                "type": "integer",
                "default": 2048,  # 2KB
                "description": "If any tool's processed output (e.g., extracted content from an artifact, MCP response) exceeds this size (bytes), its full content is saved as a new ADK artifact. This threshold should generally be less than or equal to tool_output_llm_return_max_bytes.",
            },
            {
                "name": "tool_output_llm_return_max_bytes",
                "required": False,
                "type": "integer",
                "default": 4096,  # 4KB
                "description": "Maximum size (bytes) of any tool's (potentially summarized or original) output content returned directly to the LLM. If exceeded, the content will be truncated, and the full original output will be saved as an artifact if not already.",
            },
            # --- LLM-Powered Artifact Extraction Tool Config ---
            {
                "name": "extract_content_from_artifact_config",
                "required": False,
                "type": "object",
                "default": {},
                "description": "Configuration for the LLM-powered artifact extraction tool.",
                "properties": {
                    "supported_binary_mime_types": {
                        "type": "list",
                        "required": False,
                        "default": [],
                        "items": {"type": "string"},
                        "description": "List of binary MIME type patterns (e.g., 'image/png', 'image/*', 'video/mp4') that the tool should attempt to process using its internal LLM.",
                    },
                    "model": {
                        "type": "any",  # Union[str, Dict[str, Any]]
                        "required": False,
                        "default": None,
                        "description": "Specifies the LLM for extraction. String (ADK LLMRegistry name) or dict (LiteLlm config). Defaults to agent's LLM.",
                    },
                },
            },
            # --- MCP Intelligent Processing Config ---
            {
                "name": "mcp_intelligent_processing",
                "required": False,
                "type": "object",
                "default": {},
                "description": "Configuration for intelligent processing of MCP tool responses into typed artifacts.",
                "properties": {
                    "enable_intelligent_processing": {
                        "type": "boolean",
                        "required": False,
                        "default": True,
                        "description": "Enable intelligent content-aware processing of MCP responses. When disabled, falls back to raw JSON saving.",
                    },
                    "enable_text_format_detection": {
                        "type": "boolean",
                        "required": False,
                        "default": True,
                        "description": "Enable detection and parsing of structured text formats (CSV, JSON, YAML) within text content.",
                    },
                    "enable_content_parsing": {
                        "type": "boolean",
                        "required": False,
                        "default": True,
                        "description": "Enable parsing and validation of detected content formats for enhanced metadata.",
                    },
                    "fallback_to_raw_on_error": {
                        "type": "boolean",
                        "required": False,
                        "default": True,
                        "description": "Fall back to raw JSON saving if intelligent processing fails.",
                    },
                    "save_raw_alongside_intelligent": {
                        "type": "boolean",
                        "required": False,
                        "default": False,
                        "description": "Save both intelligent artifacts and raw JSON response for debugging/comparison.",
                    },
                    "max_content_items": {
                        "type": "integer",
                        "required": False,
                        "default": 50,
                        "description": "Maximum number of content items to process from a single MCP response.",
                    },
                    "max_single_item_size_mb": {
                        "type": "integer",
                        "required": False,
                        "default": 100,
                        "description": "Maximum size in MB for a single content item before skipping intelligent processing.",
                    },
                },
            },
            # --- MCP Tool Response Thresholds ---
            {
                "name": "mcp_tool_response_save_threshold_bytes",
                "required": False,
                "type": "integer",
                "default": 2048,
                "description": "Threshold in bytes above which MCP tool responses are saved as artifacts.",
            },
            {
                "name": "mcp_tool_llm_return_max_bytes",
                "required": False,
                "type": "integer",
                "default": 4096,
                "description": "Maximum size in bytes of MCP tool response content returned directly to the LLM.",
            },
            # --- Artifact Handling ---
            {
                "name": "artifact_handling_mode",
                "required": False,
                "type": "string",
                "default": "ignore",
                "description": "How to represent created artifacts in A2A messages: 'ignore' (default), 'embed' (include base64 data), 'reference' (include fetch URI).",
            },
            # --- Schema Inference Config ---
            {
                "name": "schema_max_keys",
                "required": False,
                "type": "integer",
                "default": DEFAULT_SCHEMA_MAX_KEYS,
                "description": "Maximum number of dictionary keys to inspect during schema inference.",
            },
            # --- Embed Resolution Config ---
            {
                "name": "enable_embed_resolution",
                "required": False,
                "type": "boolean",
                "default": True,
                "description": "Enable early-stage processing (state, math, etc.) of dynamic embeds and inject related instructions.",
            },
            {
                "name": "enable_auto_continuation",
                "required": False,
                "type": "boolean",
                "default": True,
                "description": "If true, automatically attempts to continue LLM generation if it is interrupted by a token limit.",
            },
            {
                "name": "stream_batching_threshold_bytes",
                "required": False,
                "type": "integer",
                "default": 0,
                "description": "Minimum size in bytes for accumulated text from LLM stream before sending a status update. If 0 or less, batching is disabled and updates are sent per chunk. Final LLM chunks are always sent regardless of this threshold.",
            },
            {
                "name": "max_message_size_bytes",
                "required": False,
                "type": "integer",
                "default": 10_000_000,
                "description": "Maximum allowed message size in bytes before rejecting publication to prevent broker disconnections. Default: 10MB",
            },
            {
                "name": "enable_artifact_content_instruction",
                "required": False,
                "type": "boolean",
                "default": True,
                "description": "Inject instructions about the 'artifact_content' embed type (resolved late-stage, typically by a gateway).",
            },
            # --- Agent Card Definition (Simplified) ---
            {
                "name": "agent_card",
                "required": True,
                "type": "object",
                "description": "Static definition of this agent's capabilities for discovery.",
                "properties": {
                    "description": {
                        "type": "string",
                        "required": False,
                        "default": "",
                        "description": "Concise agent description for discovery.",
                    },
                    "defaultInputModes": {
                        "type": "list",
                        "required": False,
                        "default": ["text"],
                        "description": "Supported input content types.",
                    },
                    "defaultOutputModes": {
                        "type": "list",
                        "required": False,
                        "default": ["text"],
                        "description": "Supported output content types.",
                    },
                    "skills": {
                        "type": "list",
                        "required": False,
                        "default": [],
                        "description": "List of advertised agent skills (A2A AgentSkill structure).",
                    },
                    "documentationUrl": {
                        "type": "string",
                        "required": False,
                        "default": None,
                        "description": "Optional URL for agent documentation.",
                    },
                    "provider": {
                        "type": "object",
                        "required": False,
                        "default": None,
                        "description": "Optional provider information (A2A AgentProvider structure).",
                        "properties": {
                            "organization": {"type": "string", "required": True},
                            "url": {"type": "string", "required": False},
                        },
                    },
                },
            },
            # --- Agent Discovery & Communication ---
            {
                "name": "agent_card_publishing",
                "required": True,
                "type": "object",
                "description": "Settings for publishing the agent card.",
                "properties": {
                    "interval_seconds": {
                        "type": "integer",
                        "required": True,
                        "description": "Publish interval (seconds). <= 0 disables periodic publish.",
                    }
                },
            },
            {
                "name": "agent_discovery",
                "required": True,
                "type": "object",
                "description": "Settings for discovering other agents and injecting related instructions.",
                "properties": {
                    "enabled": {
                        "type": "boolean",
                        "required": False,
                        "default": True,
                        "description": "Enable discovery and instruction injection.",
                    }
                },
            },
            {
                "name": "inter_agent_communication",
                "required": True,
                "type": "object",
                "description": "Configuration for interacting with peer agents.",
                "properties": {
                    "allow_list": {
                        "type": "list",
                        "required": False,
                        "default": ["*"],
                        "description": "Agent name patterns to allow delegation to.",
                    },
                    "deny_list": {
                        "type": "list",
                        "required": False,
                        "default": [],
                        "description": "Agent name patterns to deny delegation to.",
                    },
                    "request_timeout_seconds": {
                        "type": "integer",
                        "required": False,
                        "default": DEFAULT_COMMUNICATION_TIMEOUT,
                        "description": "Timeout for peer requests (seconds).",
                    },
                },
            },
            {
                "name": "inject_system_purpose",
                "required": False,
                "type": "boolean",
                "default": False,
                "description": "If true, injects the system_purpose received from the gateway (via task metadata) into the agent's prompt.",
            },
            {
                "name": "inject_response_format",
                "required": False,
                "type": "boolean",
                "default": False,
                "description": "If true, injects the response_format received from the gateway (via task metadata) into the agent's prompt.",
            },
            {
                "name": "inject_user_profile",
                "required": False,
                "type": "boolean",
                "default": False,
                "description": "If true, injects the user_profile received from the gateway (via task metadata) into the agent's prompt.",
            },
            # --- Configurable Agent Initialization ---
            {
                "name": "agent_init_function",
                "required": False,
                "type": "object",
                "description": "Configuration for the agent's custom initialization function.",
                "properties": {
                    "module": {
                        "type": "string",
                        "required": True,
                        "description": "Python module path for the init function (e.g., 'my_plugin.initializers').",
                    },
                    "name": {
                        "type": "string",
                        "required": True,
                        "description": "Name of the init function within the module.",
                    },
                    "base_path": {
                        "type": "string",
                        "required": False,
                        "description": "Optional base path for module resolution if not in PYTHONPATH.",
                    },
                    "config": {
                        "type": "object",
                        "required": False,
                        "default": {},
                        "additionalProperties": True,
                        "description": "Configuration dictionary for the init function, validated by its Pydantic model.",
                    },
                },
            },
            # --- Configurable Agent Cleanup ---
            {
                "name": "agent_cleanup_function",
                "required": False,
                "type": "object",
                "description": "Configuration for the agent's custom cleanup function.",
                "properties": {
                    "module": {
                        "type": "string",
                        "required": True,
                        "description": "Python module path for the cleanup function.",
                    },
                    "name": {
                        "type": "string",
                        "required": True,
                        "description": "Name of the cleanup function within the module.",
                    },
                    "base_path": {
                        "type": "string",
                        "required": False,
                        "description": "Optional base path for module resolution.",
                    },
                },
            },
            {
                "name": "text_artifact_content_max_length",
                "required": False,
                "type": "integer",
                "default": 1000,
                "minimum": 100,
                "maximum": 100000,
                "description": "Maximum character length for text-based artifact content (100-100000 characters). Binary artifacts are unaffected.",
            },
            {
                "name": "max_llm_calls_per_task",
                "required": False,
                "type": "integer",
                "default": 20,
                "description": "Maximum number of LLM calls allowed for a single A2A task. A value of 0 or less means unlimited.",
            },
            {
                "name": "database_url",
                "required": False,
                "type": "string",
                "default": None,
                "description": "Database connection URL (e.g., 'sqlite:///solace_agent_mesh.db').",
            },
        ]
    }

    def __init__(self, app_info: dict[str, Any], **kwargs):
        log.debug("Initializing A2A_ADK_App...")

        app_config = app_info.get("app_config", {})
        namespace = app_config.get("namespace")
        agent_name = app_config.get("agent_name")
        broker_request_response = app_info.get("broker_request_response")

        if not namespace or not isinstance(namespace, str):
            raise ValueError(
                "Internal Error: Namespace missing or invalid after validation."
            )
        if not agent_name or not isinstance(agent_name, str):
            raise ValueError(
                "Internal Error: Agent name missing or invalid after validation."
            )

        database_url = app_config.get("database_url")
        if database_url:
            os.environ["DATABASE_URL"] = database_url

        artifact_mode = app_config.get("artifact_handling_mode", "ignore").lower()
        if artifact_mode not in ["ignore", "embed", "reference"]:
            log.warning(
                "Invalid 'artifact_handling_mode' value '%s' in app_config. Using 'ignore'. Allowed values: 'ignore', 'embed', 'reference'.",
                artifact_mode,
            )
            app_config["artifact_handling_mode"] = "ignore"

        schema_max_keys = app_config.get("schema_max_keys", DEFAULT_SCHEMA_MAX_KEYS)
        if not isinstance(schema_max_keys, int) or schema_max_keys < 0:
            log.warning(
                "Invalid 'schema_max_keys' value '%s' in app_config. Using default: %d.",
                schema_max_keys,
                DEFAULT_SCHEMA_MAX_KEYS,
            )
            app_config["schema_max_keys"] = DEFAULT_SCHEMA_MAX_KEYS

        artifact_service_config = app_config.get("artifact_service", {})
        if artifact_service_config.get("type") == "filesystem":
            artifact_scope = artifact_service_config.get("artifact_scope", "namespace")
            if artifact_scope == "custom" and not artifact_service_config.get(
                "artifact_scope_value"
            ):
                raise ValueError(
                    "Configuration Error: 'artifact_scope_value' is required when 'artifact_scope' is 'custom'."
                )
            if artifact_scope != "custom" and artifact_service_config.get(
                "artifact_scope_value"
            ):
                log.warning(
                    "Configuration Warning: 'artifact_scope_value' is ignored when 'artifact_scope' is not 'custom'."
                )

        log.info(
            "Configuring A2A_ADK_App for Agent: '%s' in Namespace: '%s'",
            agent_name,
            namespace,
        )

        required_topics = [
            get_agent_request_topic(namespace, agent_name),
            get_discovery_topic(namespace),
            get_agent_response_subscription_topic(namespace, agent_name),
            get_agent_status_subscription_topic(namespace, agent_name),
        ]
        generated_subs = [{"topic": topic} for topic in required_topics]
        log.info(
            "Automatically generated subscriptions for Agent '%s': %s",
            agent_name,
            generated_subs,
        )

        component_definition = {
            "name": f"{agent_name}_host",
            "component_class": SamAgentComponent,
            "component_config": {},
            "subscriptions": generated_subs,
        }
        if broker_request_response:
            component_definition["broker_request_response"] = broker_request_response

        app_info["components"] = [component_definition]
        log.debug("Replaced 'components' in app_info with programmatic definition.")

        broker_config = app_info.setdefault("broker", {})

        broker_config["input_enabled"] = True
        broker_config["output_enabled"] = True
        log.debug("Injected broker.input_enabled=True and broker.output_enabled=True")

        generated_queue_name = f"{namespace.strip('/')}/q/a2a/{agent_name}"
        broker_config["queue_name"] = generated_queue_name
        log.debug("Injected generated broker.queue_name: %s", generated_queue_name)

        broker_config["temporary_queue"] = True
        log.debug("Set broker_config.temporary_queue = True")

        super().__init__(app_info, **kwargs)
        log.debug("A2A_ADK_App initialization complete.")<|MERGE_RESOLUTION|>--- conflicted
+++ resolved
@@ -17,13 +17,16 @@
 
 from solace_ai_connector.flow.app import App
 
-<<<<<<< HEAD
+from ...common.a2a import (
+    get_agent_request_topic,
+    get_discovery_topic,
+    get_agent_response_subscription_topic,
+    get_agent_status_subscription_topic,
+)
+from ...common.constants import DEFAULT_COMMUNICATION_TIMEOUT
 from ...agent.sac.component import SamAgentComponent
 from ...agent.utils.artifact_helpers import DEFAULT_SCHEMA_MAX_KEYS
 from ...common.a2a_protocol import (
-=======
-from ...common.a2a import (
->>>>>>> 35f30469
     get_agent_request_topic,
     get_agent_response_subscription_topic,
     get_agent_status_subscription_topic,

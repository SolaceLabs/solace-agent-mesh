"""
Base App class for Gateway implementations in the Solace AI Connector.
"""

import uuid
from abc import abstractmethod
from typing import Any, Dict, List, Type

from solace_ai_connector.common.log import log
from solace_ai_connector.common.utils import deep_merge
from solace_ai_connector.flow.app import App
from solace_ai_connector.components.component_base import ComponentBase

from ...common.a2a import (
    get_discovery_topic,
    get_gateway_response_subscription_topic,
    get_gateway_status_subscription_topic,
)


class BaseGatewayComponent(ComponentBase):
    pass


BASE_GATEWAY_APP_SCHEMA: Dict[str, List[Dict[str, Any]]] = {
    "config_parameters": [
        {
            "name": "namespace",
            "required": True,
            "type": "string",
            "description": "Absolute topic prefix for A2A communication (e.g., 'myorg/dev').",
        },
        {
            "name": "gateway_id",
            "required": False,
            "type": "string",
            "default": None,
            "description": "Unique ID for this gateway instance. Auto-generated if omitted.",
        },
        {
            "name": "artifact_service",
            "required": True,
            "type": "object",
            "description": "Configuration for the SHARED ADK Artifact Service.",
        },
        {
            "name": "enable_embed_resolution",
            "required": False,
            "type": "boolean",
            "default": True,
            "description": "Enable late-stage 'artifact_content' embed resolution in the gateway.",
        },
        {
            "name": "gateway_max_artifact_resolve_size_bytes",
            "required": False,
            "type": "integer",
            "default": 104857600,  # 100MB
            "description": "Maximum size of an individual artifact's raw content for 'artifact_content' embeds and max total accumulated size for a parent artifact after internal recursive resolution.",
        },
        {
            "name": "gateway_recursive_embed_depth",
            "required": False,
            "type": "integer",
            "default": 12,
            "description": "Maximum depth for recursively resolving 'artifact_content' embeds within files.",
        },
<<<<<<< HEAD
=======
        {
            "name": "artifact_handling_mode",
            "required": False,
            "type": "string",
            "default": "reference",
            "description": (
                "How the gateway handles file parts from clients. "
                "'reference': Save inline file bytes to the artifact store and replace with a URI. "
                "'embed': Resolve file URIs and embed content as bytes. "
                "'passthrough': Send file parts to the agent as-is."
            ),
            "enum": ["reference", "embed", "passthrough"],
        },
        {
            "name": "gateway_max_message_size_bytes",
            "required": False,
            "type": "integer",
            "default": 10_000_000,  # 10MB
            "description": "Maximum allowed message size in bytes for messages published by the gateway.",
        },
        # --- Default User Identity Configuration ---
        {
            "name": "default_user_identity",
            "required": False,
            "type": "string",
            "description": "Default user identity to use when no user authentication is provided. WARNING: Only use in development environments with trusted access!",
        },
>>>>>>> 35f30469
        {
            "name": "force_user_identity",
            "required": False,
            "type": "string",
            "description": "Override any provided user identity with this value. WARNING: Development only! This completely replaces authentication.",
        },
        # --- Identity Service Configuration ---
        {
            "name": "identity_service",
            "required": False,
            "type": "object",
            "default": None,
            "description": "Configuration for the pluggable Identity Service provider.",
        },
    ]
}


class BaseGatewayApp(App):
    """
    Base class for Gateway applications.

    Handles common configuration, Solace broker setup, and instantiation
    of the gateway-specific component. It also automatically merges its
    base schema with specific schema parameters defined by subclasses.
    """

    app_schema: Dict[str, List[Dict[str, Any]]] = BASE_GATEWAY_APP_SCHEMA
    SPECIFIC_APP_SCHEMA_PARAMS_ATTRIBUTE_NAME = "SPECIFIC_APP_SCHEMA_PARAMS"

    def __init_subclass__(cls, **kwargs):
        """
        Automatically merges the base gateway schema with specific schema
        parameters defined in any subclass.
        """
        super().__init_subclass__(**kwargs)

        specific_params = getattr(
            cls, cls.SPECIFIC_APP_SCHEMA_PARAMS_ATTRIBUTE_NAME, []
        )

        if not isinstance(specific_params, list):
            log.warning(
                "Class attribute '%s' in %s is not a list. Schema merging might be incorrect.",
                cls.SPECIFIC_APP_SCHEMA_PARAMS_ATTRIBUTE_NAME,
                cls.__name__,
            )
            specific_params = []

        base_params = BaseGatewayApp.app_schema.get("config_parameters", [])

        merged_config_parameters = list(base_params)
        merged_config_parameters.extend(specific_params)

        cls.app_schema = {"config_parameters": merged_config_parameters}
        log.debug(
            "BaseGatewayApp.__init_subclass__ created merged app_schema for %s with %d params.",
            cls.__name__,
            len(merged_config_parameters),
        )

    def __init__(self, app_info: Dict[str, Any], **kwargs):
        """
        Initializes the BaseGatewayApp.

        Args:
            app_info: Configuration dictionary for the app, typically from YAML.
            **kwargs: Additional arguments for the parent App class.
        """
        log.debug(
            "Initializing BaseGatewayApp with app_info: %s",
            app_info.get("name", "Unnamed App"),
        )

        code_config_app_block = getattr(self.__class__, "app_config", {}).get(
            "app_config", {}
        )
        yaml_app_config_block = app_info.get("app_config", {})
        resolved_app_config_block = deep_merge(
            code_config_app_block, yaml_app_config_block
        )

        self.namespace: str = resolved_app_config_block.get("namespace")
        if not self.namespace:
            raise ValueError(
                "Namespace is required in app_config for BaseGatewayApp or its derivatives."
            )

        self.gateway_id: str = resolved_app_config_block.get("gateway_id")
        if not self.gateway_id:
            self.gateway_id = f"gdk-gateway-{uuid.uuid4().hex[:8]}"
            resolved_app_config_block["gateway_id"] = self.gateway_id
            log.info("Generated unique gateway_id: %s", self.gateway_id)

        self.artifact_service_config: Dict = resolved_app_config_block.get(
            "artifact_service", {}
        )
        self.enable_embed_resolution: bool = resolved_app_config_block.get(
            "enable_embed_resolution", True
        )

        new_size_limit_key = "gateway_max_artifact_resolve_size_bytes"
        default_new_size_limit = 104857600
        old_size_limit_key = "gateway_artifact_content_limit_bytes"

        new_value = resolved_app_config_block.get(new_size_limit_key)
        old_value = resolved_app_config_block.get(old_size_limit_key)

        app_name_for_log = app_info.get("name", "BaseGatewayApp")

        if new_value is not None:
            self.gateway_max_artifact_resolve_size_bytes = new_value
            if old_value is not None and new_value != old_value:
                log.warning(
                    f"[{app_name_for_log}] Both '{new_size_limit_key}' (value: {new_value}) and deprecated '{old_size_limit_key}' (value: {old_value}) are present. "
                    f"Using value from '{new_size_limit_key}'."
                )
        elif old_value is not None:
            self.gateway_max_artifact_resolve_size_bytes = old_value
            log.warning(
                f"[{app_name_for_log}] Configuration key '{old_size_limit_key}' (value: {old_value}) is deprecated. "
                f"Please use '{new_size_limit_key}'. Using value from old key."
            )
        else:
            self.gateway_max_artifact_resolve_size_bytes = default_new_size_limit

        self.gateway_recursive_embed_depth: int = resolved_app_config_block.get(
            "gateway_recursive_embed_depth", 12
        )
        self.artifact_handling_mode: str = resolved_app_config_block.get(
            "artifact_handling_mode", "reference"
        )
        self.gateway_max_message_size_bytes: int = resolved_app_config_block.get(
            "gateway_max_message_size_bytes", 10_000_000
        )

        modified_app_info = app_info.copy()
        modified_app_info["app_config"] = resolved_app_config_block

        subscriptions = [
            {"topic": get_discovery_topic(self.namespace)},
            {
                "topic": get_gateway_response_subscription_topic(
                    self.namespace, self.gateway_id
                )
            },
            {
                "topic": get_gateway_status_subscription_topic(
                    self.namespace, self.gateway_id
                )
            },
        ]
        log.info(
            "Generated Solace subscriptions for gateway '%s': %s",
            self.gateway_id,
            subscriptions,
        )

        gateway_component_class = self._get_gateway_component_class()
        if not gateway_component_class or not issubclass(
            gateway_component_class, ComponentBase
        ):
            raise TypeError(
                f"_get_gateway_component_class in {self.__class__.__name__} must return a valid ComponentBase subclass."
            )

        component_definition = {
            "name": f"{self.gateway_id}_component",
            "component_class": gateway_component_class,
            "component_config": {"app_config": resolved_app_config_block},
            "subscriptions": subscriptions,
        }
        modified_app_info["components"] = [component_definition]

        broker_config = modified_app_info.setdefault("broker", {})
        broker_config["input_enabled"] = True
        broker_config["output_enabled"] = True
        broker_config["queue_name"] = (
            f"{self.namespace.strip('/')}/q/gdk/gateway/{self.gateway_id}"
        )
        broker_config["temporary_queue"] = True
        log.debug(
            "Injected broker settings for gateway '%s': %s",
            self.gateway_id,
            broker_config,
        )

        super().__init__(app_info=modified_app_info, **kwargs)
        log.info("BaseGatewayApp '%s' initialized successfully.", self.name)

    @abstractmethod
    def _get_gateway_component_class(self) -> Type[BaseGatewayComponent]:
        """
        Abstract method to be implemented by derived gateway applications.

        Returns:
            The specific gateway component class (e.g., WebUIBackendComponent).
        """
        pass<|MERGE_RESOLUTION|>--- conflicted
+++ resolved
@@ -64,8 +64,6 @@
             "default": 12,
             "description": "Maximum depth for recursively resolving 'artifact_content' embeds within files.",
         },
-<<<<<<< HEAD
-=======
         {
             "name": "artifact_handling_mode",
             "required": False,
@@ -93,7 +91,6 @@
             "type": "string",
             "description": "Default user identity to use when no user authentication is provided. WARNING: Only use in development environments with trusted access!",
         },
->>>>>>> 35f30469
         {
             "name": "force_user_identity",
             "required": False,

<<<<<<< HEAD
"""
Session API controller using 3-tiered architecture.
"""

from typing import Optional
=======
import logging
>>>>>>> 91ae58a4
from fastapi import APIRouter, Body, Depends, HTTPException, Query, status
from sqlalchemy.orm import Session

from ..dependencies import get_session_business_service, get_db
from ..services.session_service import SessionService
from ..shared.auth_utils import get_current_user
from ..shared.pagination import DataResponse, PaginatedResponse, PaginationParams
from ..shared.response_utils import create_data_response
from .dto.requests.session_requests import (
    GetSessionRequest,
    UpdateSessionRequest,
)
from .dto.requests.task_requests import SaveTaskRequest
from .dto.responses.session_responses import SessionResponse
from .dto.responses.task_responses import TaskResponse, TaskListResponse

log = logging.getLogger(__name__)

router = APIRouter()

SESSION_NOT_FOUND_MSG = "Session not found."


@router.get("/sessions", response_model=PaginatedResponse[SessionResponse])
async def get_all_sessions(
    project_id: Optional[str] = None,
    page_number: int = Query(default=1, ge=1, alias="pageNumber"),
    page_size: int = Query(default=20, ge=1, le=100, alias="pageSize"),
    db: Session = Depends(get_db),
    user: dict = Depends(get_current_user),
    session_service: SessionService = Depends(get_session_business_service),
):
    user_id = user.get("id")
    log_msg = f"Fetching sessions for user_id: {user_id}"
    if project_id:
        log_msg += f" for project_id: {project_id}"
    log.info(log_msg)
    log.info(f"User '{user_id}' is listing sessions with pagination (page={page_number}, size={page_size})")

    log.info(project_id)
    try:
        pagination = PaginationParams(page_number=page_number, page_size=page_size)
        paginated_response = session_service.get_user_sessions(db, user_id, pagination, project_id=project_id)

        session_responses = []
        for session_domain in paginated_response.data:
            session_response = SessionResponse(
                id=session_domain.id,
                user_id=session_domain.user_id,
                name=session_domain.name,
                agent_id=session_domain.agent_id,
                project_id=session_domain.project_id,
                created_time=session_domain.created_time,
                updated_time=session_domain.updated_time,
            )
            session_responses.append(session_response)

        return PaginatedResponse(data=session_responses, meta=paginated_response.meta)

    except Exception as e:
        log.error("Error fetching sessions for user %s: %s", user_id, e)
        raise HTTPException(
            status_code=status.HTTP_500_INTERNAL_SERVER_ERROR,
            detail="Failed to retrieve sessions",
        ) from e


@router.get("/sessions/{session_id}", response_model=DataResponse[SessionResponse])
async def get_session(
    session_id: str,
    db: Session = Depends(get_db),
    user: dict = Depends(get_current_user),
    session_service: SessionService = Depends(get_session_business_service),
):
    user_id = user.get("id")

    try:
        if (
            not session_id
            or session_id.strip() == ""
            or session_id in ["null", "undefined"]
        ):
            raise HTTPException(
                status_code=status.HTTP_404_NOT_FOUND, detail=SESSION_NOT_FOUND_MSG
            )

        request_dto = GetSessionRequest(session_id=session_id, user_id=user_id)

        session_domain = session_service.get_session_details(
            db=db, session_id=request_dto.session_id, user_id=request_dto.user_id
        )

        if not session_domain:
            raise HTTPException(
                status_code=status.HTTP_404_NOT_FOUND, detail=SESSION_NOT_FOUND_MSG
            )

        log.info("User %s authorized. Fetching session_id: %s", user_id, session_id)

        session_response = SessionResponse(
            id=session_domain.id,
            user_id=session_domain.user_id,
            name=session_domain.name,
            agent_id=session_domain.agent_id,
            project_id=session_domain.project_id,
            created_time=session_domain.created_time,
            updated_time=session_domain.updated_time,
        )

        return create_data_response(session_response)

    except HTTPException:
        raise
    except Exception as e:
        log.error(
            "Error fetching session %s for user %s: %s",
            session_id,
            user_id,
            e,
        )
        raise HTTPException(
            status_code=status.HTTP_500_INTERNAL_SERVER_ERROR,
            detail="Failed to retrieve session",
        ) from e


@router.post("/sessions/{session_id}/chat-tasks", response_model=TaskResponse)
async def save_task(
    session_id: str,
    request: SaveTaskRequest,
    db: Session = Depends(get_db),
    user: dict = Depends(get_current_user),
    session_service: SessionService = Depends(get_session_business_service),
):
    """
    Save a complete task interaction (upsert).
    Creates a new task or updates an existing one.
    """
    user_id = user.get("id")
    log.info(
        "User %s attempting to save task %s for session %s",
        user_id,
        request.task_id,
        session_id,
    )

    try:
        if (
            not session_id
            or session_id.strip() == ""
            or session_id in ["null", "undefined"]
        ):
            raise HTTPException(
                status_code=status.HTTP_404_NOT_FOUND, detail=SESSION_NOT_FOUND_MSG
            )

        # Check if task already exists to determine status code
        from ..repository.chat_task_repository import ChatTaskRepository

        task_repo = ChatTaskRepository()
        existing_task = task_repo.find_by_id(db, request.task_id, user_id)
        is_update = existing_task is not None

        # Save the task - pass strings directly
        saved_task = session_service.save_task(
            db=db,
            task_id=request.task_id,
            session_id=session_id,
            user_id=user_id,
            user_message=request.user_message,
            message_bubbles=request.message_bubbles,  # Already a string
            task_metadata=request.task_metadata,  # Already a string
        )

        log.info(
            "Task %s %s successfully for session %s",
            request.task_id,
            "updated" if is_update else "created",
            session_id,
        )

        # Convert to response DTO
        response = TaskResponse(
            task_id=saved_task.id,
            session_id=saved_task.session_id,
            user_message=saved_task.user_message,
            message_bubbles=saved_task.message_bubbles,
            task_metadata=saved_task.task_metadata,
            created_time=saved_task.created_time,
            updated_time=saved_task.updated_time,
        )

        return response

    except ValueError as e:
        log.warning("Validation error saving task %s: %s", request.task_id, e)
        raise HTTPException(
            status_code=status.HTTP_422_UNPROCESSABLE_ENTITY, detail=str(e)
        ) from e
    except HTTPException:
        raise
    except Exception as e:
        log.error(
            "Error saving task %s for session %s for user %s: %s",
            request.task_id,
            session_id,
            user_id,
            e,
        )
        raise HTTPException(
            status_code=status.HTTP_500_INTERNAL_SERVER_ERROR,
            detail="Failed to save task",
        ) from e


@router.get("/sessions/{session_id}/chat-tasks", response_model=TaskListResponse)
async def get_session_tasks(
    session_id: str,
    db: Session = Depends(get_db),
    user: dict = Depends(get_current_user),
    session_service: SessionService = Depends(get_session_business_service),
):
    """
    Get all tasks for a session.
    Returns tasks in chronological order.
    """
    user_id = user.get("id")
    log.info(
        "User %s attempting to fetch tasks for session_id: %s", user_id, session_id
    )

    try:
        if (
            not session_id
            or session_id.strip() == ""
            or session_id in ["null", "undefined"]
        ):
            raise HTTPException(
                status_code=status.HTTP_404_NOT_FOUND, detail=SESSION_NOT_FOUND_MSG
            )

        # Get tasks from service
        tasks = session_service.get_session_tasks(
            db=db, session_id=session_id, user_id=user_id
        )

        log.info(
            "User %s authorized. Fetched %d tasks for session_id: %s",
            user_id,
            len(tasks),
            session_id,
        )

        # Convert to response DTOs
        task_responses = []
        for task in tasks:
            task_response = TaskResponse(
                task_id=task.id,
                session_id=task.session_id,
                user_message=task.user_message,
                message_bubbles=task.message_bubbles,
                task_metadata=task.task_metadata,
                created_time=task.created_time,
                updated_time=task.updated_time,
            )
            task_responses.append(task_response)

        return TaskListResponse(tasks=task_responses)

    except ValueError as e:
        log.warning("Validation error fetching tasks for session %s: %s", session_id, e)
        raise HTTPException(
            status_code=status.HTTP_404_NOT_FOUND, detail=SESSION_NOT_FOUND_MSG
        ) from e
    except HTTPException:
        raise
    except Exception as e:
        log.error(
            "Error fetching tasks for session %s for user %s: %s",
            session_id,
            user_id,
            e,
        )
        raise HTTPException(
            status_code=status.HTTP_500_INTERNAL_SERVER_ERROR,
            detail="Failed to retrieve session tasks",
        ) from e


@router.get("/sessions/{session_id}/messages")
async def get_session_history(
    session_id: str,
    db: Session = Depends(get_db),
    user: dict = Depends(get_current_user),
    session_service: SessionService = Depends(get_session_business_service),
):
    """
    Get session message history.
    Loads from chat_tasks and flattens message_bubbles for backward compatibility.
    """
    user_id = user.get("id")
    log.info(
        "User %s attempting to fetch history for session_id: %s", user_id, session_id
    )

    try:
        if (
            not session_id
            or session_id.strip() == ""
            or session_id in ["null", "undefined"]
        ):
            raise HTTPException(
                status_code=status.HTTP_404_NOT_FOUND, detail=SESSION_NOT_FOUND_MSG
            )

        # Use task-based message retrieval (returns list of dicts)
        messages = session_service.get_session_messages_from_tasks(
            db=db, session_id=session_id, user_id=user_id
        )

        log.info(
            "User %s authorized. Fetched %d messages for session_id: %s",
            user_id,
            len(messages),
            session_id,
        )

        # Convert snake_case to camelCase for backwards compatibility
        camel_case_messages = []
        for msg in messages:
            camel_msg = {
                "id": msg["id"],
                "sessionId": msg["session_id"],
                "message": msg["message"],
                "senderType": msg["sender_type"],
                "senderName": msg["sender_name"],
                "messageType": msg["message_type"],
                "createdTime": msg["created_time"],
            }
            camel_case_messages.append(camel_msg)

        return camel_case_messages

    except ValueError as e:
        log.warning(
            "Validation error fetching history for session %s: %s", session_id, e
        )
        raise HTTPException(
            status_code=status.HTTP_404_NOT_FOUND, detail=SESSION_NOT_FOUND_MSG
        ) from e
    except HTTPException:
        raise
    except Exception as e:
        log.error(
            "Error fetching history for session %s for user %s: %s",
            session_id,
            user_id,
            e,
        )
        raise HTTPException(
            status_code=status.HTTP_500_INTERNAL_SERVER_ERROR,
            detail="Failed to retrieve session history",
        ) from e


@router.patch("/sessions/{session_id}", response_model=SessionResponse)
async def update_session_name(
    session_id: str,
    name: str = Body(..., embed=True),
    db: Session = Depends(get_db),
    user: dict = Depends(get_current_user),
    session_service: SessionService = Depends(get_session_business_service),
):
    user_id = user.get("id")
    log.info("User %s attempting to update session %s", user_id, session_id)

    try:
        if (
            not session_id
            or session_id.strip() == ""
            or session_id in ["null", "undefined"]
        ):
            raise HTTPException(
                status_code=status.HTTP_404_NOT_FOUND, detail=SESSION_NOT_FOUND_MSG
            )

        request_dto = UpdateSessionRequest(
            session_id=session_id, user_id=user_id, name=name
        )

        updated_domain = session_service.update_session_name(
            db=db,
            session_id=request_dto.session_id,
            user_id=request_dto.user_id,
            name=request_dto.name,
        )

        if not updated_domain:
            raise HTTPException(
                status_code=status.HTTP_404_NOT_FOUND, detail=SESSION_NOT_FOUND_MSG
            )

        log.info("Session %s updated successfully", session_id)

        return SessionResponse(
            id=updated_domain.id,
            user_id=updated_domain.user_id,
            name=updated_domain.name,
            agent_id=updated_domain.agent_id,
            project_id=updated_domain.project_id,
            created_time=updated_domain.created_time,
            updated_time=updated_domain.updated_time,
        )

    except HTTPException:
        raise
    except ValueError as e:
        log.warning("Validation error updating session %s: %s", session_id, e)
        raise HTTPException(
            status_code=status.HTTP_422_UNPROCESSABLE_ENTITY, detail=str(e)
        ) from e
    except Exception as e:
        log.error(
            "Error updating session %s for user %s: %s",
            session_id,
            user_id,
            e,
        )
        raise HTTPException(
            status_code=status.HTTP_500_INTERNAL_SERVER_ERROR,
            detail="Failed to update session",
        ) from e


@router.delete("/sessions/{session_id}", status_code=status.HTTP_204_NO_CONTENT)
async def delete_session(
    session_id: str,
    db: Session = Depends(get_db),
    user: dict = Depends(get_current_user),
    session_service: SessionService = Depends(get_session_business_service),
):
    user_id = user.get("id")
    log.info("User %s attempting to delete session %s", user_id, session_id)

    try:
        if (
            not session_id
            or session_id.strip() == ""
            or session_id in ["null", "undefined"]
        ):
            raise HTTPException(
                status_code=status.HTTP_404_NOT_FOUND, detail=SESSION_NOT_FOUND_MSG
            )

        deleted = session_service.delete_session_with_notifications(
            db=db, session_id=session_id, user_id=user_id
        )

        if not deleted:
            raise HTTPException(
                status_code=status.HTTP_404_NOT_FOUND, detail=SESSION_NOT_FOUND_MSG
            )

        log.info("Session %s deleted successfully", session_id)

    except HTTPException:
        raise
    except ValueError as e:
        log.warning("Validation error deleting session %s: %s", session_id, e)
        raise HTTPException(
            status_code=status.HTTP_400_BAD_REQUEST, detail=str(e)
        ) from e
    except Exception as e:
        log.error(
            "Error deleting session %s for user %s: %s",
            session_id,
            user_id,
            e,
        )
        raise HTTPException(
            status_code=status.HTTP_500_INTERNAL_SERVER_ERROR,
            detail="Failed to delete session",
        ) from e<|MERGE_RESOLUTION|>--- conflicted
+++ resolved
@@ -1,12 +1,5 @@
-<<<<<<< HEAD
-"""
-Session API controller using 3-tiered architecture.
-"""
-
 from typing import Optional
-=======
 import logging
->>>>>>> 91ae58a4
 from fastapi import APIRouter, Body, Depends, HTTPException, Query, status
 from sqlalchemy.orm import Session
 

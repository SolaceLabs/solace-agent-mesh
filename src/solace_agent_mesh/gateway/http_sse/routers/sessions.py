--- conflicted
+++ resolved
@@ -1,13 +1,9 @@
-<<<<<<< HEAD
 """
 Session API controller using 3-tiered architecture.
 """
 
 from typing import Optional
-from fastapi import APIRouter, Body, Depends, HTTPException, status
-=======
 from fastapi import APIRouter, Body, Depends, HTTPException, Query, status
->>>>>>> 7d44be03
 from solace_ai_connector.common.log import log
 from sqlalchemy.orm import Session
 
@@ -29,60 +25,35 @@
 
 @router.get("/sessions", response_model=PaginatedResponse[SessionResponse])
 async def get_all_sessions(
-<<<<<<< HEAD
     project_id: Optional[str] = None,
-=======
     page_number: int = Query(default=1, ge=1, alias="pageNumber"),
     page_size: int = Query(default=20, ge=1, le=100, alias="pageSize"),
     db: Session = Depends(get_db),
->>>>>>> 7d44be03
-    user: dict = Depends(get_current_user),
-    session_service: SessionService = Depends(get_session_business_service),
-):
-    user_id = user.get("id")
-<<<<<<< HEAD
+    user: dict = Depends(get_current_user),
+    session_service: SessionService = Depends(get_session_business_service),
+):
+    user_id = user.get("id")
     log_msg = f"Fetching sessions for user_id: {user_id}"
     if project_id:
         log_msg += f" for project_id: {project_id}"
     log.info(log_msg)
-=======
     log.info(f"User '{user_id}' is listing sessions with pagination (page={page_number}, size={page_size})")
->>>>>>> 7d44be03
 
     log.info(project_id)
     try:
-<<<<<<< HEAD
-        request_dto = GetSessionsRequest(user_id=user_id, project_id=project_id)
-
-        session_domains = session_service.get_user_sessions(
-            user_id=request_dto.user_id,
-            pagination=request_dto.pagination,
-            project_id=request_dto.project_id,
-        )
-=======
         pagination = PaginationParams(page_number=page_number, page_size=page_size)
-        paginated_response = session_service.get_user_sessions(db, user_id, pagination)
->>>>>>> 7d44be03
+        paginated_response = session_service.get_user_sessions(db, user_id, pagination, project_id=project_id)
 
         session_responses = []
         for session_domain in paginated_response.data:
             session_response = SessionResponse(
-<<<<<<< HEAD
-                id=domain.id,
-                user_id=domain.user_id,
-                name=domain.name,
-                agent_id=domain.agent_id,
-                project_id=domain.project_id,
-                created_time=domain.created_time,
-                updated_time=domain.updated_time,
-=======
                 id=session_domain.id,
                 user_id=session_domain.user_id,
                 name=session_domain.name,
                 agent_id=session_domain.agent_id,
+                project_id=session_domain.project_id,
                 created_time=session_domain.created_time,
                 updated_time=session_domain.updated_time,
->>>>>>> 7d44be03
             )
             session_responses.append(session_response)
 

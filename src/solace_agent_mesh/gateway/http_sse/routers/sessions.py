from fastapi import APIRouter, Body, Depends, HTTPException, Query, status
from solace_ai_connector.common.log import log
from sqlalchemy.orm import Session

from ..dependencies import get_session_business_service, get_db
from ..services.session_service import SessionService
from ..shared.auth_utils import get_current_user
from ..shared.pagination import DataResponse, PaginatedResponse, PaginationParams
from ..shared.response_utils import create_data_response
from .dto.requests.session_requests import (
    GetSessionHistoryRequest,
    GetSessionRequest,
    UpdateSessionRequest,
)
from .dto.responses.session_responses import MessageResponse, SessionResponse

router = APIRouter()



@router.get("/sessions", response_model=PaginatedResponse[SessionResponse])
async def get_all_sessions(
    page_number: int = Query(default=1, ge=1, alias="pageNumber"),
    page_size: int = Query(default=20, ge=1, le=100, alias="pageSize"),
    db: Session = Depends(get_db),
    user: dict = Depends(get_current_user),
    session_service: SessionService = Depends(get_session_business_service),
):
    user_id = user.get("id")
    log.info(f"User '{user_id}' is listing sessions with pagination (page={page_number}, size={page_size})")

    try:
        pagination = PaginationParams(page_number=page_number, page_size=page_size)
        paginated_response = session_service.get_user_sessions(db, user_id, pagination)

        session_responses = []
        for session_domain in paginated_response.data:
            session_response = SessionResponse(
                id=session_domain.id,
                user_id=session_domain.user_id,
                name=session_domain.name,
                agent_id=session_domain.agent_id,
                created_time=session_domain.created_time,
                updated_time=session_domain.updated_time,
            )
            session_responses.append(session_response)

        return PaginatedResponse(data=session_responses, meta=paginated_response.meta)

    except Exception as e:
        log.error("Error fetching sessions for user %s: %s", user_id, e)
        raise HTTPException(
            status_code=status.HTTP_500_INTERNAL_SERVER_ERROR,
            detail="Failed to retrieve sessions",
        )


@router.get("/sessions/{session_id}", response_model=DataResponse[SessionResponse])
async def get_session(
    session_id: str,
    db: Session = Depends(get_db),
    user: dict = Depends(get_current_user),
    session_service: SessionService = Depends(get_session_business_service),
):
    user_id = user.get("id")
    log.info("User %s attempting to fetch session_id: %s", user_id, session_id)

    try:
        if (
            not session_id
            or session_id.strip() == ""
            or session_id in ["null", "undefined"]
        ):
            raise HTTPException(
                status_code=status.HTTP_404_NOT_FOUND, detail="Session not found."
            )

        request_dto = GetSessionRequest(session_id=session_id, user_id=user_id)

        session_domain = session_service.get_session_details(
            db=db, session_id=request_dto.session_id, user_id=request_dto.user_id
        )

        if not session_domain:
            raise HTTPException(
                status_code=status.HTTP_404_NOT_FOUND, detail="Session not found."
            )

        log.info("User %s authorized. Fetching session_id: %s", user_id, session_id)

        session_response = SessionResponse(
            id=session_domain.id,
            user_id=session_domain.user_id,
            name=session_domain.name,
            agent_id=session_domain.agent_id,
            created_time=session_domain.created_time,
            updated_time=session_domain.updated_time,
        )

        return create_data_response(session_response)

    except HTTPException:
        raise
    except Exception as e:
        log.error(
            "Error fetching session %s for user %s: %s",
            session_id,
            user_id,
            e,
        )
        raise HTTPException(
            status_code=status.HTTP_500_INTERNAL_SERVER_ERROR,
            detail="Failed to retrieve session",
        )


@router.get("/sessions/{session_id}/messages")
async def get_session_history(
    session_id: str,
    db: Session = Depends(get_db),
    user: dict = Depends(get_current_user),
    session_service: SessionService = Depends(get_session_business_service),
):
    user_id = user.get("id")
    log.info(
        "User %s attempting to fetch history for session_id: %s", user_id, session_id
    )

    try:
        if (
            not session_id
            or session_id.strip() == ""
            or session_id in ["null", "undefined"]
        ):
            raise HTTPException(
                status_code=status.HTTP_404_NOT_FOUND, detail="Session not found."
            )

        request_dto = GetSessionHistoryRequest(session_id=session_id, user_id=user_id)

        history_domain = session_service.get_session_history(
            db=db,
            session_id=request_dto.session_id,
            user_id=request_dto.user_id,
            pagination=request_dto.pagination,
        )

        if not history_domain:
            raise HTTPException(
                status_code=status.HTTP_404_NOT_FOUND, detail="Session not found."
            )

        log.info(
            "User %s authorized. Fetching history for session_id: %s",
            user_id,
            session_id,
        )

        message_responses = []
        for message_domain in history_domain.messages:
            message_response = MessageResponse(
                id=message_domain.id,
                session_id=message_domain.session_id,
                message=message_domain.message,
                sender_type=message_domain.sender_type,
                sender_name=message_domain.sender_name,
                message_type=message_domain.message_type,
                created_time=message_domain.created_time,
            )
            message_responses.append(message_response)

        return message_responses

    except HTTPException:
        raise
    except Exception as e:
        log.error(
            "Error fetching history for session %s for user %s: %s",
            session_id,
            user_id,
            e,
        )
        raise HTTPException(
            status_code=status.HTTP_500_INTERNAL_SERVER_ERROR,
            detail="Failed to retrieve session history",
        )


@router.patch("/sessions/{session_id}", response_model=SessionResponse)
async def update_session_name(
    session_id: str,
    name: str = Body(..., embed=True),
    db: Session = Depends(get_db),
    user: dict = Depends(get_current_user),
    session_service: SessionService = Depends(get_session_business_service),
):
    user_id = user.get("id")
    log.info("User %s attempting to update session %s", user_id, session_id)

    try:
        if (
            not session_id
            or session_id.strip() == ""
            or session_id in ["null", "undefined"]
        ):
            raise HTTPException(
                status_code=status.HTTP_404_NOT_FOUND, detail="Session not found."
            )

        updated_domain = session_service.update_session_name(
<<<<<<< HEAD
            session_id=session_id,
            user_id=user_id,
            name=name,
=======
            db=db,
            session_id=request_dto.session_id,
            user_id=request_dto.user_id,
            name=request_dto.name,
>>>>>>> 16763fa4
        )

        if not updated_domain:
            raise HTTPException(
                status_code=status.HTTP_404_NOT_FOUND, detail="Session not found."
            )

        log.info("Session %s updated successfully", session_id)

        return SessionResponse(
            id=updated_domain.id,
            user_id=updated_domain.user_id,
            name=updated_domain.name,
            agent_id=updated_domain.agent_id,
            created_time=updated_domain.created_time,
            updated_time=updated_domain.updated_time,
        )

    except HTTPException:
        raise
    except ValueError as e:
        log.warning("Validation error updating session %s: %s", session_id, e)
        raise HTTPException(
            status_code=status.HTTP_422_UNPROCESSABLE_ENTITY, detail=str(e)
        )
    except Exception as e:
        log.error(
            "Error updating session %s for user %s: %s",
            session_id,
            user_id,
            e,
        )
        raise HTTPException(
            status_code=status.HTTP_500_INTERNAL_SERVER_ERROR,
            detail="Failed to update session",
        )


@router.delete("/sessions/{session_id}", status_code=status.HTTP_204_NO_CONTENT)
async def delete_session(
    session_id: str,
    db: Session = Depends(get_db),
    user: dict = Depends(get_current_user),
    session_service: SessionService = Depends(get_session_business_service),
):
    user_id = user.get("id")
    log.info("User %s attempting to delete session %s", user_id, session_id)

    try:
        if (
            not session_id
            or session_id.strip() == ""
            or session_id in ["null", "undefined"]
        ):
            raise HTTPException(
                status_code=status.HTTP_404_NOT_FOUND, detail="Session not found."
            )

        deleted = session_service.delete_session_with_notifications(
            db=db, session_id=session_id, user_id=user_id
        )

        if not deleted:
            raise HTTPException(
                status_code=status.HTTP_404_NOT_FOUND, detail="Session not found."
            )

        log.info("Session %s deleted successfully", session_id)

    except HTTPException:
        raise
    except ValueError as e:
        log.warning("Validation error deleting session %s: %s", session_id, e)
        raise HTTPException(status_code=status.HTTP_400_BAD_REQUEST, detail=str(e))
    except Exception as e:
        log.error(
            "Error deleting session %s for user %s: %s",
            session_id,
            user_id,
            e,
        )
        raise HTTPException(
            status_code=status.HTTP_500_INTERNAL_SERVER_ERROR,
            detail="Failed to delete session",
        )<|MERGE_RESOLUTION|>--- conflicted
+++ resolved
@@ -17,7 +17,6 @@
 router = APIRouter()
 
 
-
 @router.get("/sessions", response_model=PaginatedResponse[SessionResponse])
 async def get_all_sessions(
     page_number: int = Query(default=1, ge=1, alias="pageNumber"),
@@ -27,7 +26,9 @@
     session_service: SessionService = Depends(get_session_business_service),
 ):
     user_id = user.get("id")
-    log.info(f"User '{user_id}' is listing sessions with pagination (page={page_number}, size={page_size})")
+    log.info(
+        f"User '{user_id}' is listing sessions with pagination (page={page_number}, size={page_size})"
+    )
 
     try:
         pagination = PaginationParams(page_number=page_number, page_size=page_size)
@@ -207,17 +208,15 @@
                 status_code=status.HTTP_404_NOT_FOUND, detail="Session not found."
             )
 
+        request_dto = UpdateSessionRequest(
+            session_id=session_id, user_id=user_id, name=name
+        )
+
         updated_domain = session_service.update_session_name(
-<<<<<<< HEAD
-            session_id=session_id,
-            user_id=user_id,
-            name=name,
-=======
             db=db,
             session_id=request_dto.session_id,
             user_id=request_dto.user_id,
             name=request_dto.name,
->>>>>>> 16763fa4
         )
 
         if not updated_domain:

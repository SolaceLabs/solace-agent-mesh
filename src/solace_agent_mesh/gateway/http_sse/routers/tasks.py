"""
API Router for submitting and managing tasks to agents.
"""

import logging
from datetime import datetime
from typing import TYPE_CHECKING

import yaml
from a2a.types import (
    CancelTaskRequest,
    SendMessageRequest,
    SendMessageSuccessResponse,
    SendStreamingMessageRequest,
    SendStreamingMessageSuccessResponse,
)
from fastapi import APIRouter, Depends, HTTPException, Response, status
from fastapi import Request as FastAPIRequest
from sqlalchemy.orm import Session as DBSession

from ....common import a2a
from ....gateway.http_sse.dependencies import (
    get_db,
    get_sac_component,
    get_session_business_service,
    get_session_manager,
    get_task_repository,
    get_task_service,
    get_user_config,
<<<<<<< HEAD
    get_session_business_service,
    get_api_config,
=======
    get_user_id,
>>>>>>> 4aece168
)
from ....gateway.http_sse.repository.entities import Task
from ....gateway.http_sse.repository.interfaces import ITaskRepository
from ....gateway.http_sse.services.session_service import SessionService
from ....gateway.http_sse.services.task_service import TaskService
from ....gateway.http_sse.session_manager import SessionManager
from ....gateway.http_sse.shared.pagination import PaginationParams
from ....gateway.http_sse.shared.types import UserId
from ..utils.stim_utils import create_stim_from_task_data

if TYPE_CHECKING:
    from ....gateway.http_sse.component import WebUIBackendComponent

router = APIRouter()

log = logging.getLogger(__name__)


async def _submit_task(
    request: FastAPIRequest,
    payload: SendMessageRequest | SendStreamingMessageRequest,
    session_manager: SessionManager,
    component: "WebUIBackendComponent",
    is_streaming: bool,
    session_service: SessionService | None = None,
    api_config: dict = None,
):
    """Helper to submit a task, handling both streaming and non-streaming cases."""
    log_prefix = f"[POST /api/v1/message:{'stream' if is_streaming else 'send'}] "

    agent_name = None
    if payload.params and payload.params.message and payload.params.message.metadata:
        agent_name = payload.params.message.metadata.get("agent_name")

    if not agent_name:
        raise HTTPException(
            status_code=status.HTTP_422_UNPROCESSABLE_ENTITY,
            detail="Missing 'agent_name' in request payload message metadata.",
        )

    log.info("%sReceived request for agent: %s", log_prefix, agent_name)

    # Check for development mode user override via X-Dev-User-Id header
    dev_user_id = None
    if api_config:
        frontend_use_authorization = api_config.get("frontend_use_authorization", True)
        log.debug(
            "%sDevelopment mode check: frontend_use_authorization=%s",
            log_prefix,
            frontend_use_authorization,
        )

        if not frontend_use_authorization:
            # Development mode - check for X-Dev-User-Id header
            dev_user_id = request.headers.get("X-Dev-User-Id")
            if dev_user_id:
                log.info(
                    "%sDevelopment mode: Using override user_id from header: %s",
                    log_prefix,
                    dev_user_id,
                )

    try:
        user_identity = await component.authenticate_and_enrich_user(request)

        # Override user_identity if dev header was provided in development mode
        if dev_user_id:
            user_identity = {
                "id": dev_user_id,
                "name": dev_user_id,
                "email": f"{dev_user_id}@dev.local",
                "authenticated": True,
                "auth_method": "dev_override",
            }
            log.info(
                "%sOverrode user_identity with dev header: %s",
                log_prefix,
                dev_user_id,
            )
        if user_identity is None:
            log.warning("%sUser authentication failed. Denying request.", log_prefix)
            raise HTTPException(
                status_code=status.HTTP_401_UNAUTHORIZED,
                detail="User authentication failed or identity not found.",
            )
        log.info(
            "%sAuthenticated user identity: %s",
            log_prefix,
            user_identity.get("id", "unknown"),
        )

        client_id = session_manager.get_a2a_client_id(request)

        # Use session ID from frontend request (contextId per A2A spec) instead of cookie-based session
        # Handle various falsy values: None, empty string, whitespace-only string
        frontend_session_id = None
        if (
            hasattr(payload.params.message, "context_id")
            and payload.params.message.context_id
        ):
            context_id = payload.params.message.context_id
            if isinstance(context_id, str) and context_id.strip():
                frontend_session_id = context_id.strip()

        user_id = user_identity.get("id")
        from ....gateway.http_sse.dependencies import SessionLocal

        if frontend_session_id:
            session_id = frontend_session_id
            log.info(
                "%sUsing session ID from frontend request: %s", log_prefix, session_id
            )
        else:
            # Create new session when frontend doesn't provide one
            session_id = session_manager.create_new_session_id(request)
            log.info(
                "%sNo valid session ID from frontend, created new session: %s",
                log_prefix,
                session_id,
            )

            # Immediately create session in database if persistence is enabled
            # This ensures the session exists before any other operations (like artifact listing)
            if SessionLocal is not None and session_service is not None:
                db = SessionLocal()
                try:
                    session_service.create_session(
                        db=db,
                        user_id=user_id,
                        agent_id=agent_name,
                        session_id=session_id,
                    )
                    db.commit()
                    log.info(
                        "%sCreated session in database: %s", log_prefix, session_id
                    )
                except Exception as e:
                    db.rollback()
                    log.warning(
                        "%sFailed to create session in database: %s", log_prefix, e
                    )
                finally:
                    db.close()

        log.info(
            "%sUsing ClientID: %s, SessionID: %s", log_prefix, client_id, session_id
        )

        # Use the helper to get the unwrapped parts from the incoming message.
        a2a_parts = a2a.get_parts_from_message(payload.params.message)

        external_req_ctx = {
            "app_name_for_artifacts": component.gateway_id,
            "user_id_for_artifacts": client_id,
            "a2a_session_id": session_id,  # This may have been updated by persistence layer
            "user_id_for_a2a": client_id,
            "target_agent_name": agent_name,
        }

        task_id = await component.submit_a2a_task(
            target_agent_name=agent_name,
            a2a_parts=a2a_parts,
            external_request_context=external_req_ctx,
            user_identity=user_identity,
            is_streaming=is_streaming,
        )

        log.info("%sTask submitted successfully. TaskID: %s", log_prefix, task_id)

        task_object = a2a.create_initial_task(
            task_id=task_id,
            context_id=session_id,
            agent_name=agent_name,
        )

        if is_streaming:
            # The task_object already contains the contextId from create_initial_task
            return a2a.create_send_streaming_message_success_response(
                result=task_object, request_id=payload.id
            )
        else:
            return a2a.create_send_message_success_response(
                result=task_object, request_id=payload.id
            )

    except PermissionError as pe:
        log.warning("%sPermission denied: %s", log_prefix, str(pe))
        raise HTTPException(
            status_code=status.HTTP_403_FORBIDDEN,
            detail=str(pe),
        )
    except Exception as e:
        log.exception("%sUnexpected error submitting task: %s", log_prefix, e)
        error_resp = a2a.create_internal_error(
            message="Unexpected server error: %s" % e
        )
        raise HTTPException(
            status_code=status.HTTP_500_INTERNAL_SERVER_ERROR,
            detail=error_resp.model_dump(exclude_none=True),
        )


@router.get("/tasks", response_model=list[Task], tags=["Tasks"])
async def search_tasks(
    request: FastAPIRequest,
    start_date: str | None = None,
    end_date: str | None = None,
    page: int = 1,
    page_size: int = 20,
    query_user_id: str | None = None,
    db: DBSession = Depends(get_db),
    user_id: UserId = Depends(get_user_id),
    user_config: dict = Depends(get_user_config),
    repo: ITaskRepository = Depends(get_task_repository),
):
    """
    Lists and filters historical tasks by date.
    - Regular users can only view their own tasks.
    - Users with the 'tasks:read:all' scope can view any user's tasks by providing `query_user_id`.
    """
    log_prefix = "[GET /api/v1/tasks] "
    log.info("%sRequest from user %s", log_prefix, user_id)

    target_user_id = user_id
    can_query_all = user_config.get("scopes", {}).get("tasks:read:all", False)

    if query_user_id:
        if can_query_all:
            target_user_id = query_user_id
            log.info(
                "%sAdmin user %s is querying for user %s",
                log_prefix,
                user_id,
                target_user_id,
            )
        else:
            raise HTTPException(
                status_code=status.HTTP_403_FORBIDDEN,
                detail="You do not have permission to query for other users' tasks.",
            )
    elif can_query_all:
        target_user_id = "*"
        log.info("%sAdmin user %s is querying for all users.", log_prefix, user_id)

    start_time_ms = None
    if start_date:
        try:
            start_time_ms = int(datetime.fromisoformat(start_date).timestamp() * 1000)
        except ValueError:
            raise HTTPException(
                status_code=status.HTTP_400_BAD_REQUEST,
                detail="Invalid start_date format. Use ISO 8601 format.",
            )

    end_time_ms = None
    if end_date:
        try:
            end_time_ms = int(datetime.fromisoformat(end_date).timestamp() * 1000)
        except ValueError:
            raise HTTPException(
                status_code=status.HTTP_400_BAD_REQUEST,
                detail="Invalid end_date format. Use ISO 8601 format.",
            )

    pagination = PaginationParams(page_number=page, page_size=page_size)

    try:
        tasks = repo.search(
            db,
            user_id=target_user_id,
            start_date=start_time_ms,
            end_date=end_time_ms,
            pagination=pagination,
        )
        return tasks
    except Exception as e:
        log.exception("%sError searching for tasks: %s", log_prefix, e)
        raise HTTPException(
            status_code=status.HTTP_500_INTERNAL_SERVER_ERROR,
            detail="An error occurred while searching for tasks.",
        )


@router.get("/tasks/{task_id}", tags=["Tasks"])
async def get_task_as_stim_file(
    task_id: str,
    request: FastAPIRequest,
    db: DBSession = Depends(get_db),
    user_id: UserId = Depends(get_user_id),
    user_config: dict = Depends(get_user_config),
    repo: ITaskRepository = Depends(get_task_repository),
):
    """
    Retrieves the complete event history for a single task and returns it as a `.stim` file.
    """
    log_prefix = f"[GET /api/v1/tasks/{task_id}] "
    log.info("%sRequest from user %s", log_prefix, user_id)

    try:
        result = repo.find_by_id_with_events(db, task_id)
        if not result:
            raise HTTPException(
                status_code=status.HTTP_404_NOT_FOUND,
                detail=f"Task with ID '{task_id}' not found.",
            )

        task, events = result

        can_read_all = user_config.get("scopes", {}).get("tasks:read:all", False)
        if task.user_id != user_id and not can_read_all:
            raise HTTPException(
                status_code=status.HTTP_403_FORBIDDEN,
                detail="You do not have permission to view this task.",
            )

        # Format into .stim structure
        stim_data = create_stim_from_task_data(task, events)

        yaml_content = yaml.dump(
            stim_data,
            sort_keys=False,
            allow_unicode=True,
            indent=2,
            default_flow_style=False,
        )

        return Response(
            content=yaml_content,
            media_type="application/x-yaml",
            headers={"Content-Disposition": f'attachment; filename="{task_id}.stim"'},
        )

    except HTTPException:
        # Re-raise HTTPExceptions (404, 403, etc.) without modification
        raise
    except Exception as e:
        log.exception("%sError retrieving task: %s", log_prefix, e)
        raise HTTPException(
            status_code=status.HTTP_500_INTERNAL_SERVER_ERROR,
            detail="An error occurred while retrieving the task.",
        )


@router.post("/message:send", response_model=SendMessageSuccessResponse)
async def send_task_to_agent(
    request: FastAPIRequest,
    payload: SendMessageRequest,
    session_manager: SessionManager = Depends(get_session_manager),
    component: "WebUIBackendComponent" = Depends(get_sac_component),
    api_config: dict = Depends(get_api_config),
):
    """
    Submits a non-streaming task request to the specified agent.
    Accepts application/json.
    """
    return await _submit_task(
        request=request,
        payload=payload,
        session_manager=session_manager,
        component=component,
        is_streaming=False,
        session_service=None,
        api_config=api_config,
    )


@router.post("/message:stream", response_model=SendStreamingMessageSuccessResponse)
async def subscribe_task_from_agent(
    request: FastAPIRequest,
    payload: SendStreamingMessageRequest,
    session_manager: SessionManager = Depends(get_session_manager),
    component: "WebUIBackendComponent" = Depends(get_sac_component),
    session_service: SessionService = Depends(get_session_business_service),
    api_config: dict = Depends(get_api_config),
):
    """
    Submits a streaming task request to the specified agent.
    Accepts application/json.
    The client should subsequently connect to the SSE endpoint using the returned taskId.
    """
    return await _submit_task(
        request=request,
        payload=payload,
        session_manager=session_manager,
        component=component,
        is_streaming=True,
        session_service=session_service,
        api_config=api_config,
    )


@router.post("/tasks/{taskId}:cancel", status_code=status.HTTP_202_ACCEPTED)
async def cancel_agent_task(
    request: FastAPIRequest,
    taskId: str,
    payload: CancelTaskRequest,
    session_manager: SessionManager = Depends(get_session_manager),
    task_service: TaskService = Depends(get_task_service),
    component: "WebUIBackendComponent" = Depends(get_sac_component),
):
    """
    Sends a cancellation request for a specific task to the specified agent.
    Returns 202 Accepted, as cancellation is asynchronous.
    Returns 404 if the task context is not found.
    """
    log_prefix = f"[POST /api/v1/tasks/{taskId}:cancel] "
    log.info("%sReceived cancellation request.", log_prefix)

    if taskId != payload.params.id:
        raise HTTPException(
            status_code=status.HTTP_400_BAD_REQUEST,
            detail="Task ID in URL path does not match task ID in payload.",
        )

    context = component.task_context_manager.get_context(taskId)
    if not context:
        log.warning(
            "%sNo active task context found for task ID: %s",
            log_prefix,
            taskId,
        )
        raise HTTPException(
            status_code=status.HTTP_404_NOT_FOUND,
            detail=f"No active task context found for task ID: {taskId}",
        )

    agent_name = context.get("target_agent_name")
    if not agent_name:
        log.error(
            "%sCould not determine target agent for task %s. Context is missing 'target_agent_name'.",
            log_prefix,
            taskId,
        )
        raise HTTPException(
            status_code=status.HTTP_500_INTERNAL_SERVER_ERROR,
            detail="Could not determine target agent for the task.",
        )

    log.info("%sTarget agent for cancellation is '%s'", log_prefix, agent_name)

    try:
        client_id = session_manager.get_a2a_client_id(request)

        log.info("%sUsing ClientID: %s", log_prefix, client_id)

        await task_service.cancel_task(agent_name, taskId, client_id, client_id)

        log.info("%sCancellation request published successfully.", log_prefix)

        return {"message": "Cancellation request sent"}

    except Exception as e:
        log.exception("%sUnexpected error sending cancellation: %s", log_prefix, e)
        error_resp = a2a.create_internal_error(
            message="Unexpected server error: %s" % e
        )
        raise HTTPException(
            status_code=status.HTTP_500_INTERNAL_SERVER_ERROR,
            detail=error_resp.model_dump(exclude_none=True),
        )<|MERGE_RESOLUTION|>--- conflicted
+++ resolved
@@ -27,12 +27,9 @@
     get_task_repository,
     get_task_service,
     get_user_config,
-<<<<<<< HEAD
     get_session_business_service,
     get_api_config,
-=======
     get_user_id,
->>>>>>> 4aece168
 )
 from ....gateway.http_sse.repository.entities import Task
 from ....gateway.http_sse.repository.interfaces import ITaskRepository

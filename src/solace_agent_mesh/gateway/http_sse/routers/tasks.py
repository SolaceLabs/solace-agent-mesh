--- conflicted
+++ resolved
@@ -123,7 +123,6 @@
                 from ....gateway.http_sse.dependencies import create_session_service_with_transaction
                 from ....gateway.http_sse.shared.enums import SenderType
                 
-<<<<<<< HEAD
                 session_service = get_session_service(component)
                 
                 # First ensure session exists in database - create it with the SessionManager's ID
@@ -245,7 +244,6 @@
                     log.info("%sMessage stored in session %s", log_prefix, session_id)
                 else:
                     log.warning("%sFailed to store message in session %s", log_prefix, session_id)
-=======
                 with create_session_service_with_transaction() as (session_service, db):
                     existing_session = session_service.get_session(session_id=session_id, user_id=user_id)
                     if not existing_session:
@@ -285,7 +283,6 @@
                         log.info("%sMessage stored in session %s", log_prefix, session_id)
                     else:
                         log.warning("%sFailed to store message in session %s", log_prefix, session_id)
->>>>>>> 962c2a2b
             except Exception as e:
                 log.error("%sFailed to store message in session service: %s", log_prefix, e)
         else:

--- conflicted
+++ resolved
@@ -3,32 +3,8 @@
 """
 
 import logging
-from datetime import datetime
-<<<<<<< HEAD
-from fastapi import (
-    APIRouter,
-    Depends,
-    HTTPException,
-    Request as FastAPIRequest,
-    Response,
-    status,
-)
-from fastapi.exceptions import RequestValidationError
-from typing import List, Optional, Union
-
-from solace_ai_connector.common.log import log
-
-from ....gateway.http_sse.session_manager import SessionManager
-from ....gateway.http_sse.services.task_service import TaskService
-from ..services.project_service import ProjectService
-from ....gateway.http_sse.services.session_service import SessionService
-from ....gateway.http_sse.repository.interfaces import ITaskRepository
-from ....gateway.http_sse.repository.entities import Task
-from ....gateway.http_sse.shared.types import PaginationParams, UserId
-from ..utils.stim_utils import create_stim_from_task_data
-=======
+from datetime import datetime, timezone
 from typing import TYPE_CHECKING
->>>>>>> 91ae58a4
 
 import yaml
 from a2a.types import (
@@ -42,9 +18,18 @@
 from fastapi import Request as FastAPIRequest
 from sqlalchemy.orm import Session as DBSession
 
+from src.solace_agent_mesh.gateway.http_sse.services.project_service import ProjectService
+
+from ....agent.utils.artifact_helpers import (
+    get_artifact_info_list,
+    load_artifact_content_or_metadata,
+    save_artifact_with_metadata,
+)
+
 from ....common import a2a
 from ....gateway.http_sse.dependencies import (
     get_db,
+    get_project_service,
     get_sac_component,
     get_session_business_service,
     get_session_manager,
@@ -53,19 +38,9 @@
     get_user_config,
     get_user_id,
 )
-<<<<<<< HEAD
-from ....gateway.http_sse.dependencies import get_project_service
-from ....agent.utils.artifact_helpers import (
-    get_artifact_info_list,
-    load_artifact_content_or_metadata,
-    save_artifact_with_metadata,
-)
-from ..services.project_service import GLOBAL_PROJECT_USER_ID
-from datetime import datetime, timezone
-=======
 from ....gateway.http_sse.repository.entities import Task
 from ....gateway.http_sse.repository.interfaces import ITaskRepository
->>>>>>> 91ae58a4
+from ....gateway.http_sse.services.project_service import GLOBAL_PROJECT_USER_ID
 from ....gateway.http_sse.services.session_service import SessionService
 from ....gateway.http_sse.services.task_service import TaskService
 from ....gateway.http_sse.session_manager import SessionManager

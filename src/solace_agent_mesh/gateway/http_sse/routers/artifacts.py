"""
FastAPI router for managing session-specific artifacts via REST endpoints.
"""

from collections.abc import Callable
from typing import TYPE_CHECKING, Any, Optional

from fastapi import (
    APIRouter,
    Depends,
    File,
    Form,
    HTTPException,
    Path,
    Query,
    UploadFile,
    status,
    Request as FastAPIRequest,
)
from pydantic import BaseModel, Field
from fastapi.responses import Response, StreamingResponse

try:
    from google.adk.artifacts import BaseArtifactService
except ImportError:

    class BaseArtifactService:
        pass


import io
import json
from datetime import datetime, timezone
from urllib.parse import parse_qs, quote, urlparse

from solace_ai_connector.common.log import log

from ....common.a2a.types import ArtifactInfo
from ....common.utils.embeds import (
    LATE_EMBED_TYPES,
    evaluate_embed,
    resolve_embeds_recursively_in_string,
)
from ....common.utils.mime_helpers import is_text_based_mime_type
from ..dependencies import (
<<<<<<< HEAD
    get_config_resolver,
    get_project_service,
=======
    ValidatedUserConfig,
>>>>>>> 7d44be03
    get_sac_component,
    get_session_validator,
    get_shared_artifact_service,
    get_user_config,
    get_user_id,
    get_session_manager,
    get_session_business_service_optional,
    get_db_optional,
)
from ..services.project_service import ProjectService, GLOBAL_PROJECT_USER_ID

if TYPE_CHECKING:
    from ....gateway.http_sse.component import WebUIBackendComponent

from ..session_manager import SessionManager
from ..services.session_service import SessionService
from sqlalchemy.orm import Session

from ....agent.utils.artifact_helpers import (
    DEFAULT_SCHEMA_MAX_KEYS,
    format_artifact_uri,
    get_artifact_info_list,
    load_artifact_content_or_metadata,
    save_artifact_with_metadata,
)


class ArtifactUploadResponse(BaseModel):
    """Response model for artifact upload with camelCase fields."""
    uri: str
    session_id: str = Field(..., alias="sessionId")
    filename: str
    size: int
    mime_type: str = Field(..., alias="mimeType")
    metadata: dict[str, Any]
    created_at: str = Field(..., alias="createdAt")

    model_config = {"populate_by_name": True}


router = APIRouter()


@router.post(
    "/upload",
    status_code=status.HTTP_201_CREATED,
    response_model=ArtifactUploadResponse,
    summary="Upload Artifact (Body-Based Session Management)",
    description="Uploads file with sessionId and filename in request body. Creates session if sessionId is null/empty.",
)
async def upload_artifact_with_session(
    request: FastAPIRequest,
    upload_file: UploadFile = File(..., description="The file content to upload"),
    sessionId: str | None = Form(None, description="Session ID (null/empty to create new session)", alias="sessionId"),
    filename: str = Form(..., description="The name of the artifact to create/update"),
    metadata_json: str | None = Form(
        None, description="JSON string of artifact metadata (e.g., description, source)"
    ),
    artifact_service: BaseArtifactService = Depends(get_shared_artifact_service),
    user_id: str = Depends(get_user_id),
    validate_session: Callable[[str, str], bool] = Depends(get_session_validator),
    component: "WebUIBackendComponent" = Depends(get_sac_component),
    user_config: dict = Depends(ValidatedUserConfig(["tool:artifact:create"])),
    session_manager: SessionManager = Depends(get_session_manager),
    session_service: SessionService | None = Depends(get_session_business_service_optional),
    db: Session | None = Depends(get_db_optional),
):
    """
    Uploads a file to create a new version of the specified artifact.

    Key features:
    - Session ID and filename provided in request body (not URL)
    - Automatically creates new session if session_id is null/empty
    - Consistent with chat API patterns
    """
    log_prefix = f"[POST /artifacts/upload] User {user_id}: "

    # Handle session creation logic (matching chat API pattern)
    effective_session_id = None

    # Use session ID from request body (matching sessionId pattern in session APIs)
    if sessionId and sessionId.strip():
        effective_session_id = sessionId.strip()
        log.info("%sUsing existing session: %s", log_prefix, effective_session_id)
    else:
        # Create new session when no sessionId provided (like chat does for new conversations)
        effective_session_id = session_manager.create_new_session_id(request)
        log.info("%sCreated new session for file upload: %s", log_prefix, effective_session_id)

        # Persist session in database if persistence is available (matching chat pattern)
        if session_service and db:
            try:
                session_service.create_session(
                    db=db,
                    user_id=user_id,
                    session_id=effective_session_id,
                    agent_id=None,  # Will be determined when first message is sent
                    name=None,      # Will be set when first message is sent
                )
                db.commit()
                log.info("%sSession created and committed to database: %s", log_prefix, effective_session_id)
            except Exception as session_error:
                db.rollback()
                log.warning("%sSession persistence failed, continuing with in-memory session: %s",
                           log_prefix, session_error)
        else:
            log.debug("%sNo persistence available - using in-memory session: %s",
                     log_prefix, effective_session_id)

    # Validate inputs
    if not filename or not filename.strip():
        raise HTTPException(
            status_code=status.HTTP_400_BAD_REQUEST,
            detail="Filename is required.",
        )

    if not upload_file.filename:
        raise HTTPException(
            status_code=status.HTTP_400_BAD_REQUEST,
            detail="File upload is required.",
        )

    # Validate artifact service availability
    if not artifact_service:
        log.error("%sArtifact service is not configured.", log_prefix)
        raise HTTPException(
            status_code=status.HTTP_501_NOT_IMPLEMENTED,
            detail="Artifact service is not configured.",
        )

    # Validate session (now that we have an effective_session_id)
    if not validate_session(effective_session_id, user_id):
        log.warning("%sSession validation failed for session: %s", log_prefix, effective_session_id)
        raise HTTPException(
            status_code=status.HTTP_403_FORBIDDEN,
            detail="Invalid session or insufficient permissions.",
        )

    log.info("%sUploading file '%s' to session '%s'", log_prefix, filename.strip(), effective_session_id)

    try:
        # Read and validate file content
        content_bytes = await upload_file.read()
        if not content_bytes:
            raise HTTPException(
                status_code=status.HTTP_400_BAD_REQUEST,
                detail="File is empty.",
            )

        mime_type = upload_file.content_type or "application/octet-stream"
        filename_clean = filename.strip()

        log.debug("%sProcessing file: %s (%d bytes, %s)", log_prefix, filename_clean, len(content_bytes), mime_type)

        # Parse and validate metadata
        metadata = {}
        if metadata_json and metadata_json.strip():
            try:
                metadata = json.loads(metadata_json.strip())
                if not isinstance(metadata, dict):
                    raise ValueError("Metadata must be a JSON object")
            except (json.JSONDecodeError, ValueError) as e:
                log.warning("%sInvalid metadata JSON: %s", log_prefix, e)
                raise HTTPException(
                    status_code=status.HTTP_400_BAD_REQUEST,
                    detail=f"Invalid JSON in metadata field: {str(e)}",
                )

        app_name = component.get_config("name", "A2A_WebUI_App")

        # Store the artifact using the service
        artifact_uri = await artifact_service.store(
            app_name=app_name,
            user_id=user_id,
            session_id=effective_session_id,
            filename=filename_clean,
            content_bytes=content_bytes,
            mime_type=mime_type,
            metadata=metadata,
        )

        log.info("%sArtifact stored successfully: %s (%d bytes)", log_prefix, artifact_uri, len(content_bytes))

        # Return standardized response using Pydantic model (ensures camelCase conversion)
        return ArtifactUploadResponse(
            uri=artifact_uri,
            session_id=effective_session_id,  # Will be returned as "sessionId" due to alias
            filename=filename_clean,
            size=len(content_bytes),
            mime_type=mime_type,  # Will be returned as "mimeType" due to alias
            metadata=metadata,
            created_at=datetime.now(timezone.utc).isoformat(),  # Will be returned as "createdAt" due to alias
        )

    except HTTPException:
        # Re-raise HTTP exceptions as-is
        raise
    except Exception as e:
        log.exception("%sUnexpected error storing artifact: %s", log_prefix, e)
        raise HTTPException(
            status_code=status.HTTP_500_INTERNAL_SERVER_ERROR,
            detail="Failed to store artifact due to an internal error.",
        )
    finally:
        # Ensure file is properly closed
        try:
            await upload_file.close()
        except Exception as close_error:
            log.warning("%sError closing upload file: %s", log_prefix, close_error)


@router.get(
    "/{session_id}/{filename}/versions",
    response_model=list[int],
    summary="List Artifact Versions",
    description="Retrieves a list of available version numbers for a specific artifact.",
)
async def list_artifact_versions(
    session_id: str = Path(
        ..., title="Session ID", description="The session ID to get artifacts from (or 'null' for project context)"
    ),
    filename: str = Path(..., title="Filename", description="The name of the artifact"),
    project_id: Optional[str] = Query(None, description="Project ID for project context"),
    artifact_service: BaseArtifactService = Depends(get_shared_artifact_service),
    user_id: str = Depends(get_user_id),
    validate_session: Callable[[str, str], bool] = Depends(get_session_validator),
    component: "WebUIBackendComponent" = Depends(get_sac_component),
<<<<<<< HEAD
    config_resolver: ConfigResolver = Depends(get_config_resolver),
    user_config: dict = Depends(get_user_config),
    project_service: ProjectService = Depends(get_project_service),
=======
    user_config: dict = Depends(ValidatedUserConfig(["tool:artifact:list"])),
>>>>>>> 7d44be03
):
    """
    Lists the available integer versions for a given artifact filename
    associated with the specified context (session or project).
    """

    log_prefix = f"[ArtifactRouter:ListVersions:{filename}] User={user_id}, Session={session_id}, Project={project_id} -"
    log.info("%s Request received.", log_prefix)

    # Resolve storage context based on parameters
    storage_user_id = None
    storage_session_id = None
    context_type = None

    # Priority 1: Session context
    if session_id and session_id.strip() and session_id not in ["null", "undefined"]:
        if not validate_session(session_id, user_id):
            log.warning("%s Session validation failed", log_prefix)
            raise HTTPException(
                status_code=status.HTTP_404_NOT_FOUND,
                detail="Session not found or access denied.",
            )
        storage_user_id = user_id
        storage_session_id = session_id
        context_type = "session"
        
    # Priority 2: Project context
    elif project_id and project_id.strip() and project_id not in ["null", "undefined"]:
        try:
            project = project_service.get_project(project_id, user_id)
            if not project:
                log.warning("%s Project not found or access denied", log_prefix)
                raise HTTPException(
                    status_code=status.HTTP_404_NOT_FOUND,
                    detail="Project not found or access denied.",
                )
            storage_user_id = GLOBAL_PROJECT_USER_ID if project.is_global else project.user_id
            storage_session_id = f"project-{project_id}"
            context_type = "project"
        except HTTPException:
            raise
        except Exception as e:
            log.error("%s Error resolving project context: %s", log_prefix, e)
            raise HTTPException(
                status_code=status.HTTP_500_INTERNAL_SERVER_ERROR,
                detail="Failed to resolve project context"
            )
    else:
        log.warning("%s No valid context found", log_prefix)
        raise HTTPException(
            status_code=status.HTTP_404_NOT_FOUND,
            detail="No valid context provided.",
        )

    if artifact_service is None:
        log.error("%s Artifact service not available.", log_prefix)
        raise HTTPException(
            status_code=status.HTTP_501_NOT_IMPLEMENTED,
            detail="Artifact service is not configured.",
        )

    if not hasattr(artifact_service, "list_versions"):
        log.warning(
            "%s Configured artifact service (%s) does not support listing versions.",
            log_prefix,
            type(artifact_service).__name__,
        )
        raise HTTPException(
            status_code=status.HTTP_501_NOT_IMPLEMENTED,
            detail=f"Version listing not supported by the configured '{type(artifact_service).__name__}' artifact service.",
        )

    try:
        app_name = component.get_config("name", "A2A_WebUI_App")

        log.info("%s Using %s context: storage_user_id=%s, storage_session_id=%s", 
                log_prefix, context_type, storage_user_id, storage_session_id)

        versions = await artifact_service.list_versions(
            app_name=app_name,
            user_id=storage_user_id,
            session_id=storage_session_id,
            filename=filename,
        )
        log.info("%s Found versions: %s", log_prefix, versions)
        return versions
    except FileNotFoundError:
        log.warning("%s Artifact not found.", log_prefix)
        raise HTTPException(
            status_code=status.HTTP_404_NOT_FOUND,
            detail=f"Artifact '{filename}' not found.",
        )
    except Exception as e:
        log.exception("%s Error listing artifact versions: %s", log_prefix, e)
        raise HTTPException(
            status_code=status.HTTP_500_INTERNAL_SERVER_ERROR,
            detail=f"Failed to list artifact versions: {str(e)}",
        )


@router.get(
    "/{session_id}",
    response_model=list[ArtifactInfo],
    summary="List Artifact Information",
    description="Retrieves detailed information for artifacts available for the specified user session.",
)
@router.get(
    "/",
    response_model=list[ArtifactInfo],
    summary="List Artifact Information",
    description="Retrieves detailed information for artifacts available for the current user session.",
)
async def list_artifacts(
    session_id: str = Path(
        ..., title="Session ID", description="The session ID to list artifacts for (or 'null' for project context)"
    ),
    project_id: Optional[str] = Query(None, description="Project ID for project context"),
    artifact_service: BaseArtifactService = Depends(get_shared_artifact_service),
    user_id: str = Depends(get_user_id),
    validate_session: Callable[[str, str], bool] = Depends(get_session_validator),
    component: "WebUIBackendComponent" = Depends(get_sac_component),
<<<<<<< HEAD
    config_resolver: ConfigResolver = Depends(get_config_resolver),
    user_config: dict = Depends(get_user_config),
    project_service: ProjectService = Depends(get_project_service),
=======
    user_config: dict = Depends(ValidatedUserConfig(["tool:artifact:list"])),
>>>>>>> 7d44be03
):
    """
    Lists detailed information (filename, size, type, modified date, uri)
    for all artifacts associated with the specified context (session or project).
    """

    log_prefix = f"[ArtifactRouter:ListInfo] User={user_id}, Session={session_id}, Project={project_id} -"
    log.info("%s Request received.", log_prefix)

    # Resolve storage context based on parameters
    storage_user_id = None
    storage_session_id = None
    context_type = None

    # Priority 1: Session context
    if session_id and session_id.strip() and session_id not in ["null", "undefined"]:
        # Validate session exists and belongs to user
        if not validate_session(session_id, user_id):
            log.warning("%s Session validation failed", log_prefix)
            raise HTTPException(
                status_code=status.HTTP_404_NOT_FOUND,
                detail="Session not found or access denied.",
            )
        storage_user_id = user_id
        storage_session_id = session_id
        context_type = "session"
        
    # Priority 2: Project context
    elif project_id and project_id.strip() and project_id not in ["null", "undefined"]:
        try:
            project = project_service.get_project(project_id, user_id)
            if not project:
                log.warning("%s Project not found or access denied", log_prefix)
                raise HTTPException(
                    status_code=status.HTTP_404_NOT_FOUND,
                    detail="Project not found or access denied.",
                )
            storage_user_id = GLOBAL_PROJECT_USER_ID if project.is_global else project.user_id
            storage_session_id = f"project-{project_id}"
            context_type = "project"
        except HTTPException:
            raise
        except Exception as e:
            log.error("%s Error resolving project context: %s", log_prefix, e)
            raise HTTPException(
                status_code=status.HTTP_500_INTERNAL_SERVER_ERROR,
                detail="Failed to resolve project context"
            )
    
    # No valid context
    else:
        log.info("%s No valid context found, returning empty list", log_prefix)
        return []

    if artifact_service is None:
        log.error("%s Artifact service is not configured or available.", log_prefix)
        raise HTTPException(
            status_code=status.HTTP_501_NOT_IMPLEMENTED,
            detail="Artifact service is not configured.",
        )

    try:
        app_name = component.get_config("name", "A2A_WebUI_App")

        log.info("%s Using %s context: storage_user_id=%s, storage_session_id=%s", 
                log_prefix, context_type, storage_user_id, storage_session_id)

        artifact_info_list = await get_artifact_info_list(
            artifact_service=artifact_service,
            app_name=app_name,
            user_id=storage_user_id,
            session_id=storage_session_id,
        )

        log.info("%s Returning %d artifact details.", log_prefix, len(artifact_info_list))
        return artifact_info_list

    except Exception as e:
        log.exception("%s Error retrieving artifact details: %s", log_prefix, e)
        raise HTTPException(
            status_code=status.HTTP_500_INTERNAL_SERVER_ERROR,
            detail=f"Failed to retrieve artifact details: {str(e)}",
        )


@router.get(
    "/{session_id}/{filename}",
    summary="Get Latest Artifact Content",
    description="Retrieves the content of the latest version of a specific artifact.",
)
async def get_latest_artifact(
    session_id: str = Path(
        ..., title="Session ID", description="The session ID to get artifacts from (or 'null' for project context)"
    ),
    filename: str = Path(..., title="Filename", description="The name of the artifact"),
    project_id: Optional[str] = Query(None, description="Project ID for project context"),
    artifact_service: BaseArtifactService = Depends(get_shared_artifact_service),
    user_id: str = Depends(get_user_id),
    validate_session: Callable[[str, str], bool] = Depends(get_session_validator),
    component: "WebUIBackendComponent" = Depends(get_sac_component),
<<<<<<< HEAD
    config_resolver: ConfigResolver = Depends(get_config_resolver),
    user_config: dict = Depends(get_user_config),
    project_service: ProjectService = Depends(get_project_service),
=======
    user_config: dict = Depends(ValidatedUserConfig(["tool:artifact:load"])),
>>>>>>> 7d44be03
):
    """
    Retrieves the content of the latest version of the specified artifact
    associated with the specified context (session or project).
    """
<<<<<<< HEAD
    if not config_resolver.is_feature_enabled(
        user_config, {"required_scopes": ["tool:artifact:load"]}, {}
    ):
        raise HTTPException(status_code=403, detail="Not authorized to load artifact")
    
    log_prefix = f"[ArtifactRouter:GetLatest:{filename}] User={user_id}, Session={session_id}, Project={project_id} -"
=======
    log_prefix = (
        f"[ArtifactRouter:GetLatest:{filename}] User={user_id}, Session={session_id} -"
    )
>>>>>>> 7d44be03
    log.info("%s Request received.", log_prefix)

    # Resolve storage context based on parameters
    storage_user_id = None
    storage_session_id = None
    context_type = None

    # Priority 1: Session context
    if session_id and session_id.strip() and session_id not in ["null", "undefined"]:
        if not validate_session(session_id, user_id):
            log.warning("%s Session validation failed", log_prefix)
            raise HTTPException(
                status_code=status.HTTP_404_NOT_FOUND,
                detail="Session not found or access denied.",
            )
        storage_user_id = user_id
        storage_session_id = session_id
        context_type = "session"
        
    # Priority 2: Project context
    elif project_id and project_id.strip() and project_id not in ["null", "undefined"]:
        try:
            project = project_service.get_project(project_id, user_id)
            if not project:
                log.warning("%s Project not found or access denied", log_prefix)
                raise HTTPException(
                    status_code=status.HTTP_404_NOT_FOUND,
                    detail="Project not found or access denied.",
                )
            storage_user_id = GLOBAL_PROJECT_USER_ID if project.is_global else project.user_id
            storage_session_id = f"project-{project_id}"
            context_type = "project"
        except HTTPException:
            raise
        except Exception as e:
            log.error("%s Error resolving project context: %s", log_prefix, e)
            raise HTTPException(
                status_code=status.HTTP_500_INTERNAL_SERVER_ERROR,
                detail="Failed to resolve project context"
            )
    else:
        log.warning("%s No valid context found", log_prefix)
        raise HTTPException(
            status_code=status.HTTP_404_NOT_FOUND,
            detail="No valid context provided.",
        )

    if artifact_service is None:
        log.error("%s Artifact service is not configured or available.", log_prefix)
        raise HTTPException(
            status_code=status.HTTP_501_NOT_IMPLEMENTED,
            detail="Artifact service is not configured.",
        )

    try:
        app_name = component.get_config("name", "A2A_WebUI_App")

        log.info("%s Using %s context: storage_user_id=%s, storage_session_id=%s", 
                log_prefix, context_type, storage_user_id, storage_session_id)

        artifact_part = await artifact_service.load_artifact(
            app_name=app_name,
            user_id=storage_user_id,
            session_id=storage_session_id,
            filename=filename,
        )

        if artifact_part is None or artifact_part.inline_data is None:
            log.warning("%s Artifact not found or has no data.", log_prefix)
            raise HTTPException(
                status_code=status.HTTP_404_NOT_FOUND,
                detail=f"Artifact '{filename}' not found or is empty.",
            )

        data_bytes = artifact_part.inline_data.data
        mime_type = artifact_part.inline_data.mime_type or "application/octet-stream"
        log.info(
            "%s Artifact loaded successfully (%d bytes, %s).",
            log_prefix,
            len(data_bytes),
            mime_type,
        )

        if is_text_based_mime_type(mime_type) and component.enable_embed_resolution:
            log.info(
                "%s Artifact is text-based. Attempting recursive embed resolution.",
                log_prefix,
            )
            try:
                original_content_string = data_bytes.decode("utf-8")

                context_for_resolver = {
                    "artifact_service": artifact_service,
                    "session_context": {
                        "app_name": component.gateway_id,
                        "user_id": user_id,
                        "session_id": session_id,
                    },
                }
                config_for_resolver = {
                    "gateway_max_artifact_resolve_size_bytes": component.gateway_max_artifact_resolve_size_bytes,
                    "gateway_recursive_embed_depth": component.gateway_recursive_embed_depth,
                }

                resolved_content_string = await resolve_embeds_recursively_in_string(
                    text=original_content_string,
                    context=context_for_resolver,
                    resolver_func=evaluate_embed,
                    types_to_resolve=LATE_EMBED_TYPES,
                    log_identifier=f"{log_prefix}[RecursiveResolve]",
                    config=config_for_resolver,
                    max_depth=component.gateway_recursive_embed_depth,
                    max_total_size=component.gateway_max_artifact_resolve_size_bytes,
                )
                data_bytes = resolved_content_string.encode("utf-8")
                log.info(
                    "%s Recursive embed resolution complete. New size: %d bytes.",
                    log_prefix,
                    len(data_bytes),
                )
            except UnicodeDecodeError as ude:
                log.warning(
                    "%s Failed to decode artifact for recursive resolution: %s. Serving original content.",
                    log_prefix,
                    ude,
                )
            except Exception as resolve_err:
                log.exception(
                    "%s Error during recursive embed resolution: %s. Serving original content.",
                    log_prefix,
                    resolve_err,
                )
        else:
            log.info(
                "%s Artifact is not text-based or embed resolution is disabled. Serving original content.",
                log_prefix,
            )

        filename_encoded = quote(filename)
        return StreamingResponse(
            io.BytesIO(data_bytes),
            media_type=mime_type,
            headers={
                "Content-Disposition": f"attachment; filename*=UTF-8''{filename_encoded}"
            },
        )

    except FileNotFoundError:
        log.warning("%s Artifact not found by service.", log_prefix)
        raise HTTPException(
            status_code=status.HTTP_404_NOT_FOUND,
            detail=f"Artifact '{filename}' not found.",
        )
    except Exception as e:
        log.exception("%s Error loading artifact: %s", log_prefix, e)
        raise HTTPException(
            status_code=status.HTTP_500_INTERNAL_SERVER_ERROR,
            detail=f"Failed to load artifact: {str(e)}",
        )


@router.get(
    "/{session_id}/{filename}/versions/{version}",
    summary="Get Specific Artifact Version Content",
    description="Retrieves the content of a specific version of an artifact.",
)
async def get_specific_artifact_version(
    session_id: str = Path(
        ..., title="Session ID", description="The session ID to get artifacts from (or 'null' for project context)"
    ),
    filename: str = Path(..., title="Filename", description="The name of the artifact"),
    version: int | str = Path(
        ...,
        title="Version",
        description="The specific version number to retrieve, or 'latest'",
    ),
    project_id: Optional[str] = Query(None, description="Project ID for project context"),
    artifact_service: BaseArtifactService = Depends(get_shared_artifact_service),
    user_id: str = Depends(get_user_id),
    validate_session: Callable[[str, str], bool] = Depends(get_session_validator),
    component: "WebUIBackendComponent" = Depends(get_sac_component),
<<<<<<< HEAD
    config_resolver: ConfigResolver = Depends(get_config_resolver),
    user_config: dict = Depends(get_user_config),
    project_service: ProjectService = Depends(get_project_service),
=======
    user_config: dict = Depends(ValidatedUserConfig(["tool:artifact:load"])),
>>>>>>> 7d44be03
):
    """
    Retrieves the content of a specific version of the specified artifact
    associated with the specified context (session or project).
    """
<<<<<<< HEAD
    if not config_resolver.is_feature_enabled(
        user_config, {"required_scopes": ["tool:artifact:load"]}, {}
    ):
        raise HTTPException(
            status_code=403, detail="Not authorized to load artifact version"
        )
    
    log_prefix = f"[ArtifactRouter:GetVersion:{filename} v{version}] User={user_id}, Session={session_id}, Project={project_id} -"
=======
    log_prefix = f"[ArtifactRouter:GetVersion:{filename} v{version}] User={user_id}, Session={session_id} -"
>>>>>>> 7d44be03
    log.info("%s Request received.", log_prefix)

    # Resolve storage context based on parameters
    storage_user_id = None
    storage_session_id = None
    context_type = None

    # Priority 1: Session context
    if session_id and session_id.strip() and session_id not in ["null", "undefined"]:
        if not validate_session(session_id, user_id):
            log.warning("%s Session validation failed", log_prefix)
            raise HTTPException(
                status_code=status.HTTP_404_NOT_FOUND,
                detail="Session not found or access denied.",
            )
        storage_user_id = user_id
        storage_session_id = session_id
        context_type = "session"
        
    # Priority 2: Project context
    elif project_id and project_id.strip() and project_id not in ["null", "undefined"]:
        try:
            project = project_service.get_project(project_id, user_id)
            if not project:
                log.warning("%s Project not found or access denied", log_prefix)
                raise HTTPException(
                    status_code=status.HTTP_404_NOT_FOUND,
                    detail="Project not found or access denied.",
                )
            storage_user_id = GLOBAL_PROJECT_USER_ID if project.is_global else project.user_id
            storage_session_id = f"project-{project_id}"
            context_type = "project"
        except HTTPException:
            raise
        except Exception as e:
            log.error("%s Error resolving project context: %s", log_prefix, e)
            raise HTTPException(
                status_code=status.HTTP_500_INTERNAL_SERVER_ERROR,
                detail="Failed to resolve project context"
            )
    else:
        log.warning("%s No valid context found", log_prefix)
        raise HTTPException(
            status_code=status.HTTP_404_NOT_FOUND,
            detail="No valid context provided.",
        )

    if artifact_service is None:
        log.error("%s Artifact service is not configured or available.", log_prefix)
        raise HTTPException(
            status_code=status.HTTP_501_NOT_IMPLEMENTED,
            detail="Artifact service is not configured.",
        )

    try:
        app_name = component.get_config("name", "A2A_WebUI_App")

        log.info("%s Using %s context: storage_user_id=%s, storage_session_id=%s", 
                log_prefix, context_type, storage_user_id, storage_session_id)

        load_result = await load_artifact_content_or_metadata(
            artifact_service=artifact_service,
            app_name=app_name,
            user_id=storage_user_id,
            session_id=storage_session_id,
            filename=filename,
            version=version,
            load_metadata_only=False,
            return_raw_bytes=True,
            log_identifier_prefix="[ArtifactRouter:GetVersion]",
        )

        if load_result.get("status") != "success":
            error_message = load_result.get(
                "message", f"Failed to load artifact '{filename}' version '{version}'."
            )
            log.warning("%s %s", log_prefix, error_message)
            if (
                "not found" in error_message.lower()
                or "no versions available" in error_message.lower()
            ):
                status_code = status.HTTP_404_NOT_FOUND
            elif "invalid version" in error_message.lower():
                status_code = status.HTTP_400_BAD_REQUEST
            else:
                status_code = status.HTTP_500_INTERNAL_SERVER_ERROR
            raise HTTPException(status_code=status_code, detail=error_message)

        data_bytes = load_result.get("raw_bytes")
        mime_type = load_result.get("mime_type", "application/octet-stream")
        resolved_version_from_helper = load_result.get("version")
        if data_bytes is None:
            log.error(
                "%s Helper (with return_raw_bytes=True) returned success but no raw_bytes for '%s' v%s (resolved to %s).",
                log_prefix,
                filename,
                version,
                resolved_version_from_helper,
            )
            raise HTTPException(
                status_code=status.HTTP_500_INTERNAL_SERVER_ERROR,
                detail="Internal error retrieving artifact content.",
            )

        log.info(
            "%s Artifact '%s' version %s (resolved to %s) loaded successfully (%d bytes, %s). Streaming content.",
            log_prefix,
            filename,
            version,
            resolved_version_from_helper,
            len(data_bytes),
            mime_type,
        )

        if is_text_based_mime_type(mime_type) and component.enable_embed_resolution:
            log.info(
                "%s Artifact is text-based. Attempting recursive embed resolution.",
                log_prefix,
            )
            try:
                original_content_string = data_bytes.decode("utf-8")

                context_for_resolver = {
                    "artifact_service": artifact_service,
                    "session_context": {
                        "app_name": component.gateway_id,
                        "user_id": user_id,
                        "session_id": session_id,
                    },
                }
                config_for_resolver = {
                    "gateway_max_artifact_resolve_size_bytes": component.gateway_max_artifact_resolve_size_bytes,
                    "gateway_recursive_embed_depth": component.gateway_recursive_embed_depth,
                }

                resolved_content_string = await resolve_embeds_recursively_in_string(
                    text=original_content_string,
                    context=context_for_resolver,
                    resolver_func=evaluate_embed,
                    types_to_resolve=LATE_EMBED_TYPES,
                    log_identifier=f"{log_prefix}[RecursiveResolve]",
                    config=config_for_resolver,
                    max_depth=component.gateway_recursive_embed_depth,
                    max_total_size=component.gateway_max_artifact_resolve_size_bytes,
                )
                data_bytes = resolved_content_string.encode("utf-8")
                log.info(
                    "%s Recursive embed resolution complete. New size: %d bytes.",
                    log_prefix,
                    len(data_bytes),
                )
            except UnicodeDecodeError as ude:
                log.warning(
                    "%s Failed to decode artifact for recursive resolution: %s. Serving original content.",
                    log_prefix,
                    ude,
                )
            except Exception as resolve_err:
                log.exception(
                    "%s Error during recursive embed resolution: %s. Serving original content.",
                    log_prefix,
                    resolve_err,
                )
        else:
            log.info(
                "%s Artifact is not text-based or embed resolution is disabled. Serving original content.",
                log_prefix,
            )

        filename_encoded = quote(filename)
        return StreamingResponse(
            io.BytesIO(data_bytes),
            media_type=mime_type,
            headers={
                "Content-Disposition": f"attachment; filename*=UTF-8''{filename_encoded}"
            },
        )

    except FileNotFoundError:
        log.warning("%s Artifact version not found by service.", log_prefix)
        raise HTTPException(
            status_code=status.HTTP_404_NOT_FOUND,
            detail=f"Artifact '{filename}' version {version} not found.",
        )
    except ValueError as ve:
        log.warning("%s Invalid request (e.g., version format): %s", log_prefix, ve)
        raise HTTPException(
            status_code=status.HTTP_400_BAD_REQUEST,
            detail=f"Invalid request: {str(ve)}",
        )
    except Exception as e:
        log.exception("%s Error loading artifact version: %s", log_prefix, e)
        raise HTTPException(
            status_code=status.HTTP_500_INTERNAL_SERVER_ERROR,
            detail=f"Failed to load artifact version: {str(e)}",
        )


@router.get(
    "/by-uri",
    response_class=StreamingResponse,
    summary="Get Artifact by URI",
    description="Resolves a formal artifact:// URI and streams its content. This endpoint is secure and validates that the requesting user is authorized to access the specified artifact.",
)
async def get_artifact_by_uri(
    uri: str,
    requesting_user_id: str = Depends(get_user_id),
    component: "WebUIBackendComponent" = Depends(get_sac_component),
    user_config: dict = Depends(ValidatedUserConfig(["tool:artifact:load"])),
):
    """
    Resolves an artifact:// URI and streams its content.
    This allows fetching artifacts from any context, not just the current user's session,
    after performing an authorization check.
    """
    log_id_prefix = "[ArtifactRouter:by-uri]"
    log.info(
        "%s Received request for URI: %s from user: %s",
        log_id_prefix,
        uri,
        requesting_user_id,
    )
    artifact_service = component.get_shared_artifact_service()
    if not artifact_service:
        raise HTTPException(
            status_code=status.HTTP_503_SERVICE_UNAVAILABLE,
            detail="Artifact service not available.",
        )

    try:
        parsed_uri = urlparse(uri)
        if parsed_uri.scheme != "artifact":
            raise ValueError("Invalid URI scheme, must be 'artifact'.")

        app_name = parsed_uri.netloc
        path_parts = parsed_uri.path.strip("/").split("/")
        if not app_name or len(path_parts) != 3:
            raise ValueError(
                "Invalid URI path structure. Expected artifact://app_name/user_id/session_id/filename"
            )

        owner_user_id, session_id, filename = path_parts

        query_params = parse_qs(parsed_uri.query)
        version_list = query_params.get("version")
        if not version_list or not version_list[0]:
            raise ValueError("Version query parameter is required.")
        version = version_list[0]

        log.info(
            "%s Parsed URI: app=%s, owner=%s, session=%s, file=%s, version=%s",
            log_id_prefix,
            app_name,
            owner_user_id,
            session_id,
            filename,
            version,
        )


        log.info(
            "%s User '%s' authorized to access artifact URI.",
            log_id_prefix,
            requesting_user_id,
        )

        loaded_artifact = await load_artifact_content_or_metadata(
            artifact_service=artifact_service,
            app_name=app_name,
            user_id=owner_user_id,
            session_id=session_id,
            filename=filename,
            version=int(version),
            return_raw_bytes=True,
            log_identifier_prefix=log_id_prefix,
            component=component,
        )

        if loaded_artifact.get("status") != "success":
            raise HTTPException(status_code=404, detail=loaded_artifact.get("message"))

        content_bytes = loaded_artifact.get("raw_bytes")
        mime_type = loaded_artifact.get("mime_type", "application/octet-stream")

        filename_encoded = quote(filename)
        return StreamingResponse(
            io.BytesIO(content_bytes),
            media_type=mime_type,
            headers={
                "Content-Disposition": f"attachment; filename*=UTF-8''{filename_encoded}"
            },
        )

    except (ValueError, IndexError) as e:
        raise HTTPException(status_code=400, detail=f"Invalid artifact URI: {e}")
    except Exception as e:
        log.exception("%s Error fetching artifact by URI: %s", log_id_prefix, e)
        raise HTTPException(
            status_code=500, detail="Internal server error fetching artifact by URI"
        )


@router.post(
    "/{session_id}/{filename}",
    status_code=status.HTTP_201_CREATED,
    response_model=dict[str, Any],
    summary="Upload Artifact (Create/Update Version with Metadata)",
    description="Uploads file content and optional metadata to create or update an artifact version.",
)
async def upload_artifact(
    session_id: str = Path(
        ..., title="Session ID", description="The session ID to upload artifacts to"
    ),
    filename: str = Path(
        ..., title="Filename", description="The name of the artifact to create/update"
    ),
    upload_file: UploadFile = File(..., description="The file content to upload"),
    metadata_json: str | None = Form(
        None, description="JSON string of artifact metadata (e.g., description, source)"
    ),
    artifact_service: BaseArtifactService = Depends(get_shared_artifact_service),
    user_id: str = Depends(get_user_id),
    validate_session: Callable[[str, str], bool] = Depends(get_session_validator),
    component: "WebUIBackendComponent" = Depends(get_sac_component),
    user_config: dict = Depends(ValidatedUserConfig(["tool:artifact:create"])),
):
    """
    Uploads a file to create a new version of the specified artifact
    associated with the current user and session ID. Also saves associated metadata.
    """
    log_prefix = (
        f"[ArtifactRouter:Post:{filename}] User={user_id}, Session={session_id} -"
    )
    log.info(
        "%s Request received. Upload filename: '%s', content type: %s, Metadata provided: %s",
        log_prefix,
        upload_file.filename,
        upload_file.content_type,
    )

    # Validate session exists and belongs to user
    if not validate_session(session_id, user_id):
        log.warning("%s Session validation failed or access denied.", log_prefix)
        raise HTTPException(
            status_code=status.HTTP_404_NOT_FOUND,
            detail="Session not found or access denied.",
        )

    if artifact_service is None:
        log.error("%s Artifact service is not configured or available.", log_prefix)
        raise HTTPException(
            status_code=status.HTTP_501_NOT_IMPLEMENTED,
            detail="Artifact service is not configured.",
        )

    try:
        content_bytes = await upload_file.read()
        if not content_bytes:
            log.warning("%s Uploaded file is empty.", log_prefix)
            raise HTTPException(
                status_code=status.HTTP_400_BAD_REQUEST,
                detail="Uploaded file cannot be empty.",
            )

        mime_type = upload_file.content_type or "application/octet-stream"

        parsed_metadata = {}
        if metadata_json:
            try:
                parsed_metadata = json.loads(metadata_json)
                if not isinstance(parsed_metadata, dict):
                    log.warning(
                        "%s Metadata JSON did not parse to a dictionary. Ignoring.",
                        log_prefix,
                    )
                    parsed_metadata = {}
            except json.JSONDecodeError as json_err:
                log.warning(
                    "%s Failed to parse metadata_json: %s. Proceeding without it.",
                    log_prefix,
                    json_err,
                )

        app_name = component.get_config("name", "A2A_WebUI_App")
        current_timestamp = datetime.now(timezone.utc)

        save_result = await save_artifact_with_metadata(
            artifact_service=artifact_service,
            app_name=app_name,
            user_id=user_id,
            session_id=session_id,
            filename=filename,
            content_bytes=content_bytes,
            mime_type=mime_type,
            metadata_dict=parsed_metadata,
            timestamp=current_timestamp,
            schema_max_keys=component.get_config(
                "schema_max_keys", DEFAULT_SCHEMA_MAX_KEYS
            ),
        )

        if save_result["status"] == "success":
            log.info(
                "%s Artifact and metadata processing completed. Data version: %s, Metadata version: %s. Message: %s",
                log_prefix,
                save_result.get("data_version"),
                save_result.get("metadata_version"),
                save_result.get("message"),
            )
            saved_version = save_result.get("data_version")
            artifact_uri = format_artifact_uri(
                app_name=app_name,
                user_id=user_id,
                session_id=session_id,
                filename=filename,
                version=saved_version,
            )
            log.info(
                "%s Successfully saved artifact. Returning URI: %s",
                log_prefix,
                artifact_uri,
            )
            return {
                "filename": filename,
                "data_version": saved_version,
                "metadata_version": save_result.get("metadata_version"),
                "mime_type": mime_type,
                "size": len(content_bytes),
                "message": save_result.get("message"),
                "status": save_result["status"],
                "uri": artifact_uri,
            }
        else:
            log.error(
                "%s Failed to save artifact and metadata: %s",
                log_prefix,
                save_result.get("message"),
            )
            raise HTTPException(
                status_code=status.HTTP_500_INTERNAL_SERVER_ERROR,
                detail=save_result.get(
                    "message", "Failed to save artifact with metadata."
                ),
            )

    except HTTPException:
        raise
    except Exception as e:
        log.exception("%s Error saving artifact: %s", log_prefix, e)
        raise HTTPException(
            status_code=status.HTTP_500_INTERNAL_SERVER_ERROR,
            detail=f"Failed to save artifact: {str(e)}",
        )
    finally:
        await upload_file.close()
        log.debug("%s Upload file closed.", log_prefix)


@router.delete(
    "/{session_id}/{filename}",
    status_code=status.HTTP_204_NO_CONTENT,
    summary="Delete Artifact",
    description="Deletes an artifact and all its versions.",
)
async def delete_artifact(
    session_id: str = Path(
        ..., title="Session ID", description="The session ID to delete artifacts from"
    ),
    filename: str = Path(
        ..., title="Filename", description="The name of the artifact to delete"
    ),
    artifact_service: BaseArtifactService = Depends(get_shared_artifact_service),
    user_id: str = Depends(get_user_id),
    validate_session: Callable[[str, str], bool] = Depends(get_session_validator),
    component: "WebUIBackendComponent" = Depends(get_sac_component),
    user_config: dict = Depends(ValidatedUserConfig(["tool:artifact:delete"])),
):
    """
    Deletes the specified artifact (including all its versions)
    associated with the current user and session ID.
    """
    log_prefix = (
        f"[ArtifactRouter:Delete:{filename}] User={user_id}, Session={session_id} -"
    )
    log.info("%s Request received.", log_prefix)

    # Validate session exists and belongs to user
    if not validate_session(session_id, user_id):
        log.warning("%s Session validation failed or access denied.", log_prefix)
        raise HTTPException(
            status_code=status.HTTP_404_NOT_FOUND,
            detail="Session not found or access denied.",
        )

    if artifact_service is None:
        log.error("%s Artifact service is not configured or available.", log_prefix)
        raise HTTPException(
            status_code=status.HTTP_501_NOT_IMPLEMENTED,
            detail="Artifact service is not configured.",
        )

    try:
        app_name = component.get_config("name", "A2A_WebUI_App")

        await artifact_service.delete_artifact(
            app_name=app_name,
            user_id=user_id,
            session_id=session_id,
            filename=filename,
        )

        log.info("%s Artifact deletion request processed successfully.", log_prefix)
        return Response(status_code=status.HTTP_204_NO_CONTENT)

    except Exception as e:
        log.exception("%s Error deleting artifact: %s", log_prefix, e)
        raise HTTPException(
            status_code=status.HTTP_500_INTERNAL_SERVER_ERROR,
            detail=f"Failed to delete artifact: {str(e)}",
        )<|MERGE_RESOLUTION|>--- conflicted
+++ resolved
@@ -43,12 +43,9 @@
 )
 from ....common.utils.mime_helpers import is_text_based_mime_type
 from ..dependencies import (
-<<<<<<< HEAD
     get_config_resolver,
     get_project_service,
-=======
     ValidatedUserConfig,
->>>>>>> 7d44be03
     get_sac_component,
     get_session_validator,
     get_shared_artifact_service,
@@ -276,13 +273,8 @@
     user_id: str = Depends(get_user_id),
     validate_session: Callable[[str, str], bool] = Depends(get_session_validator),
     component: "WebUIBackendComponent" = Depends(get_sac_component),
-<<<<<<< HEAD
-    config_resolver: ConfigResolver = Depends(get_config_resolver),
-    user_config: dict = Depends(get_user_config),
     project_service: ProjectService = Depends(get_project_service),
-=======
     user_config: dict = Depends(ValidatedUserConfig(["tool:artifact:list"])),
->>>>>>> 7d44be03
 ):
     """
     Lists the available integer versions for a given artifact filename
@@ -404,13 +396,8 @@
     user_id: str = Depends(get_user_id),
     validate_session: Callable[[str, str], bool] = Depends(get_session_validator),
     component: "WebUIBackendComponent" = Depends(get_sac_component),
-<<<<<<< HEAD
-    config_resolver: ConfigResolver = Depends(get_config_resolver),
-    user_config: dict = Depends(get_user_config),
     project_service: ProjectService = Depends(get_project_service),
-=======
     user_config: dict = Depends(ValidatedUserConfig(["tool:artifact:list"])),
->>>>>>> 7d44be03
 ):
     """
     Lists detailed information (filename, size, type, modified date, uri)
@@ -511,30 +498,16 @@
     user_id: str = Depends(get_user_id),
     validate_session: Callable[[str, str], bool] = Depends(get_session_validator),
     component: "WebUIBackendComponent" = Depends(get_sac_component),
-<<<<<<< HEAD
-    config_resolver: ConfigResolver = Depends(get_config_resolver),
-    user_config: dict = Depends(get_user_config),
     project_service: ProjectService = Depends(get_project_service),
-=======
     user_config: dict = Depends(ValidatedUserConfig(["tool:artifact:load"])),
->>>>>>> 7d44be03
 ):
     """
     Retrieves the content of the latest version of the specified artifact
     associated with the specified context (session or project).
     """
-<<<<<<< HEAD
-    if not config_resolver.is_feature_enabled(
-        user_config, {"required_scopes": ["tool:artifact:load"]}, {}
-    ):
-        raise HTTPException(status_code=403, detail="Not authorized to load artifact")
-    
-    log_prefix = f"[ArtifactRouter:GetLatest:{filename}] User={user_id}, Session={session_id}, Project={project_id} -"
-=======
     log_prefix = (
         f"[ArtifactRouter:GetLatest:{filename}] User={user_id}, Session={session_id} -"
     )
->>>>>>> 7d44be03
     log.info("%s Request received.", log_prefix)
 
     # Resolve storage context based on parameters
@@ -716,30 +689,14 @@
     user_id: str = Depends(get_user_id),
     validate_session: Callable[[str, str], bool] = Depends(get_session_validator),
     component: "WebUIBackendComponent" = Depends(get_sac_component),
-<<<<<<< HEAD
-    config_resolver: ConfigResolver = Depends(get_config_resolver),
-    user_config: dict = Depends(get_user_config),
     project_service: ProjectService = Depends(get_project_service),
-=======
     user_config: dict = Depends(ValidatedUserConfig(["tool:artifact:load"])),
->>>>>>> 7d44be03
 ):
     """
     Retrieves the content of a specific version of the specified artifact
     associated with the specified context (session or project).
     """
-<<<<<<< HEAD
-    if not config_resolver.is_feature_enabled(
-        user_config, {"required_scopes": ["tool:artifact:load"]}, {}
-    ):
-        raise HTTPException(
-            status_code=403, detail="Not authorized to load artifact version"
-        )
-    
-    log_prefix = f"[ArtifactRouter:GetVersion:{filename} v{version}] User={user_id}, Session={session_id}, Project={project_id} -"
-=======
     log_prefix = f"[ArtifactRouter:GetVersion:{filename} v{version}] User={user_id}, Session={session_id} -"
->>>>>>> 7d44be03
     log.info("%s Request received.", log_prefix)
 
     # Resolve storage context based on parameters

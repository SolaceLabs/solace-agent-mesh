"""
FastAPI router for managing session-specific artifacts via REST endpoints.
"""

from collections.abc import Callable
from typing import TYPE_CHECKING, Any

from fastapi import (
    APIRouter,
    Depends,
    File,
    Form,
    HTTPException,
    Path,
    UploadFile,
    status,
)
from fastapi.responses import Response, StreamingResponse

try:
    from google.adk.artifacts import BaseArtifactService
except ImportError:

    class BaseArtifactService:
        pass


import io
import json
from datetime import datetime, timezone
from urllib.parse import parse_qs, quote, urlparse

from solace_ai_connector.common.log import log

from ....common.a2a.types import ArtifactInfo
from ....common.middleware import ConfigResolver
from ....common.utils.embeds import (
    LATE_EMBED_TYPES,
    evaluate_embed,
    resolve_embeds_recursively_in_string,
)
from ....common.utils.mime_helpers import is_text_based_mime_type
from ..dependencies import (
    get_config_resolver,
    get_sac_component,
    get_session_validator,
    get_shared_artifact_service,
    get_user_config,
    get_user_id,
)
<<<<<<< HEAD
from ....common.utils.embeds.types import ResolutionMode

=======
>>>>>>> 5fde9f53

if TYPE_CHECKING:
    from ....gateway.http_sse.component import WebUIBackendComponent

from ....agent.utils.artifact_helpers import (
    DEFAULT_SCHEMA_MAX_KEYS,
    format_artifact_uri,
    get_artifact_info_list,
    load_artifact_content_or_metadata,
    save_artifact_with_metadata,
)

router = APIRouter()


@router.get(
    "/{session_id}/{filename}/versions",
    response_model=list[int],
    summary="List Artifact Versions",
    description="Retrieves a list of available version numbers for a specific artifact.",
)
async def list_artifact_versions(
    session_id: str = Path(
        ..., title="Session ID", description="The session ID to get artifacts from"
    ),
    filename: str = Path(..., title="Filename", description="The name of the artifact"),
    artifact_service: BaseArtifactService = Depends(get_shared_artifact_service),
    user_id: str = Depends(get_user_id),
    validate_session: Callable[[str, str], bool] = Depends(get_session_validator),
    component: "WebUIBackendComponent" = Depends(get_sac_component),
    config_resolver: ConfigResolver = Depends(get_config_resolver),
    user_config: dict = Depends(get_user_config),
):
    """
    Lists the available integer versions for a given artifact filename
    associated with the current user and session ID.
    """
    if not config_resolver.is_feature_enabled(
        user_config, {"required_scopes": ["tool:artifact:list"]}, {}
    ):
        raise HTTPException(
            status_code=403, detail="Not authorized to list artifact versions"
        )

    log_prefix = f"[ArtifactRouter:ListVersions:{filename}] User={user_id}, Session={session_id} -"
    log.info("%s Request received.", log_prefix)

    # Validate session exists and belongs to user
    if not validate_session(session_id, user_id):
        log.warning("%s Session validation failed or access denied.", log_prefix)
        raise HTTPException(
            status_code=status.HTTP_404_NOT_FOUND,
            detail="Session not found or access denied.",
        )

    if artifact_service is None:
        log.error("%s Artifact service is not configured or available.", log_prefix)
        raise HTTPException(
            status_code=status.HTTP_501_NOT_IMPLEMENTED,
            detail="Artifact service is not configured.",
        )

    if not hasattr(artifact_service, "list_versions"):
        log.warning(
            "%s Configured artifact service (%s) does not support listing versions.",
            log_prefix,
            type(artifact_service).__name__,
        )
        raise HTTPException(
            status_code=status.HTTP_501_NOT_IMPLEMENTED,
            detail=f"Version listing not supported by the configured '{type(artifact_service).__name__}' artifact service.",
        )

    try:
        app_name = component.get_config("name", "A2A_WebUI_App")

        versions = await artifact_service.list_versions(
            app_name=app_name,
            user_id=user_id,
            session_id=session_id,
            filename=filename,
        )
        log.info("%s Found versions: %s", log_prefix, versions)
        return versions
    except FileNotFoundError:
        log.warning("%s Artifact not found.", log_prefix)
        raise HTTPException(
            status_code=status.HTTP_404_NOT_FOUND,
            detail=f"Artifact '{filename}' not found for this session.",
        )
    except Exception as e:
        log.exception("%s Error listing artifact versions: %s", log_prefix, e)
        raise HTTPException(
            status_code=status.HTTP_500_INTERNAL_SERVER_ERROR,
            detail=f"Failed to list artifact versions: {str(e)}",
        )


@router.get(
    "/{session_id}",
    response_model=list[ArtifactInfo],
    summary="List Artifact Information",
    description="Retrieves detailed information for artifacts available for the specified user session.",
)
@router.get(
    "/",
    response_model=list[ArtifactInfo],
    summary="List Artifact Information",
    description="Retrieves detailed information for artifacts available for the current user session.",
)
async def list_artifacts(
    session_id: str = Path(
        ..., title="Session ID", description="The session ID to list artifacts for"
    ),
    artifact_service: BaseArtifactService = Depends(get_shared_artifact_service),
    user_id: str = Depends(get_user_id),
    validate_session: Callable[[str, str], bool] = Depends(get_session_validator),
    component: "WebUIBackendComponent" = Depends(get_sac_component),
    config_resolver: ConfigResolver = Depends(get_config_resolver),
    user_config: dict = Depends(get_user_config),
):
    """
    Lists detailed information (filename, size, type, modified date, uri)
    for all artifacts associated with the specified user and session ID
    by calling the artifact helper function.
    """
    if not config_resolver.is_feature_enabled(
        user_config, {"required_scopes": ["tool:artifact:list"]}, {}
    ):
        raise HTTPException(status_code=403, detail="Not authorized to list artifacts")

    log_prefix = f"[ArtifactRouter:ListInfo] User={user_id}, Session={session_id} -"
    log.info("%s Request received.", log_prefix)

    # Validate session exists and belongs to user
    if not validate_session(session_id, user_id):
        log.warning(
            "%s Session validation failed for session_id=%s, user_id=%s",
            log_prefix,
            session_id,
            user_id,
        )
        raise HTTPException(
            status_code=status.HTTP_404_NOT_FOUND,
            detail="Session not found or access denied.",
        )

    if artifact_service is None:
        log.error("%s Artifact service is not configured or available.", log_prefix)
        raise HTTPException(
            status_code=status.HTTP_501_NOT_IMPLEMENTED,
            detail="Artifact service is not configured.",
        )

    try:
        app_name = component.get_config("name", "A2A_WebUI_App")

        artifact_info_list = await get_artifact_info_list(
            artifact_service=artifact_service,
            app_name=app_name,
            user_id=user_id,
            session_id=session_id,
        )

        log.info(
            "%s Returning %d artifact details.", log_prefix, len(artifact_info_list)
        )
        return artifact_info_list

    except Exception as e:
        log.exception(
            "%s Error retrieving artifact details via helper: %s", log_prefix, e
        )
        raise HTTPException(
            status_code=status.HTTP_500_INTERNAL_SERVER_ERROR,
            detail=f"Failed to retrieve artifact details: {str(e)}",
        )


@router.get(
    "/{session_id}/{filename}",
    summary="Get Latest Artifact Content",
    description="Retrieves the content of the latest version of a specific artifact.",
)
async def get_latest_artifact(
    session_id: str = Path(
        ..., title="Session ID", description="The session ID to get artifacts from"
    ),
    filename: str = Path(..., title="Filename", description="The name of the artifact"),
    artifact_service: BaseArtifactService = Depends(get_shared_artifact_service),
    user_id: str = Depends(get_user_id),
    validate_session: Callable[[str, str], bool] = Depends(get_session_validator),
    component: "WebUIBackendComponent" = Depends(get_sac_component),
    config_resolver: ConfigResolver = Depends(get_config_resolver),
    user_config: dict = Depends(get_user_config),
):
    """
    Retrieves the content of the latest version of the specified artifact
    associated with the current user and session ID.
    """
    if not config_resolver.is_feature_enabled(
        user_config, {"required_scopes": ["tool:artifact:load"]}, {}
    ):
        raise HTTPException(status_code=403, detail="Not authorized to load artifact")
    log_prefix = (
        f"[ArtifactRouter:GetLatest:{filename}] User={user_id}, Session={session_id} -"
    )
    log.info("%s Request received.", log_prefix)

    if artifact_service is None:
        log.error("%s Artifact service is not configured or available.", log_prefix)
        raise HTTPException(
            status_code=status.HTTP_501_NOT_IMPLEMENTED,
            detail="Artifact service is not configured.",
        )

    try:
        app_name = component.get_config("name", "A2A_WebUI_App")
        artifact_part = await artifact_service.load_artifact(
            app_name=app_name,
            user_id=user_id,
            session_id=session_id,
            filename=filename,
        )

        if artifact_part is None or artifact_part.inline_data is None:
            log.warning("%s Artifact not found or has no data.", log_prefix)
            raise HTTPException(
                status_code=status.HTTP_404_NOT_FOUND,
                detail=f"Artifact '{filename}' not found or is empty.",
            )

        data_bytes = artifact_part.inline_data.data
        mime_type = artifact_part.inline_data.mime_type or "application/octet-stream"
        log.info(
            "%s Artifact loaded successfully (%d bytes, %s).",
            log_prefix,
            len(data_bytes),
            mime_type,
        )

        if is_text_based_mime_type(mime_type) and component.enable_embed_resolution:
            log.info(
                "%s Artifact is text-based. Attempting recursive embed resolution.",
                log_prefix,
            )
            try:
                original_content_string = data_bytes.decode("utf-8")

                context_for_resolver = {
                    "artifact_service": artifact_service,
                    "session_context": {
                        "app_name": component.gateway_id,
                        "user_id": user_id,
                        "session_id": session_id,
                    },
                }
                config_for_resolver = {
                    "gateway_max_artifact_resolve_size_bytes": component.gateway_max_artifact_resolve_size_bytes,
                    "gateway_recursive_embed_depth": component.gateway_recursive_embed_depth,
                }

                resolved_content_string = await resolve_embeds_recursively_in_string(
                    text=original_content_string,
                    context=context_for_resolver,
                    resolver_func=evaluate_embed,
                    types_to_resolve=LATE_EMBED_TYPES,
                    resolution_mode=ResolutionMode.RECURSIVE_ARTIFACT_CONTENT,
                    log_identifier=f"{log_prefix}[RecursiveResolve]",
                    config=config_for_resolver,
                    max_depth=component.gateway_recursive_embed_depth,
                    max_total_size=component.gateway_max_artifact_resolve_size_bytes,
                )
                data_bytes = resolved_content_string.encode("utf-8")
                log.info(
                    "%s Recursive embed resolution complete. New size: %d bytes.",
                    log_prefix,
                    len(data_bytes),
                )
            except UnicodeDecodeError as ude:
                log.warning(
                    "%s Failed to decode artifact for recursive resolution: %s. Serving original content.",
                    log_prefix,
                    ude,
                )
            except Exception as resolve_err:
                log.exception(
                    "%s Error during recursive embed resolution: %s. Serving original content.",
                    log_prefix,
                    resolve_err,
                )
        else:
            log.info(
                "%s Artifact is not text-based or embed resolution is disabled. Serving original content.",
                log_prefix,
            )

        filename_encoded = quote(filename)
        return StreamingResponse(
            io.BytesIO(data_bytes),
            media_type=mime_type,
            headers={
                "Content-Disposition": f"attachment; filename*=UTF-8''{filename_encoded}"
            },
        )

    except FileNotFoundError:
        log.warning("%s Artifact not found by service.", log_prefix)
        raise HTTPException(
            status_code=status.HTTP_404_NOT_FOUND,
            detail=f"Artifact '{filename}' not found.",
        )
    except Exception as e:
        log.exception("%s Error loading artifact: %s", log_prefix, e)
        raise HTTPException(
            status_code=status.HTTP_500_INTERNAL_SERVER_ERROR,
            detail=f"Failed to load artifact: {str(e)}",
        )


@router.get(
    "/{session_id}/{filename}/versions/{version}",
    summary="Get Specific Artifact Version Content",
    description="Retrieves the content of a specific version of an artifact.",
)
async def get_specific_artifact_version(
    session_id: str = Path(
        ..., title="Session ID", description="The session ID to get artifacts from"
    ),
    filename: str = Path(..., title="Filename", description="The name of the artifact"),
    version: int | str = Path(
        ...,
        title="Version",
        description="The specific version number to retrieve, or 'latest'",
    ),
    artifact_service: BaseArtifactService = Depends(get_shared_artifact_service),
    user_id: str = Depends(get_user_id),
    validate_session: Callable[[str, str], bool] = Depends(get_session_validator),
    component: "WebUIBackendComponent" = Depends(get_sac_component),
    config_resolver: ConfigResolver = Depends(get_config_resolver),
    user_config: dict = Depends(get_user_config),
):
    """
    Retrieves the content of a specific version of the specified artifact
    associated with the current user and session ID.
    """
    if not config_resolver.is_feature_enabled(
        user_config, {"required_scopes": ["tool:artifact:load"]}, {}
    ):
        raise HTTPException(
            status_code=403, detail="Not authorized to load artifact version"
        )
    log_prefix = f"[ArtifactRouter:GetVersion:{filename} v{version}] User={user_id}, Session={session_id} -"
    log.info("%s Request received.", log_prefix)

    # Validate session exists and belongs to user
    if not validate_session(session_id, user_id):
        log.warning("%s Session validation failed or access denied.", log_prefix)
        raise HTTPException(
            status_code=status.HTTP_404_NOT_FOUND,
            detail="Session not found or access denied.",
        )

    if artifact_service is None:
        log.error("%s Artifact service is not configured or available.", log_prefix)
        raise HTTPException(
            status_code=status.HTTP_501_NOT_IMPLEMENTED,
            detail="Artifact service is not configured.",
        )

    try:
        app_name = component.get_config("name", "A2A_WebUI_App")

        load_result = await load_artifact_content_or_metadata(
            artifact_service=artifact_service,
            app_name=app_name,
            user_id=user_id,
            session_id=session_id,
            filename=filename,
            version=version,
            load_metadata_only=False,
            return_raw_bytes=True,
            log_identifier_prefix="[ArtifactRouter:GetVersion]",
        )

        if load_result.get("status") != "success":
            error_message = load_result.get(
                "message", f"Failed to load artifact '{filename}' version '{version}'."
            )
            log.warning("%s %s", log_prefix, error_message)
            if (
                "not found" in error_message.lower()
                or "no versions available" in error_message.lower()
            ):
                status_code = status.HTTP_404_NOT_FOUND
            elif "invalid version" in error_message.lower():
                status_code = status.HTTP_400_BAD_REQUEST
            else:
                status_code = status.HTTP_500_INTERNAL_SERVER_ERROR
            raise HTTPException(status_code=status_code, detail=error_message)

        data_bytes = load_result.get("raw_bytes")
        mime_type = load_result.get("mime_type", "application/octet-stream")
        resolved_version_from_helper = load_result.get("version")
        if data_bytes is None:
            log.error(
                "%s Helper (with return_raw_bytes=True) returned success but no raw_bytes for '%s' v%s (resolved to %s).",
                log_prefix,
                filename,
                version,
                resolved_version_from_helper,
            )
            raise HTTPException(
                status_code=status.HTTP_500_INTERNAL_SERVER_ERROR,
                detail="Internal error retrieving artifact content.",
            )

        log.info(
            "%s Artifact '%s' version %s (resolved to %s) loaded successfully (%d bytes, %s). Streaming content.",
            log_prefix,
            filename,
            version,
            resolved_version_from_helper,
            len(data_bytes),
            mime_type,
        )

        if is_text_based_mime_type(mime_type) and component.enable_embed_resolution:
            log.info(
                "%s Artifact is text-based. Attempting recursive embed resolution.",
                log_prefix,
            )
            try:
                original_content_string = data_bytes.decode("utf-8")

                context_for_resolver = {
                    "artifact_service": artifact_service,
                    "session_context": {
                        "app_name": component.gateway_id,
                        "user_id": user_id,
                        "session_id": session_id,
                    },
                }
                config_for_resolver = {
                    "gateway_max_artifact_resolve_size_bytes": component.gateway_max_artifact_resolve_size_bytes,
                    "gateway_recursive_embed_depth": component.gateway_recursive_embed_depth,
                }

                resolved_content_string = await resolve_embeds_recursively_in_string(
                    text=original_content_string,
                    context=context_for_resolver,
                    resolver_func=evaluate_embed,
                    types_to_resolve=LATE_EMBED_TYPES,
                    resolution_mode=ResolutionMode.RECURSIVE_ARTIFACT_CONTENT,
                    log_identifier=f"{log_prefix}[RecursiveResolve]",
                    config=config_for_resolver,
                    max_depth=component.gateway_recursive_embed_depth,
                    max_total_size=component.gateway_max_artifact_resolve_size_bytes,
                )
                data_bytes = resolved_content_string.encode("utf-8")
                log.info(
                    "%s Recursive embed resolution complete. New size: %d bytes.",
                    log_prefix,
                    len(data_bytes),
                )
            except UnicodeDecodeError as ude:
                log.warning(
                    "%s Failed to decode artifact for recursive resolution: %s. Serving original content.",
                    log_prefix,
                    ude,
                )
            except Exception as resolve_err:
                log.exception(
                    "%s Error during recursive embed resolution: %s. Serving original content.",
                    log_prefix,
                    resolve_err,
                )
        else:
            log.info(
                "%s Artifact is not text-based or embed resolution is disabled. Serving original content.",
                log_prefix,
            )

        filename_encoded = quote(filename)
        return StreamingResponse(
            io.BytesIO(data_bytes),
            media_type=mime_type,
            headers={
                "Content-Disposition": f"attachment; filename*=UTF-8''{filename_encoded}"
            },
        )

    except FileNotFoundError:
        log.warning("%s Artifact version not found by service.", log_prefix)
        raise HTTPException(
            status_code=status.HTTP_404_NOT_FOUND,
            detail=f"Artifact '{filename}' version {version} not found.",
        )
    except ValueError as ve:
        log.warning("%s Invalid request (e.g., version format): %s", log_prefix, ve)
        raise HTTPException(
            status_code=status.HTTP_400_BAD_REQUEST,
            detail=f"Invalid request: {str(ve)}",
        )
    except Exception as e:
        log.exception("%s Error loading artifact version: %s", log_prefix, e)
        raise HTTPException(
            status_code=status.HTTP_500_INTERNAL_SERVER_ERROR,
            detail=f"Failed to load artifact version: {str(e)}",
        )


@router.get(
    "/by-uri",
    response_class=StreamingResponse,
    summary="Get Artifact by URI",
    description="Resolves a formal artifact:// URI and streams its content. This endpoint is secure and validates that the requesting user is authorized to access the specified artifact.",
)
async def get_artifact_by_uri(
    uri: str,
    requesting_user_id: str = Depends(get_user_id),
    component: "WebUIBackendComponent" = Depends(get_sac_component),
    config_resolver: ConfigResolver = Depends(get_config_resolver),
    user_config: dict = Depends(get_user_config),
):
    """
    Resolves an artifact:// URI and streams its content.
    This allows fetching artifacts from any context, not just the current user's session,
    after performing an authorization check.
    """
    log_id_prefix = "[ArtifactRouter:by-uri]"
    log.info(
        "%s Received request for URI: %s from user: %s",
        log_id_prefix,
        uri,
        requesting_user_id,
    )
    artifact_service = component.get_shared_artifact_service()
    if not artifact_service:
        raise HTTPException(
            status_code=status.HTTP_503_SERVICE_UNAVAILABLE,
            detail="Artifact service not available.",
        )

    try:
        parsed_uri = urlparse(uri)
        if parsed_uri.scheme != "artifact":
            raise ValueError("Invalid URI scheme, must be 'artifact'.")

        app_name = parsed_uri.netloc
        path_parts = parsed_uri.path.strip("/").split("/")
        if not app_name or len(path_parts) != 3:
            raise ValueError(
                "Invalid URI path structure. Expected artifact://app_name/user_id/session_id/filename"
            )

        owner_user_id, session_id, filename = path_parts

        query_params = parse_qs(parsed_uri.query)
        version_list = query_params.get("version")
        if not version_list or not version_list[0]:
            raise ValueError("Version query parameter is required.")
        version = version_list[0]

        log.info(
            "%s Parsed URI: app=%s, owner=%s, session=%s, file=%s, version=%s",
            log_id_prefix,
            app_name,
            owner_user_id,
            session_id,
            filename,
            version,
        )

        if not config_resolver.is_feature_enabled(
            user_config, {"required_scopes": ["tool:artifact:load"]}, {}
        ):
            raise HTTPException(
                status_code=403, detail="Not authorized to load artifact by URI"
            )
            log.warning(
                "%s Authorization denied for user '%s' to access artifact URI '%s'",
                log_id_prefix,
                requesting_user_id,
                uri,
            )
            raise HTTPException(
                status_code=403, detail="Permission denied to access this artifact."
            )

        log.info(
            "%s User '%s' authorized to access artifact URI.",
            log_id_prefix,
            requesting_user_id,
        )

        loaded_artifact = await load_artifact_content_or_metadata(
            artifact_service=artifact_service,
            app_name=app_name,
            user_id=owner_user_id,
            session_id=session_id,
            filename=filename,
            version=int(version),
            return_raw_bytes=True,
            log_identifier_prefix=log_id_prefix,
            component=component,
        )

        if loaded_artifact.get("status") != "success":
            raise HTTPException(status_code=404, detail=loaded_artifact.get("message"))

        content_bytes = loaded_artifact.get("raw_bytes")
        mime_type = loaded_artifact.get("mime_type", "application/octet-stream")

        filename_encoded = quote(filename)
        return StreamingResponse(
            io.BytesIO(content_bytes),
            media_type=mime_type,
            headers={
                "Content-Disposition": f"attachment; filename*=UTF-8''{filename_encoded}"
            },
        )

    except (ValueError, IndexError) as e:
        raise HTTPException(status_code=400, detail=f"Invalid artifact URI: {e}")
    except Exception as e:
        log.exception("%s Error fetching artifact by URI: %s", log_id_prefix, e)
        raise HTTPException(
            status_code=500, detail="Internal server error fetching artifact by URI"
        )


@router.post(
    "/{session_id}/{filename}",
    status_code=status.HTTP_201_CREATED,
    response_model=dict[str, Any],
    summary="Upload Artifact (Create/Update Version with Metadata)",
    description="Uploads file content and optional metadata to create or update an artifact version.",
)
async def upload_artifact(
    session_id: str = Path(
        ..., title="Session ID", description="The session ID to upload artifacts to"
    ),
    filename: str = Path(
        ..., title="Filename", description="The name of the artifact to create/update"
    ),
    upload_file: UploadFile = File(..., description="The file content to upload"),
    metadata_json: str | None = Form(
        None, description="JSON string of artifact metadata (e.g., description, source)"
    ),
    artifact_service: BaseArtifactService = Depends(get_shared_artifact_service),
    user_id: str = Depends(get_user_id),
    validate_session: Callable[[str, str], bool] = Depends(get_session_validator),
    component: "WebUIBackendComponent" = Depends(get_sac_component),
    config_resolver: ConfigResolver = Depends(get_config_resolver),
    user_config: dict = Depends(get_user_config),
):
    """
    Uploads a file to create a new version of the specified artifact
    associated with the current user and session ID. Also saves associated metadata.
    """
    if not config_resolver.is_feature_enabled(
        user_config, {"required_scopes": ["tool:artifact:create"]}, {}
    ):
        raise HTTPException(status_code=403, detail="Not authorized to upload artifact")
    log_prefix = (
        f"[ArtifactRouter:Post:{filename}] User={user_id}, Session={session_id} -"
    )
    log.info(
        "%s Request received. Upload filename: '%s', content type: %s, Metadata provided: %s",
        log_prefix,
        upload_file.filename,
        upload_file.content_type,
    )

    # Validate session exists and belongs to user
    if not validate_session(session_id, user_id):
        log.warning("%s Session validation failed or access denied.", log_prefix)
        raise HTTPException(
            status_code=status.HTTP_404_NOT_FOUND,
            detail="Session not found or access denied.",
        )

    if artifact_service is None:
        log.error("%s Artifact service is not configured or available.", log_prefix)
        raise HTTPException(
            status_code=status.HTTP_501_NOT_IMPLEMENTED,
            detail="Artifact service is not configured.",
        )

    try:
        content_bytes = await upload_file.read()
        if not content_bytes:
            log.warning("%s Uploaded file is empty.", log_prefix)
            raise HTTPException(
                status_code=status.HTTP_400_BAD_REQUEST,
                detail="Uploaded file cannot be empty.",
            )

        mime_type = upload_file.content_type or "application/octet-stream"

        parsed_metadata = {}
        if metadata_json:
            try:
                parsed_metadata = json.loads(metadata_json)
                if not isinstance(parsed_metadata, dict):
                    log.warning(
                        "%s Metadata JSON did not parse to a dictionary. Ignoring.",
                        log_prefix,
                    )
                    parsed_metadata = {}
            except json.JSONDecodeError as json_err:
                log.warning(
                    "%s Failed to parse metadata_json: %s. Proceeding without it.",
                    log_prefix,
                    json_err,
                )

        app_name = component.get_config("name", "A2A_WebUI_App")
        current_timestamp = datetime.now(timezone.utc)

        save_result = await save_artifact_with_metadata(
            artifact_service=artifact_service,
            app_name=app_name,
            user_id=user_id,
            session_id=session_id,
            filename=filename,
            content_bytes=content_bytes,
            mime_type=mime_type,
            metadata_dict=parsed_metadata,
            timestamp=current_timestamp,
            schema_max_keys=component.get_config(
                "schema_max_keys", DEFAULT_SCHEMA_MAX_KEYS
            ),
        )

        if save_result["status"] == "success":
            log.info(
                "%s Artifact and metadata processing completed. Data version: %s, Metadata version: %s. Message: %s",
                log_prefix,
                save_result.get("data_version"),
                save_result.get("metadata_version"),
                save_result.get("message"),
            )
            saved_version = save_result.get("data_version")
            artifact_uri = format_artifact_uri(
                app_name=app_name,
                user_id=user_id,
                session_id=session_id,
                filename=filename,
                version=saved_version,
            )
            log.info(
                "%s Successfully saved artifact. Returning URI: %s",
                log_prefix,
                artifact_uri,
            )
            return {
                "filename": filename,
                "data_version": saved_version,
                "metadata_version": save_result.get("metadata_version"),
                "mime_type": mime_type,
                "size": len(content_bytes),
                "message": save_result.get("message"),
                "status": save_result["status"],
                "uri": artifact_uri,
            }
        else:
            log.error(
                "%s Failed to save artifact and metadata: %s",
                log_prefix,
                save_result.get("message"),
            )
            raise HTTPException(
                status_code=status.HTTP_500_INTERNAL_SERVER_ERROR,
                detail=save_result.get(
                    "message", "Failed to save artifact with metadata."
                ),
            )

    except HTTPException:
        raise
    except Exception as e:
        log.exception("%s Error saving artifact: %s", log_prefix, e)
        raise HTTPException(
            status_code=status.HTTP_500_INTERNAL_SERVER_ERROR,
            detail=f"Failed to save artifact: {str(e)}",
        )
    finally:
        await upload_file.close()
        log.debug("%s Upload file closed.", log_prefix)


@router.delete(
    "/{session_id}/{filename}",
    status_code=status.HTTP_204_NO_CONTENT,
    summary="Delete Artifact",
    description="Deletes an artifact and all its versions.",
)
async def delete_artifact(
    session_id: str = Path(
        ..., title="Session ID", description="The session ID to delete artifacts from"
    ),
    filename: str = Path(
        ..., title="Filename", description="The name of the artifact to delete"
    ),
    artifact_service: BaseArtifactService = Depends(get_shared_artifact_service),
    user_id: str = Depends(get_user_id),
    validate_session: Callable[[str, str], bool] = Depends(get_session_validator),
    component: "WebUIBackendComponent" = Depends(get_sac_component),
    config_resolver: ConfigResolver = Depends(get_config_resolver),
    user_config: dict = Depends(get_user_config),
):
    """
    Deletes the specified artifact (including all its versions)
    associated with the current user and session ID.
    """
    if not config_resolver.is_feature_enabled(
        user_config, {"required_scopes": ["tool:artifact:delete"]}, {}
    ):
        raise HTTPException(status_code=403, detail="Not authorized to delete artifact")
    log_prefix = (
        f"[ArtifactRouter:Delete:{filename}] User={user_id}, Session={session_id} -"
    )
    log.info("%s Request received.", log_prefix)

    # Validate session exists and belongs to user
    if not validate_session(session_id, user_id):
        log.warning("%s Session validation failed or access denied.", log_prefix)
        raise HTTPException(
            status_code=status.HTTP_404_NOT_FOUND,
            detail="Session not found or access denied.",
        )

    if artifact_service is None:
        log.error("%s Artifact service is not configured or available.", log_prefix)
        raise HTTPException(
            status_code=status.HTTP_501_NOT_IMPLEMENTED,
            detail="Artifact service is not configured.",
        )

    try:
        app_name = component.get_config("name", "A2A_WebUI_App")

        await artifact_service.delete_artifact(
            app_name=app_name,
            user_id=user_id,
            session_id=session_id,
            filename=filename,
        )

        log.info("%s Artifact deletion request processed successfully.", log_prefix)
        return Response(status_code=status.HTTP_204_NO_CONTENT)

    except Exception as e:
        log.exception("%s Error deleting artifact: %s", log_prefix, e)
        raise HTTPException(
            status_code=status.HTTP_500_INTERNAL_SERVER_ERROR,
            detail=f"Failed to delete artifact: {str(e)}",
        )<|MERGE_RESOLUTION|>--- conflicted
+++ resolved
@@ -40,6 +40,7 @@
     resolve_embeds_recursively_in_string,
 )
 from ....common.utils.mime_helpers import is_text_based_mime_type
+from ....common.utils.embeds.types import ResolutionMode
 from ..dependencies import (
     get_config_resolver,
     get_sac_component,
@@ -48,11 +49,7 @@
     get_user_config,
     get_user_id,
 )
-<<<<<<< HEAD
-from ....common.utils.embeds.types import ResolutionMode
-
-=======
->>>>>>> 5fde9f53
+
 
 if TYPE_CHECKING:
     from ....gateway.http_sse.component import WebUIBackendComponent

"""
FastAPI router for managing session-specific artifacts via REST endpoints.
"""

from typing import (
    List,
    Dict,
    Optional,
    Union,
    Any,
    TYPE_CHECKING,
)

from fastapi import (
    APIRouter,
    Depends,
    HTTPException,
    UploadFile,
    File,
    Path,
    status,
    Form,
)
from fastapi.responses import StreamingResponse, Response
try:
    from google.adk.artifacts import BaseArtifactService
except ImportError:
    
    class BaseArtifactService:
        pass
import io
import json
from datetime import datetime, timezone
from urllib.parse import urlparse, parse_qs, quote

from ..dependencies import (
    get_shared_artifact_service,
    get_sac_component,
    get_user_id,
    get_config_resolver,
    get_user_config,
    get_session_service
)
from ..business.services.session_service import SessionService

from solace_ai_connector.common.log import log

from ....common.middleware import ConfigResolver
from ....common.a2a.types import ArtifactInfo
from ....common.utils.mime_helpers import is_text_based_mime_type
from ....common.utils.embeds import (
    resolve_embeds_recursively_in_string,
    evaluate_embed,
    LATE_EMBED_TYPES,
)


if TYPE_CHECKING:
    from ....gateway.http_sse.component import WebUIBackendComponent
from ....agent.utils.artifact_helpers import (
    get_artifact_info_list,
    save_artifact_with_metadata,
    load_artifact_content_or_metadata,
    DEFAULT_SCHEMA_MAX_KEYS,
    format_artifact_uri,
)

router = APIRouter()


@router.get(
    "/{session_id}/{filename}/versions",
    response_model=List[int],
    summary="List Artifact Versions",
    description="Retrieves a list of available version numbers for a specific artifact.",
)
async def list_artifact_versions(
    session_id: str = Path(..., title="Session ID", description="The session ID to get artifacts from"),
    filename: str = Path(..., title="Filename", description="The name of the artifact"),
    artifact_service: BaseArtifactService = Depends(get_shared_artifact_service),
    user_id: str = Depends(get_user_id),
    session_service: SessionService = Depends(get_session_service),
    component: "WebUIBackendComponent" = Depends(get_sac_component),
    config_resolver: ConfigResolver = Depends(get_config_resolver),
    user_config: dict = Depends(get_user_config),
):
    """
    Lists the available integer versions for a given artifact filename
    associated with the current user and session ID.
    """
    if not config_resolver.is_feature_enabled(
        user_config, {"required_scopes": ["tool:artifact:list"]}, {}
    ):
        raise HTTPException(
            status_code=403, detail="Not authorized to list artifact versions"
        )

    log_prefix = f"[ArtifactRouter:ListVersions:{filename}] User={user_id}, Session={session_id} -"
    log.info("%s Request received.", log_prefix)

    # Validate session exists and belongs to user
    session_domain = session_service.get_session(session_id=session_id, user_id=user_id)
    if not session_domain:
        log.warning("%s Session not found or access denied.", log_prefix)
        raise HTTPException(
            status_code=status.HTTP_404_NOT_FOUND,
            detail="Session not found or access denied."
        )

    if artifact_service is None:
        log.error("%s Artifact service is not configured or available.", log_prefix)
        raise HTTPException(
            status_code=status.HTTP_501_NOT_IMPLEMENTED,
            detail="Artifact service is not configured.",
        )

    if not hasattr(artifact_service, "list_versions"):
        log.warning(
            "%s Configured artifact service (%s) does not support listing versions.",
            log_prefix,
            type(artifact_service).__name__,
        )
        raise HTTPException(
            status_code=status.HTTP_501_NOT_IMPLEMENTED,
            detail=f"Version listing not supported by the configured '{type(artifact_service).__name__}' artifact service.",
        )

    try:
        app_name = component.get_config("name", "A2A_WebUI_App")

        versions = await artifact_service.list_versions(
            app_name=app_name,
            user_id=user_id,
            session_id=session_id,
            filename=filename,
        )
        log.info("%s Found versions: %s", log_prefix, versions)
        return versions
    except FileNotFoundError:
        log.warning("%s Artifact not found.", log_prefix)
        raise HTTPException(
            status_code=status.HTTP_404_NOT_FOUND,
            detail=f"Artifact '{filename}' not found for this session.",
        )
    except Exception as e:
        log.exception("%s Error listing artifact versions: %s", log_prefix, e)
        raise HTTPException(
            status_code=status.HTTP_500_INTERNAL_SERVER_ERROR,
            detail=f"Failed to list artifact versions: {str(e)}",
        )


@router.get(
    "/{session_id}",
    response_model=List[ArtifactInfo],
    summary="List Artifact Information",
    description="Retrieves detailed information for artifacts available for the specified user session.",
)
@router.get(
    "/",
    response_model=List[ArtifactInfo],
    summary="List Artifact Information",
    description="Retrieves detailed information for artifacts available for the current user session.",
)
async def list_artifacts(
    session_id: str = Path(..., title="Session ID", description="The session ID to list artifacts for"),
    artifact_service: BaseArtifactService = Depends(get_shared_artifact_service),
    user_id: str = Depends(get_user_id),
    session_service: SessionService = Depends(get_session_service),
    component: "WebUIBackendComponent" = Depends(get_sac_component),
    config_resolver: ConfigResolver = Depends(get_config_resolver),
    user_config: dict = Depends(get_user_config),
):
    """
    Lists detailed information (filename, size, type, modified date, uri)
    for all artifacts associated with the specified user and session ID
    by calling the artifact helper function.
    """
    if not config_resolver.is_feature_enabled(
        user_config, {"required_scopes": ["tool:artifact:list"]}, {}
    ):
        raise HTTPException(status_code=403, detail="Not authorized to list artifacts")

    log_prefix = f"[ArtifactRouter:ListInfo] User={user_id}, Session={session_id} -"
    log.info("%s Request received.", log_prefix)

    # Validate session exists and belongs to user
    session_domain = session_service.get_session(session_id=session_id, user_id=user_id)
    if not session_domain:
        log.warning("%s Session not found or access denied.", log_prefix)
        raise HTTPException(
            status_code=status.HTTP_404_NOT_FOUND,
            detail="Session not found or access denied."
        )

    if artifact_service is None:
        log.error("%s Artifact service is not configured or available.", log_prefix)
        raise HTTPException(
            status_code=status.HTTP_501_NOT_IMPLEMENTED,
            detail="Artifact service is not configured.",
        )

    try:
        app_name = component.get_config("name", "A2A_WebUI_App")

        artifact_info_list = await get_artifact_info_list(
            artifact_service=artifact_service,
            app_name=app_name,
            user_id=user_id,
            session_id=session_id,
        )

        log.info(
            "%s Returning %d artifact details.", log_prefix, len(artifact_info_list)
        )
        return artifact_info_list

    except Exception as e:
        log.exception(
            "%s Error retrieving artifact details via helper: %s", log_prefix, e
        )
        raise HTTPException(
            status_code=status.HTTP_500_INTERNAL_SERVER_ERROR,
            detail=f"Failed to retrieve artifact details: {str(e)}",
        )


@router.get(
    "/{session_id}/{filename}",
    summary="Get Latest Artifact Content",
    description="Retrieves the content of the latest version of a specific artifact.",
)
async def get_latest_artifact(
    session_id: str = Path(..., title="Session ID", description="The session ID to get artifacts from"),
    filename: str = Path(..., title="Filename", description="The name of the artifact"),
    artifact_service: BaseArtifactService = Depends(get_shared_artifact_service),
    user_id: str = Depends(get_user_id),
    session_service: SessionService = Depends(get_session_service),
    component: "WebUIBackendComponent" = Depends(get_sac_component),
    config_resolver: ConfigResolver = Depends(get_config_resolver),
    user_config: dict = Depends(get_user_config),
):
    """
    Retrieves the content of the latest version of the specified artifact
    associated with the current user and session ID.
    """
    if not config_resolver.is_feature_enabled(
        user_config, {"required_scopes": ["tool:artifact:load"]}, {}
    ):
        raise HTTPException(status_code=403, detail="Not authorized to load artifact")
    log_prefix = (
        f"[ArtifactRouter:GetLatest:{filename}] User={user_id}, Session={session_id} -"
    )
    log.info("%s Request received.", log_prefix)

    if artifact_service is None:
        log.error("%s Artifact service is not configured or available.", log_prefix)
        raise HTTPException(
            status_code=status.HTTP_501_NOT_IMPLEMENTED,
            detail="Artifact service is not configured.",
        )

    try:
        app_name = component.get_config("name", "A2A_WebUI_App")
        artifact_part = await artifact_service.load_artifact(
            app_name=app_name,
            user_id=user_id,
            session_id=session_id,
            filename=filename,
        )

        if artifact_part is None or artifact_part.inline_data is None:
            log.warning("%s Artifact not found or has no data.", log_prefix)
            raise HTTPException(
                status_code=status.HTTP_404_NOT_FOUND,
                detail=f"Artifact '{filename}' not found or is empty.",
            )

        data_bytes = artifact_part.inline_data.data
        mime_type = artifact_part.inline_data.mime_type or "application/octet-stream"
        log.info(
            "%s Artifact loaded successfully (%d bytes, %s).",
            log_prefix,
            len(data_bytes),
            mime_type,
        )

        if is_text_based_mime_type(mime_type) and component.enable_embed_resolution:
            log.info(
                "%s Artifact is text-based. Attempting recursive embed resolution.",
                log_prefix,
            )
            try:
                original_content_string = data_bytes.decode("utf-8")

                context_for_resolver = {
                    "artifact_service": artifact_service,
                    "session_context": {
                        "app_name": component.gateway_id,
                        "user_id": user_id,
                        "session_id": session_id,
                    },
                }
                config_for_resolver = {
                    "gateway_max_artifact_resolve_size_bytes": component.gateway_max_artifact_resolve_size_bytes,
                    "gateway_recursive_embed_depth": component.gateway_recursive_embed_depth,
                }

                resolved_content_string = await resolve_embeds_recursively_in_string(
                    text=original_content_string,
                    context=context_for_resolver,
                    resolver_func=evaluate_embed,
                    types_to_resolve=LATE_EMBED_TYPES,
                    log_identifier=f"{log_prefix}[RecursiveResolve]",
                    config=config_for_resolver,
                    max_depth=component.gateway_recursive_embed_depth,
                    max_total_size=component.gateway_max_artifact_resolve_size_bytes,
                )
                data_bytes = resolved_content_string.encode("utf-8")
                log.info(
                    "%s Recursive embed resolution complete. New size: %d bytes.",
                    log_prefix,
                    len(data_bytes),
                )
            except UnicodeDecodeError as ude:
                log.warning(
                    "%s Failed to decode artifact for recursive resolution: %s. Serving original content.",
                    log_prefix,
                    ude,
                )
            except Exception as resolve_err:
                log.exception(
                    "%s Error during recursive embed resolution: %s. Serving original content.",
                    log_prefix,
                    resolve_err,
                )
        else:
            log.info(
                "%s Artifact is not text-based or embed resolution is disabled. Serving original content.",
                log_prefix,
            )

        filename_encoded = quote(filename)
        return StreamingResponse(
            io.BytesIO(data_bytes),
            media_type=mime_type,
            headers={
                "Content-Disposition": f"attachment; filename*=UTF-8''{filename_encoded}"
            },
        )

    except FileNotFoundError:
        log.warning("%s Artifact not found by service.", log_prefix)
        raise HTTPException(
            status_code=status.HTTP_404_NOT_FOUND,
            detail=f"Artifact '{filename}' not found.",
        )
    except Exception as e:
        log.exception("%s Error loading artifact: %s", log_prefix, e)
        raise HTTPException(
            status_code=status.HTTP_500_INTERNAL_SERVER_ERROR,
            detail=f"Failed to load artifact: {str(e)}",
        )


@router.get(
    "/{session_id}/{filename}/versions/{version}",
    summary="Get Specific Artifact Version Content",
    description="Retrieves the content of a specific version of an artifact.",
)
async def get_specific_artifact_version(
    session_id: str = Path(..., title="Session ID", description="The session ID to get artifacts from"),
    filename: str = Path(..., title="Filename", description="The name of the artifact"),
    version: Union[int, str] = Path(
        ...,
        title="Version",
        description="The specific version number to retrieve, or 'latest'",
    ),
    artifact_service: BaseArtifactService = Depends(get_shared_artifact_service),
    user_id: str = Depends(get_user_id),
    session_service: SessionService = Depends(get_session_service),
    component: "WebUIBackendComponent" = Depends(get_sac_component),
    config_resolver: ConfigResolver = Depends(get_config_resolver),
    user_config: dict = Depends(get_user_config),
):
    """
    Retrieves the content of a specific version of the specified artifact
    associated with the current user and session ID.
    """
    if not config_resolver.is_feature_enabled(
        user_config, {"required_scopes": ["tool:artifact:load"]}, {}
    ):
        raise HTTPException(
            status_code=403, detail="Not authorized to load artifact version"
        )
    log_prefix = f"[ArtifactRouter:GetVersion:{filename} v{version}] User={user_id}, Session={session_id} -"
    log.info("%s Request received.", log_prefix)

    # Validate session exists and belongs to user
    session_domain = session_service.get_session(session_id=session_id, user_id=user_id)
    if not session_domain:
        log.warning("%s Session not found or access denied.", log_prefix)
        raise HTTPException(
            status_code=status.HTTP_404_NOT_FOUND,
            detail="Session not found or access denied."
        )

    if artifact_service is None:
        log.error("%s Artifact service is not configured or available.", log_prefix)
        raise HTTPException(
            status_code=status.HTTP_501_NOT_IMPLEMENTED,
            detail="Artifact service is not configured.",
        )

    try:
        app_name = component.get_config("name", "A2A_WebUI_App")

        load_result = await load_artifact_content_or_metadata(
            artifact_service=artifact_service,
            app_name=app_name,
            user_id=user_id,
            session_id=session_id,
            filename=filename,
            version=version,
            load_metadata_only=False,
            return_raw_bytes=True,
            log_identifier_prefix=f"[ArtifactRouter:GetVersion]",
        )

        if load_result.get("status") != "success":
            error_message = load_result.get(
                "message", f"Failed to load artifact '{filename}' version '{version}'."
            )
            log.warning("%s %s", log_prefix, error_message)
            if (
                "not found" in error_message.lower()
                or "no versions available" in error_message.lower()
            ):
                status_code = status.HTTP_404_NOT_FOUND
            elif "invalid version" in error_message.lower():
                status_code = status.HTTP_400_BAD_REQUEST
            else:
                status_code = status.HTTP_500_INTERNAL_SERVER_ERROR
            raise HTTPException(status_code=status_code, detail=error_message)

        data_bytes = load_result.get("raw_bytes")
        mime_type = load_result.get("mime_type", "application/octet-stream")
        resolved_version_from_helper = load_result.get("version")
        if data_bytes is None:
            log.error(
                "%s Helper (with return_raw_bytes=True) returned success but no raw_bytes for '%s' v%s (resolved to %s).",
                log_prefix,
                filename,
                version,
                resolved_version_from_helper,
            )
            raise HTTPException(
                status_code=status.HTTP_500_INTERNAL_SERVER_ERROR,
                detail="Internal error retrieving artifact content.",
            )

        log.info(
            "%s Artifact '%s' version %s (resolved to %s) loaded successfully (%d bytes, %s). Streaming content.",
            log_prefix,
            filename,
            version,
            resolved_version_from_helper,
            len(data_bytes),
            mime_type,
        )

        if is_text_based_mime_type(mime_type) and component.enable_embed_resolution:
            log.info(
                "%s Artifact is text-based. Attempting recursive embed resolution.",
                log_prefix,
            )
            try:
                original_content_string = data_bytes.decode("utf-8")

                context_for_resolver = {
                    "artifact_service": artifact_service,
                    "session_context": {
                        "app_name": component.gateway_id,
                        "user_id": user_id,
                        "session_id": session_id,
                    },
                }
                config_for_resolver = {
                    "gateway_max_artifact_resolve_size_bytes": component.gateway_max_artifact_resolve_size_bytes,
                    "gateway_recursive_embed_depth": component.gateway_recursive_embed_depth,
                }

                resolved_content_string = await resolve_embeds_recursively_in_string(
                    text=original_content_string,
                    context=context_for_resolver,
                    resolver_func=evaluate_embed,
                    types_to_resolve=LATE_EMBED_TYPES,
                    log_identifier=f"{log_prefix}[RecursiveResolve]",
                    config=config_for_resolver,
                    max_depth=component.gateway_recursive_embed_depth,
                    max_total_size=component.gateway_max_artifact_resolve_size_bytes,
                )
                data_bytes = resolved_content_string.encode("utf-8")
                log.info(
                    "%s Recursive embed resolution complete. New size: %d bytes.",
                    log_prefix,
                    len(data_bytes),
                )
            except UnicodeDecodeError as ude:
                log.warning(
                    "%s Failed to decode artifact for recursive resolution: %s. Serving original content.",
                    log_prefix,
                    ude,
                )
            except Exception as resolve_err:
                log.exception(
                    "%s Error during recursive embed resolution: %s. Serving original content.",
                    log_prefix,
                    resolve_err,
                )
        else:
            log.info(
                "%s Artifact is not text-based or embed resolution is disabled. Serving original content.",
                log_prefix,
            )

        filename_encoded = quote(filename)
        return StreamingResponse(
            io.BytesIO(data_bytes),
            media_type=mime_type,
            headers={
                "Content-Disposition": f"attachment; filename*=UTF-8''{filename_encoded}"
            },
        )

    except FileNotFoundError:
        log.warning("%s Artifact version not found by service.", log_prefix)
        raise HTTPException(
            status_code=status.HTTP_404_NOT_FOUND,
            detail=f"Artifact '{filename}' version {version} not found.",
        )
    except ValueError as ve:
        log.warning("%s Invalid request (e.g., version format): %s", log_prefix, ve)
        raise HTTPException(
            status_code=status.HTTP_400_BAD_REQUEST,
            detail=f"Invalid request: {str(ve)}",
        )
    except Exception as e:
        log.exception("%s Error loading artifact version: %s", log_prefix, e)
        raise HTTPException(
            status_code=status.HTTP_500_INTERNAL_SERVER_ERROR,
            detail=f"Failed to load artifact version: {str(e)}",
        )


@router.get(
    "/by-uri",
    response_class=StreamingResponse,
    summary="Get Artifact by URI",
    description="Resolves a formal artifact:// URI and streams its content. This endpoint is secure and validates that the requesting user is authorized to access the specified artifact.",
)
async def get_artifact_by_uri(
    uri: str,
    requesting_user_id: str = Depends(get_user_id),
    component: "WebUIBackendComponent" = Depends(get_sac_component),
    config_resolver: ConfigResolver = Depends(get_config_resolver),
    user_config: dict = Depends(get_user_config),
):
    """
    Resolves an artifact:// URI and streams its content.
    This allows fetching artifacts from any context, not just the current user's session,
    after performing an authorization check.
    """
    log_id_prefix = f"[ArtifactRouter:by-uri]"
    log.info(
        "%s Received request for URI: %s from user: %s",
        log_id_prefix,
        uri,
        requesting_user_id,
    )
    artifact_service = component.get_shared_artifact_service()
    if not artifact_service:
        raise HTTPException(
            status_code=status.HTTP_503_SERVICE_UNAVAILABLE,
            detail="Artifact service not available.",
        )

    try:
        parsed_uri = urlparse(uri)
        if parsed_uri.scheme != "artifact":
            raise ValueError("Invalid URI scheme, must be 'artifact'.")

        app_name = parsed_uri.netloc
        path_parts = parsed_uri.path.strip("/").split("/")
        if not app_name or len(path_parts) != 3:
            raise ValueError(
                "Invalid URI path structure. Expected artifact://app_name/user_id/session_id/filename"
            )

        owner_user_id, session_id, filename = path_parts

        query_params = parse_qs(parsed_uri.query)
        version_list = query_params.get("version")
        if not version_list or not version_list[0]:
            raise ValueError("Version query parameter is required.")
        version = version_list[0]

        log.info(
            "%s Parsed URI: app=%s, owner=%s, session=%s, file=%s, version=%s",
            log_id_prefix,
            app_name,
            owner_user_id,
            session_id,
            filename,
            version,
        )

        if not config_resolver.is_feature_enabled(
            user_config, {"required_scopes": ["tool:artifact:load"]}, {}
        ):
            raise HTTPException(
                status_code=403, detail="Not authorized to load artifact by URI"
            )
            log.warning(
                "%s Authorization denied for user '%s' to access artifact URI '%s'",
                log_id_prefix,
                requesting_user_id,
                uri,
            )
            raise HTTPException(
                status_code=403, detail="Permission denied to access this artifact."
            )

        log.info(
            "%s User '%s' authorized to access artifact URI.",
            log_id_prefix,
            requesting_user_id,
        )

        loaded_artifact = await load_artifact_content_or_metadata(
            artifact_service=artifact_service,
            app_name=app_name,
            user_id=owner_user_id,
            session_id=session_id,
            filename=filename,
            version=int(version),
            return_raw_bytes=True,
            log_identifier_prefix=log_id_prefix,
            component=component,
        )

        if loaded_artifact.get("status") != "success":
            raise HTTPException(status_code=404, detail=loaded_artifact.get("message"))

        content_bytes = loaded_artifact.get("raw_bytes")
        mime_type = loaded_artifact.get("mime_type", "application/octet-stream")

        filename_encoded = quote(filename)
        return StreamingResponse(
            io.BytesIO(content_bytes),
            media_type=mime_type,
            headers={
                "Content-Disposition": f"attachment; filename*=UTF-8''{filename_encoded}"
            },
        )

    except (ValueError, IndexError) as e:
        raise HTTPException(status_code=400, detail=f"Invalid artifact URI: {e}")
    except Exception as e:
        log.exception("%s Error fetching artifact by URI: %s", log_id_prefix, e)
        raise HTTPException(
            status_code=500, detail="Internal server error fetching artifact by URI"
        )


@router.post(
    "/{session_id}/{filename}",
    status_code=status.HTTP_201_CREATED,
    response_model=Dict[str, Any],
    summary="Upload Artifact (Create/Update Version with Metadata)",
    description="Uploads file content and optional metadata to create or update an artifact version.",
)
async def upload_artifact(
    session_id: str = Path(..., title="Session ID", description="The session ID to upload artifacts to"),
    filename: str = Path(
        ..., title="Filename", description="The name of the artifact to create/update"
    ),
    upload_file: UploadFile = File(..., description="The file content to upload"),
    metadata_json: Optional[str] = Form(
        None, description="JSON string of artifact metadata (e.g., description, source)"
    ),
    artifact_service: BaseArtifactService = Depends(get_shared_artifact_service),
    user_id: str = Depends(get_user_id),
    session_service: SessionService = Depends(get_session_service),
    component: "WebUIBackendComponent" = Depends(get_sac_component),
    config_resolver: ConfigResolver = Depends(get_config_resolver),
    user_config: dict = Depends(get_user_config),
):
    """
    Uploads a file to create a new version of the specified artifact
    associated with the current user and session ID. Also saves associated metadata.
    """
    if not config_resolver.is_feature_enabled(
        user_config, {"required_scopes": ["tool:artifact:create"]}, {}
    ):
        raise HTTPException(status_code=403, detail="Not authorized to upload artifact")
    log_prefix = (
        f"[ArtifactRouter:Post:{filename}] User={user_id}, Session={session_id} -"
    )
    log.info(
        "%s Request received. Upload filename: '%s', content type: %s, Metadata provided: %s",
        log_prefix,
        upload_file.filename,
        upload_file.content_type,
<<<<<<< HEAD
        bool(metadata_json),
=======
>>>>>>> 35f30469
    )

    # Validate session exists and belongs to user
    session_domain = session_service.get_session(session_id=session_id, user_id=user_id)
    if not session_domain:
        log.warning("%s Session not found or access denied.", log_prefix)
        raise HTTPException(
            status_code=status.HTTP_404_NOT_FOUND,
            detail="Session not found or access denied."
        )

    if artifact_service is None:
        log.error("%s Artifact service is not configured or available.", log_prefix)
        raise HTTPException(
            status_code=status.HTTP_501_NOT_IMPLEMENTED,
            detail="Artifact service is not configured.",
        )

    try:
        content_bytes = await upload_file.read()
        if not content_bytes:
            log.warning("%s Uploaded file is empty.", log_prefix)
            raise HTTPException(
                status_code=status.HTTP_400_BAD_REQUEST,
                detail="Uploaded file cannot be empty.",
            )

        mime_type = upload_file.content_type or "application/octet-stream"

        parsed_metadata = {}
        if metadata_json:
            try:
                parsed_metadata = json.loads(metadata_json)
                if not isinstance(parsed_metadata, dict):
                    log.warning(
                        "%s Metadata JSON did not parse to a dictionary. Ignoring.",
                        log_prefix,
                    )
                    parsed_metadata = {}
            except json.JSONDecodeError as json_err:
                log.warning(
                    "%s Failed to parse metadata_json: %s. Proceeding without it.",
                    log_prefix,
                    json_err,
                )

        app_name = component.get_config("name", "A2A_WebUI_App")
        current_timestamp = datetime.now(timezone.utc)

        save_result = await save_artifact_with_metadata(
            artifact_service=artifact_service,
            app_name=app_name,
            user_id=user_id,
            session_id=session_id,
            filename=filename,
            content_bytes=content_bytes,
            mime_type=mime_type,
            metadata_dict=parsed_metadata,
            timestamp=current_timestamp,
            schema_max_keys=component.get_config(
                "schema_max_keys", DEFAULT_SCHEMA_MAX_KEYS
            ),
        )

        if save_result["status"] == "success":
            log.info(
                "%s Artifact and metadata processing completed. Data version: %s, Metadata version: %s. Message: %s",
                log_prefix,
                save_result.get("data_version"),
                save_result.get("metadata_version"),
                save_result.get("message"),
            )
            saved_version = save_result.get("data_version")
            artifact_uri = format_artifact_uri(
                app_name=app_name,
                user_id=user_id,
                session_id=session_id,
                filename=filename,
                version=saved_version,
            )
            log.info(
                "%s Successfully saved artifact. Returning URI: %s",
                log_prefix,
                artifact_uri,
            )
            return {
                "filename": filename,
                "data_version": saved_version,
                "metadata_version": save_result.get("metadata_version"),
                "mime_type": mime_type,
                "size": len(content_bytes),
                "message": save_result.get("message"),
                "status": save_result["status"],
                "uri": artifact_uri,
            }
        else:
            log.error(
                "%s Failed to save artifact and metadata: %s",
                log_prefix,
                save_result.get("message"),
            )
            raise HTTPException(
                status_code=status.HTTP_500_INTERNAL_SERVER_ERROR,
                detail=save_result.get(
                    "message", "Failed to save artifact with metadata."
                ),
            )

    except HTTPException:
        raise
    except Exception as e:
        log.exception("%s Error saving artifact: %s", log_prefix, e)
        raise HTTPException(
            status_code=status.HTTP_500_INTERNAL_SERVER_ERROR,
            detail=f"Failed to save artifact: {str(e)}",
        )
    finally:
        await upload_file.close()
        log.debug("%s Upload file closed.", log_prefix)


@router.delete(
    "/{session_id}/{filename}",
    status_code=status.HTTP_204_NO_CONTENT,
    summary="Delete Artifact",
    description="Deletes an artifact and all its versions.",
)
async def delete_artifact(
    session_id: str = Path(..., title="Session ID", description="The session ID to delete artifacts from"),
    filename: str = Path(
        ..., title="Filename", description="The name of the artifact to delete"
    ),
    artifact_service: BaseArtifactService = Depends(get_shared_artifact_service),
    user_id: str = Depends(get_user_id),
    session_service: SessionService = Depends(get_session_service),
    component: "WebUIBackendComponent" = Depends(get_sac_component),
    config_resolver: ConfigResolver = Depends(get_config_resolver),
    user_config: dict = Depends(get_user_config),
):
    """
    Deletes the specified artifact (including all its versions)
    associated with the current user and session ID.
    """
    if not config_resolver.is_feature_enabled(
        user_config, {"required_scopes": ["tool:artifact:delete"]}, {}
    ):
        raise HTTPException(status_code=403, detail="Not authorized to delete artifact")
    log_prefix = (
        f"[ArtifactRouter:Delete:{filename}] User={user_id}, Session={session_id} -"
    )
    log.info("%s Request received.", log_prefix)

    # Validate session exists and belongs to user
    session_domain = session_service.get_session(session_id=session_id, user_id=user_id)
    if not session_domain:
        log.warning("%s Session not found or access denied.", log_prefix)
        raise HTTPException(
            status_code=status.HTTP_404_NOT_FOUND,
            detail="Session not found or access denied."
        )

    if artifact_service is None:
        log.error("%s Artifact service is not configured or available.", log_prefix)
        raise HTTPException(
            status_code=status.HTTP_501_NOT_IMPLEMENTED,
            detail="Artifact service is not configured.",
        )

    try:
        app_name = component.get_config("name", "A2A_WebUI_App")

        await artifact_service.delete_artifact(
            app_name=app_name,
            user_id=user_id,
            session_id=session_id,
            filename=filename,
        )

        log.info("%s Artifact deletion request processed successfully.", log_prefix)
        return Response(status_code=status.HTTP_204_NO_CONTENT)

    except Exception as e:
        log.exception("%s Error deleting artifact: %s", log_prefix, e)
        raise HTTPException(
            status_code=status.HTTP_500_INTERNAL_SERVER_ERROR,
            detail=f"Failed to delete artifact: {str(e)}",
        )<|MERGE_RESOLUTION|>--- conflicted
+++ resolved
@@ -712,10 +712,6 @@
         log_prefix,
         upload_file.filename,
         upload_file.content_type,
-<<<<<<< HEAD
-        bool(metadata_json),
-=======
->>>>>>> 35f30469
     )
 
     # Validate session exists and belongs to user

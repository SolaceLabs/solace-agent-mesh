"""
API Router for providing frontend configuration.
"""

import logging
import os
from fastapi import APIRouter, Depends, HTTPException, status
from typing import Dict, Any

from ....gateway.http_sse.dependencies import get_sac_component, get_api_config
from ..routers.dto.requests.project_requests import CreateProjectRequest, UpdateProjectRequest
from typing import TYPE_CHECKING

if TYPE_CHECKING:
    from gateway.http_sse.component import WebUIBackendComponent

log = logging.getLogger(__name__)

router = APIRouter()


def _get_validation_limits() -> Dict[str, Any]:
    """
    Extract validation limits from Pydantic models to expose to frontend.
    This ensures frontend and backend validation limits stay in sync.
    """
    # Extract limits from CreateProjectRequest model
    create_fields = CreateProjectRequest.model_fields
    
    return {
        "projectNameMax": create_fields["name"].metadata[1].max_length if create_fields["name"].metadata else 255,
        "projectDescriptionMax": create_fields["description"].metadata[0].max_length if create_fields["description"].metadata else 1000,
        "projectInstructionsMax": create_fields["system_prompt"].metadata[0].max_length if create_fields["system_prompt"].metadata else 4000,
    }


def _determine_projects_enabled(
    component: "WebUIBackendComponent",
    api_config: Dict[str, Any],
    log_prefix: str
) -> bool:
    """
    Determines if projects feature should be enabled.
    
    Logic:
    1. Check if persistence is enabled (required for projects)
    2. Check explicit projects.enabled config
    3. Check frontend_feature_enablement.projects override
    
    Returns:
        bool: True if projects should be enabled
    """
    # Projects require persistence
    persistence_enabled = api_config.get("persistence_enabled", False)
    if not persistence_enabled:
        log.debug("%s Projects disabled: persistence is not enabled", log_prefix)
        return False
    
    # Check explicit projects config
    projects_config = component.get_config("projects", {})
    if isinstance(projects_config, dict):
        projects_explicitly_enabled = projects_config.get("enabled", True)
        if not projects_explicitly_enabled:
            log.debug("%s Projects disabled: explicitly disabled in config", log_prefix)
            return False
    
    # Check frontend_feature_enablement override
    feature_flags = component.get_config("frontend_feature_enablement", {})
    if "projects" in feature_flags:
        projects_flag = feature_flags.get("projects", True)
        if not projects_flag:
            log.debug("%s Projects disabled: disabled in frontend_feature_enablement", log_prefix)
            return False
    
    # All checks passed
    log.debug("%s Projects enabled: persistence enabled and no explicit disable", log_prefix)
    return True


@router.get("/config", response_model=Dict[str, Any])
async def get_app_config(
    component: "WebUIBackendComponent" = Depends(get_sac_component),
    api_config: Dict[str, Any] = Depends(get_api_config),
):
    """
    Provides configuration settings needed by the frontend application.
    """
    log_prefix = "[GET /api/v1/config] "
    log.info("%sRequest received.", log_prefix)
    try:
        # Start with explicitly defined feature flags
        feature_enablement = component.get_config("frontend_feature_enablement", {})

        # Manually check for the task_logging feature and add it
        task_logging_config = component.get_config("task_logging", {})
        if task_logging_config and task_logging_config.get("enabled", False):
            feature_enablement["taskLogging"] = True
            log.debug("%s taskLogging feature flag is enabled.", log_prefix)

        # Determine if prompt library should be enabled
        # Prompts require SQL session storage for persistence
        prompt_library_config = component.get_config("prompt_library", {})
        prompt_library_explicitly_enabled = prompt_library_config.get("enabled", True)
        
        if prompt_library_explicitly_enabled:
            # Check if SQL persistence is available (REQUIRED for prompts)
            session_config = component.get_config("session_service", {})
            session_type = session_config.get("type", "memory")
            
            if session_type != "sql":
                log.warning(
                    "%s Prompt library is configured but session_service type is '%s' (not 'sql'). "
                    "Disabling prompt library for frontend.",
                    log_prefix,
                    session_type
                )
                prompt_library_enabled = False
            else:
                prompt_library_enabled = True
                feature_enablement["promptLibrary"] = True
                log.debug("%s promptLibrary feature flag is enabled.", log_prefix)
                
                # Check AI-assisted sub-feature (only if parent is enabled)
                ai_assisted_config = prompt_library_config.get("ai_assisted", {})
                ai_assisted_enabled = ai_assisted_config.get("enabled", True)
                
                if ai_assisted_enabled:
                    # Verify LLM is configured through the model config
                    model_config = component.get_config("model", {})
                    
                    llm_model = None
                    if isinstance(model_config, dict):
                        llm_model = model_config.get("model")
                    
                    if llm_model:
                        feature_enablement["promptAIAssisted"] = True
                        log.debug("%s promptAIAssisted feature flag is enabled.", log_prefix)
                    else:
                        feature_enablement["promptAIAssisted"] = False
                        log.warning(
                            "%s AI-assisted prompts disabled: model not configured",
                            log_prefix
                        )
                else:
                    feature_enablement["promptAIAssisted"] = False
                
                # Check version history sub-feature (only if parent is enabled)
                version_history_config = prompt_library_config.get("version_history", {})
                version_history_enabled = version_history_config.get("enabled", True)
                
                if version_history_enabled:
                    feature_enablement["promptVersionHistory"] = True
                    log.debug("%s promptVersionHistory feature flag is enabled.", log_prefix)
                else:
                    feature_enablement["promptVersionHistory"] = False
                
                # Check prompt sharing sub-feature (only if parent is enabled)
                sharing_config = prompt_library_config.get("sharing", {})
                sharing_enabled = sharing_config.get("enabled", False)
                
                if sharing_enabled:
                    feature_enablement["promptSharing"] = True
                    log.debug("%s promptSharing feature flag is enabled.", log_prefix)
                else:
                    feature_enablement["promptSharing"] = False
        else:
            # Explicitly set to false when disabled
            feature_enablement["promptLibrary"] = False
            feature_enablement["promptAIAssisted"] = False
            feature_enablement["promptVersionHistory"] = False
            feature_enablement["promptSharing"] = False
            log.info("%s Prompt library feature is explicitly disabled.", log_prefix)

        # Determine if feedback should be enabled
        # Feedback requires SQL session storage for persistence
        feedback_enabled = component.get_config("frontend_collect_feedback", False)
        if feedback_enabled:
            session_config = component.get_config("session_service", {})
            session_type = session_config.get("type", "memory")
            if session_type != "sql":
                log.warning(
                    "%s Feedback is configured but session_service type is '%s' (not 'sql'). "
                    "Disabling feedback for frontend.",
                    log_prefix,
                    session_type
                )
                feedback_enabled = False
        
        # Determine if projects should be enabled
        # Projects require SQL session storage for persistence
        projects_enabled = _determine_projects_enabled(component, api_config, log_prefix)
        feature_enablement["projects"] = projects_enabled
        if projects_enabled:
            log.debug("%s Projects feature flag is enabled.", log_prefix)
        else:
            log.debug("%s Projects feature flag is disabled.", log_prefix)
        
        
        # Check tool configuration status
        tool_config_status = {}
        
        # Check TTS configuration from component config (not environment variables)
        speech_config = component.get_config("speech", {})
        tts_config = speech_config.get("tts", {})
        
        # Check if speech/TTS section is defined in config
        # If not defined, disable TTS even if keys might be present elsewhere
        if not speech_config or not tts_config:
            log.debug("%s TTS disabled: speech.tts section not configured", log_prefix)
            tts_configured = False
            tts_provider = "gemini"  # Default fallback
        else:
            # Get provider from config (with fallback to default)
            preferred_provider = tts_config.get("provider", "gemini").lower()
            
            # Check which providers are configured
            gemini_config = tts_config.get("gemini", {})
            azure_config = tts_config.get("azure", {})
            polly_config = tts_config.get("polly", {})
            
            gemini_key = gemini_config.get("api_key")
            azure_speech_key = azure_config.get("api_key")
            azure_speech_region = azure_config.get("region")
            aws_access_key = polly_config.get("aws_access_key_id")
            aws_secret_key = polly_config.get("aws_secret_access_key")
            
            # Determine which providers are available
            gemini_available = bool(gemini_key)
            azure_available = bool(azure_speech_key and azure_speech_region)
            polly_available = bool(aws_access_key and aws_secret_key)
            tts_configured = gemini_available or azure_available or polly_available
            tool_config_status["text_to_speech"] = tts_configured
            
            # Determine TTS provider based on preference and availability
            if preferred_provider == "azure" and azure_available:
                tts_provider = "azure"
            elif preferred_provider == "gemini" and gemini_available:
                tts_provider = "gemini"
            elif preferred_provider == "polly" and polly_available:
                tts_provider = "polly"
            elif gemini_available:
                # Default to Gemini if available
                tts_provider = "gemini"
            elif azure_available:
                # Fall back to Azure if Gemini not available
                tts_provider = "azure"
            elif polly_available:
                # Fall back to Polly if others not available
                tts_provider = "polly"
            else:
                # No provider available, default to gemini (will use browser fallback)
                tts_provider = "gemini"
            
            if tts_configured:
                log.debug("%s TTS is configured (API keys present, provider: %s)", log_prefix, tts_provider)
                if preferred_provider and preferred_provider != tts_provider:
                    log.warning(
                        "%s TTS_PROVIDER set to '%s' but using '%s' (preferred provider not available)",
                        log_prefix, preferred_provider, tts_provider
                    )
            else:
                log.debug("%s TTS not configured (no API keys found)", log_prefix)
        
        # TTS settings - enable if API keys are present
        tts_settings = {
            "textToSpeech": tts_configured,
            "engineTTS": "external" if tts_configured else "browser",
            "ttsProvider": tts_provider,
        }

        # Check tool configuration status
        tool_config_status = {}
        
<<<<<<< HEAD
        # Check web search configuration from component config
        # Web search tools (Tavily, Google) are configured in agent tool configs
        # We check if the tools section exists and has web_search or deep_research configured
        tools_config = component.get_config("tools", [])
        web_search_configured = False
        deep_research_configured = False
        
        if tools_config:
            for tool in tools_config:
                tool_name = tool.get("tool_name", "")
                if tool_name in ["web_search", "web_search_tavily", "web_search_google"]:
                    web_search_configured = True
                elif tool_name == "deep_research":
                    deep_research_configured = True
        
        tool_config_status["web_search"] = web_search_configured
        tool_config_status["deep_research"] = deep_research_configured
        
        if web_search_configured:
            log.debug("%s Web search is configured", log_prefix)
        else:
            log.debug("%s Web search is NOT configured", log_prefix)
            
        if deep_research_configured:
            log.debug("%s Deep research is configured", log_prefix)
        else:
            log.debug("%s Deep research is NOT configured", log_prefix)
=======
        # Check web search configuration (Tavily or Google)
        # tavily_key = os.getenv("TAVILY_API_KEY")
        google_key = os.getenv("GOOGLE_SEARCH_API_KEY")
        google_cse = os.getenv("GOOGLE_CSE_ID")
        # web_search_configured = bool(tavily_key or (google_key and google_cse))
        web_search_configured = bool((google_key and google_cse))
        tool_config_status["web_search"] = web_search_configured
        
        # Deep research requires web search API keys (it uses web search internally)
        deep_research_configured = web_search_configured
        tool_config_status["deep_research"] = deep_research_configured
        
        if web_search_configured:
            log.debug("%s Web search is configured (API keys present)", log_prefix)
            log.debug("%s Deep research is configured (uses web search)", log_prefix)
        else:
            log.debug("%s Web search is NOT configured (missing API keys)", log_prefix)
            log.debug("%s Deep research is NOT configured (requires web search API keys)", log_prefix)
>>>>>>> dc84ee96

        config_data = {
            "frontend_server_url": "",
            "frontend_auth_login_url": component.get_config(
                "frontend_auth_login_url", ""
            ),
            "frontend_use_authorization": component.get_config(
                "frontend_use_authorization", False
            ),
            "frontend_welcome_message": component.get_config(
                "frontend_welcome_message", ""
            ),
            "frontend_redirect_url": component.get_config("frontend_redirect_url", ""),
            "frontend_collect_feedback": feedback_enabled,
            "frontend_bot_name": component.get_config("frontend_bot_name", "A2A Agent"),
            "frontend_logo_url": component.get_config("frontend_logo_url", ""),
            "frontend_feature_enablement": feature_enablement,
            "persistence_enabled": api_config.get("persistence_enabled", False),
            "validation_limits": _get_validation_limits(),
            "tool_config_status": tool_config_status,
            "tts_settings": tts_settings,
        }
        log.debug("%sReturning frontend configuration.", log_prefix)
        return config_data
    except Exception as e:
        log.exception(
            "%sError retrieving configuration for frontend: %s", log_prefix, e
        )
        raise HTTPException(
            status_code=status.HTTP_500_INTERNAL_SERVER_ERROR,
            detail="Internal server error retrieving configuration.",
        )<|MERGE_RESOLUTION|>--- conflicted
+++ resolved
@@ -271,7 +271,6 @@
         # Check tool configuration status
         tool_config_status = {}
         
-<<<<<<< HEAD
         # Check web search configuration from component config
         # Web search tools (Tavily, Google) are configured in agent tool configs
         # We check if the tools section exists and has web_search or deep_research configured
@@ -299,26 +298,6 @@
             log.debug("%s Deep research is configured", log_prefix)
         else:
             log.debug("%s Deep research is NOT configured", log_prefix)
-=======
-        # Check web search configuration (Tavily or Google)
-        # tavily_key = os.getenv("TAVILY_API_KEY")
-        google_key = os.getenv("GOOGLE_SEARCH_API_KEY")
-        google_cse = os.getenv("GOOGLE_CSE_ID")
-        # web_search_configured = bool(tavily_key or (google_key and google_cse))
-        web_search_configured = bool((google_key and google_cse))
-        tool_config_status["web_search"] = web_search_configured
-        
-        # Deep research requires web search API keys (it uses web search internally)
-        deep_research_configured = web_search_configured
-        tool_config_status["deep_research"] = deep_research_configured
-        
-        if web_search_configured:
-            log.debug("%s Web search is configured (API keys present)", log_prefix)
-            log.debug("%s Deep research is configured (uses web search)", log_prefix)
-        else:
-            log.debug("%s Web search is NOT configured (missing API keys)", log_prefix)
-            log.debug("%s Deep research is NOT configured (requires web search API keys)", log_prefix)
->>>>>>> dc84ee96
 
         config_data = {
             "frontend_server_url": "",

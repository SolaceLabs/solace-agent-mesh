"""
Generic FastAPI exception handlers for consistent HTTP error responses.

This module provides FastAPI exception handlers that convert domain exceptions
into appropriate HTTP responses with consistent formatting. These handlers
can be used by any FastAPI application for uniform error handling.
"""

import logging

from fastapi import HTTPException, Request, status
from fastapi.responses import JSONResponse
from fastapi.exceptions import RequestValidationError
from pydantic import ValidationError as PydanticValidationError
from starlette.exceptions import HTTPException as StarletteHTTPException

from .exceptions import (
    WebUIBackendException,
    ValidationError,
    EntityNotFoundError,
    EntityAlreadyExistsError,
    BusinessRuleViolationError,
    ConfigurationError,
    DataIntegrityError,
    ExternalServiceError,
)
from .error_dto import EventErrorDTO

log = logging.getLogger(__name__)


def create_error_response(
    status_code: int, message: str, validation_details: dict = None
) -> JSONResponse:
    """Create standardized error response using EventErrorDTO format."""
    if validation_details:
        error_dto = EventErrorDTO.validation_error(message, validation_details)
    else:
        error_dto = EventErrorDTO.create(message)

    return JSONResponse(status_code=status_code, content=error_dto.model_dump())


async def validation_error_handler(
    request: Request, exc: ValidationError
) -> JSONResponse:
    """Handle domain validation errors - 422 Unprocessable Entity."""
    if exc.validation_details:
        error_dto = EventErrorDTO.validation_error(exc.message, exc.validation_details)
    else:
        error_dto = EventErrorDTO.create("bad request" if not exc.message else exc.message)

    return JSONResponse(status_code=status.HTTP_422_UNPROCESSABLE_ENTITY, content=error_dto.model_dump())


async def entity_not_found_handler(
    request: Request, exc: EntityNotFoundError
) -> JSONResponse:
    """Handle entity not found errors - 404 Not Found."""
    # Format: "Could not find applicationDomain with id: some-invalid-id"
    message = f"Could not find {exc.entity_type} with id: {exc.entity_id}"
    error_dto = EventErrorDTO.create(message)
    return JSONResponse(status_code=status.HTTP_404_NOT_FOUND, content=error_dto.model_dump())


async def entity_already_exists_handler(
    request: Request, exc: EntityAlreadyExistsError
) -> JSONResponse:
    """Handle entity already exists errors - 409 Conflict."""
    error_dto = EventErrorDTO.create(exc.message)
    return JSONResponse(status_code=status.HTTP_409_CONFLICT, content=error_dto.model_dump())


async def business_rule_violation_handler(
    request: Request, exc: BusinessRuleViolationError
) -> JSONResponse:
    """Handle business rule violations - 422 Unprocessable Entity."""
    error_dto = EventErrorDTO.create(exc.message)
    return JSONResponse(status_code=status.HTTP_422_UNPROCESSABLE_ENTITY, content=error_dto.model_dump())


async def configuration_error_handler(
    request: Request, exc: ConfigurationError
) -> JSONResponse:
    """Handle configuration errors - 500 Internal Server Error."""
    error_dto = EventErrorDTO.create("An unexpected server error occurred.")
    return JSONResponse(status_code=status.HTTP_500_INTERNAL_SERVER_ERROR, content=error_dto.model_dump())


async def data_integrity_error_handler(
    request: Request, exc: DataIntegrityError
) -> JSONResponse:
    """Handle data integrity errors - 422 Unprocessable Entity."""
    # Format: "An entity of type applicationDomain was passed in an invalid format"
    message = f"An entity of type {exc.entity_type} was passed in an invalid format" if hasattr(exc, 'entity_type') else "bad request"
    error_dto = EventErrorDTO.create(message)
    return JSONResponse(status_code=status.HTTP_422_UNPROCESSABLE_ENTITY, content=error_dto.model_dump())


async def external_service_error_handler(
    request: Request, exc: ExternalServiceError
) -> JSONResponse:
    """Handle external service errors - 503 Service Unavailable."""
    error_dto = EventErrorDTO.create("Service is unavailable.")
    return JSONResponse(status_code=status.HTTP_503_SERVICE_UNAVAILABLE, content=error_dto.model_dump())


async def webui_backend_exception_handler(
    request: Request, exc: WebUIBackendException
) -> JSONResponse:
    """Handle generic WebUI backend exceptions - 500 Internal Server Error."""
    log.error(
        f"WebUIBackendException: {exc.message}",
        extra={
            "path": request.url.path,
            "method": request.method,
            "details": exc.details if hasattr(exc, 'details') else None
        },
        exc_info=True
    )

    message = exc.message if exc.message else "An unexpected server error occurred."
    error_dto = EventErrorDTO.create(message)
    return JSONResponse(status_code=status.HTTP_500_INTERNAL_SERVER_ERROR, content=error_dto.model_dump())


async def http_exception_handler(
    request: Request, exc: HTTPException
) -> JSONResponse:
    """Handle FastAPI HTTPExceptions with standardized format."""
<<<<<<< HEAD
    # Use exc.detail if provided, otherwise fall back to standard messages
    if exc.detail:
        message = exc.detail
    else:
        # Map common HTTP status codes to standard messages
        message_map = {
            400: "bad request",
            401: "An authentication error occurred. Try logging out and in again.",
            403: "You do not have permissions to perform this operation",
            404: f"Resource not found with path {request.url.path}",
            405: f"Request method '{request.method}' is not supported",
            406: "Unacceptable Content-type.",
            429: "Rate limit exceeded message here",
            500: "An unexpected server error occurred.",
            501: "Not Implemented",
            503: "Service is unavailable.",
        }
        message = message_map.get(exc.status_code, "An error occurred")

=======
    # Map common HTTP status codes to standard messages (only used as fallback)
    message_map = {
        401: "An authentication error occurred. Try logging out and in again.",
        403: "You do not have permissions to perform this operation",
        404: f"Resource not found with path {request.url.path}",
        405: f"Request method '{request.method}' is not supported",
        406: "Unacceptable Content-type.",
        429: "Rate limit exceeded message here",
        500: "An unexpected server error occurred.",
        501: "Not Implemented",
        503: "Service is unavailable.",
    }

    message = exc.detail if exc.detail else message_map.get(exc.status_code, "bad request")
>>>>>>> 29d758c5
    error_dto = EventErrorDTO.create(message)
    return JSONResponse(status_code=exc.status_code, content=error_dto.model_dump())


async def request_validation_exception_handler(
    request: Request, exc: RequestValidationError
) -> JSONResponse:
    """Handle FastAPI request validation errors - 422 Unprocessable Entity."""
    validation_details = {}
    for error in exc.errors():
        field_path = ".".join(str(x) for x in error["loc"] if x != "body")
        if field_path not in validation_details:
            validation_details[field_path] = []
        validation_details[field_path].append(error["msg"])

    if validation_details:
        message = "body must not be empty" if not validation_details else "Validation error"
        error_dto = EventErrorDTO.validation_error(message, validation_details)
    else:
        error_dto = EventErrorDTO.create("bad request")

    return JSONResponse(status_code=status.HTTP_422_UNPROCESSABLE_ENTITY, content=error_dto.model_dump())


async def pydantic_validation_exception_handler(
    request: Request, exc: PydanticValidationError
) -> JSONResponse:
    """Handle Pydantic validation errors raised in service layer - 422 Unprocessable Entity."""
    validation_details = {}
    for error in exc.errors():
        field_path = ".".join(str(loc) for loc in error["loc"])
        if field_path not in validation_details:
            validation_details[field_path] = []
        validation_details[field_path].append(error["msg"])

    error_dto = EventErrorDTO.validation_error("Validation failed", validation_details)
    return JSONResponse(status_code=status.HTTP_422_UNPROCESSABLE_ENTITY, content=error_dto.model_dump())


def register_exception_handlers(app):
    """
    Register all exception handlers with a FastAPI app.

    This function registers all the generic exception handlers, providing
    consistent error responses across the entire application.

    Args:
        app: FastAPI application instance

    Example:
        from fastapi import FastAPI
        from solace_agent_mesh.gateway.http_sse.shared.exception_handlers import register_exception_handlers

        app = FastAPI()
        register_exception_handlers(app)
    """
    # Domain exception handlers
    app.add_exception_handler(ValidationError, validation_error_handler)
    app.add_exception_handler(EntityNotFoundError, entity_not_found_handler)
    app.add_exception_handler(EntityAlreadyExistsError, entity_already_exists_handler)
    app.add_exception_handler(
        BusinessRuleViolationError, business_rule_violation_handler
    )
    app.add_exception_handler(ConfigurationError, configuration_error_handler)
    app.add_exception_handler(DataIntegrityError, data_integrity_error_handler)
    app.add_exception_handler(ExternalServiceError, external_service_error_handler)
    app.add_exception_handler(WebUIBackendException, webui_backend_exception_handler)

    # FastAPI built-in exception handlers
    app.add_exception_handler(HTTPException, http_exception_handler)
    app.add_exception_handler(StarletteHTTPException, http_exception_handler)
    app.add_exception_handler(RequestValidationError, request_validation_exception_handler)
    app.add_exception_handler(PydanticValidationError, pydantic_validation_exception_handler)<|MERGE_RESOLUTION|>--- conflicted
+++ resolved
@@ -128,27 +128,6 @@
     request: Request, exc: HTTPException
 ) -> JSONResponse:
     """Handle FastAPI HTTPExceptions with standardized format."""
-<<<<<<< HEAD
-    # Use exc.detail if provided, otherwise fall back to standard messages
-    if exc.detail:
-        message = exc.detail
-    else:
-        # Map common HTTP status codes to standard messages
-        message_map = {
-            400: "bad request",
-            401: "An authentication error occurred. Try logging out and in again.",
-            403: "You do not have permissions to perform this operation",
-            404: f"Resource not found with path {request.url.path}",
-            405: f"Request method '{request.method}' is not supported",
-            406: "Unacceptable Content-type.",
-            429: "Rate limit exceeded message here",
-            500: "An unexpected server error occurred.",
-            501: "Not Implemented",
-            503: "Service is unavailable.",
-        }
-        message = message_map.get(exc.status_code, "An error occurred")
-
-=======
     # Map common HTTP status codes to standard messages (only used as fallback)
     message_map = {
         401: "An authentication error occurred. Try logging out and in again.",
@@ -163,7 +142,6 @@
     }
 
     message = exc.detail if exc.detail else message_map.get(exc.status_code, "bad request")
->>>>>>> 29d758c5
     error_dto = EventErrorDTO.create(message)
     return JSONResponse(status_code=exc.status_code, content=error_dto.model_dump())
 

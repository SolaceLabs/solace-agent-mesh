--- conflicted
+++ resolved
@@ -426,86 +426,6 @@
     return SessionService(component=component)
 
 
-<<<<<<< HEAD
-    db = SessionLocal()
-    try:
-        session_repository = SessionRepository(db)
-        message_repository = MessageRepository(db)
-
-        # Create a simple data access object for transaction contexts
-        # This provides the basic repository operations without business logic
-        class SessionDataAccess:
-            def __init__(self, session_repo, message_repo):
-                self.session_repository = session_repo
-                self.message_repository = message_repo
-
-            def add_message_to_session(
-                self,
-                session_id,
-                user_id,
-                message,
-                sender_type,
-                sender_name,
-                agent_id=None,
-            ):
-                # Simple data access - just save the message
-                from uuid import uuid4
-
-                from .shared.enums import MessageType
-                from .shared import now_epoch_ms
-
-                message_entity = Message(
-                    id=str(uuid4()),
-                    session_id=session_id,
-                    message=message,
-                    sender_type=sender_type,
-                    sender_name=sender_name,
-                    message_type=MessageType.TEXT,
-                    created_time=now_epoch_ms(),
-                )
-                return self.message_repository.save(message_entity)
-
-            def get_session(self, session_id, user_id):
-                # Use the session repository to find the session
-                return self.session_repository.find_user_session(session_id, user_id)
-
-            def create_session(
-                self, user_id, name=None, agent_id=None, session_id=None, project_id=None
-            ):
-                # Create a new session using the session repository
-                from uuid import uuid4
-
-                from .repository.entities import Session
-                from .shared import now_epoch_ms
-
-                if not session_id:
-                    session_id = str(uuid4())
-
-                # Leave name as None/empty - frontend will generate display name if needed
-
-                now_ms = now_epoch_ms()
-                session = Session(
-                    id=session_id,
-                    user_id=user_id,
-                    name=name,
-                    agent_id=agent_id,
-                    project_id=project_id,
-                    created_time=now_ms,
-                    updated_time=now_ms,
-                )
-
-                return self.session_repository.save(session)
-
-        session_service = SessionDataAccess(session_repository, message_repository)
-        yield session_service, db
-        db.commit()
-    except Exception:
-        db.rollback()
-        raise
-    finally:
-        db.close()
-=======
->>>>>>> 7d44be03
 
 
 def get_session_validator(
@@ -540,7 +460,6 @@
         return validate_without_database
 
 
-<<<<<<< HEAD
 def get_project_service(
     db: Session = Depends(get_db),
     component: "WebUIBackendComponent" = Depends(get_sac_component),
@@ -548,7 +467,6 @@
     """Dependency factory for ProjectService."""
     project_repository = ProjectRepository(db)
     return ProjectService(project_repository, component)
-=======
 def get_db_optional() -> Generator[Session | None, None, None]:
     """Optional database dependency that returns None if database is not configured."""
     if SessionLocal is None:
@@ -573,5 +491,4 @@
     if SessionLocal is None:
         log.debug("[Dependencies] Database not configured, returning None for session service")
         return None
-    return SessionService(component=component)
->>>>>>> 7d44be03
+    return SessionService(component=component)
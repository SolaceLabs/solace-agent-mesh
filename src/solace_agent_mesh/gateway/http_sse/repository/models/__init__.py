--- conflicted
+++ resolved
@@ -3,23 +3,19 @@
 """
 
 from .base import Base
-<<<<<<< HEAD
-from .message_model import MessageModel
-from .project_model import ProjectModel
-from .session_model import SessionModel
-
-__all__ = ["Base", "MessageModel", "ProjectModel", "SessionModel"]
-=======
 from .message_model import MessageModel, CreateMessageModel, UpdateMessageModel
+from .project_model import ProjectModel, CreateProjectModel, UpdateProjectModel
 from .session_model import SessionModel, CreateSessionModel, UpdateSessionModel
 
 __all__ = [
     "Base",
     "MessageModel",
+    "ProjectModel",
     "SessionModel",
     "CreateMessageModel",
     "UpdateMessageModel",
+    "CreateProjectModel",
+    "UpdateProjectModel",
     "CreateSessionModel",
     "UpdateSessionModel",
-]
->>>>>>> 7d44be03
+]
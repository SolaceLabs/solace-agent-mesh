--- conflicted
+++ resolved
@@ -25,15 +25,9 @@
         BigInteger, nullable=False, default=now_epoch_ms, onupdate=now_epoch_ms
     )
 
-<<<<<<< HEAD
-    # Relationships
-    messages = relationship(
-        "MessageModel", back_populates="session", cascade="all, delete-orphan"
-=======
     # Relationship to chat tasks
     chat_tasks = relationship(
         "ChatTaskModel", back_populates="session", cascade="all, delete-orphan"
->>>>>>> ebc5515a
     )
     project = relationship("ProjectModel", back_populates="sessions")
 

--- conflicted
+++ resolved
@@ -64,22 +64,14 @@
         """Save or update a session."""
         existing_model = self.db.query(SessionModel).filter(SessionModel.id == session.id).first()
 
-<<<<<<< HEAD
-        if model:
-            # Update existing
-            model.name = session.name
-            model.agent_id = session.agent_id
-            model.project_id = session.project_id
-            model.updated_time = session.updated_time
-=======
         if existing_model:
             update_model = UpdateSessionModel(
                 name=session.name,
                 agent_id=session.agent_id,
+                project_id=session.project_id,
                 updated_time=session.updated_time,
             )
             return self.update(self.db, session.id, update_model.model_dump(exclude_none=True))
->>>>>>> 7d44be03
         else:
             create_model = CreateSessionModel(
                 id=session.id,
@@ -141,20 +133,6 @@
 
         return session, messages
 
-<<<<<<< HEAD
-    def _model_to_entity(self, model: SessionModel) -> Session:
-        """Convert SQLAlchemy model to domain entity."""
-        return Session(
-            id=model.id,
-            user_id=model.user_id,
-            name=model.name,
-            agent_id=model.agent_id,
-            project_id=model.project_id,
-            created_time=model.created_time,
-            updated_time=model.updated_time,
-        )
-=======
->>>>>>> 7d44be03
 
     def _message_model_to_entity(self, model: MessageModel) -> Message:
         """Convert SQLAlchemy message model to domain entity."""

--- conflicted
+++ resolved
@@ -6,7 +6,7 @@
 
 from ..shared.base_repository import PaginatedRepository
 from ..shared.pagination import PaginationParams
-from ..shared.types import PaginationInfo, SessionId, UserId
+from ..shared.types import SessionId, UserId
 from .entities import Session
 from .interfaces import ISessionRepository
 from .models import (
@@ -29,16 +29,12 @@
         return "session"
 
     def find_by_user(
-<<<<<<< HEAD
-        self, user_id: UserId, pagination: PaginationInfo | None = None, project_id: str | None = None
-=======
-        self, user_id: UserId, pagination: PaginationParams | None = None
->>>>>>> ebc5515a
+        self, user_id: UserId, pagination: PaginationParams | None = None, project_id: str | None = None
     ) -> list[Session]:
         """Find all sessions for a specific user, optionally filtered by project."""
         query = self.db.query(SessionModel).filter(SessionModel.user_id == user_id)
         
-        if project_id:
+        if project_id is not None:
             query = query.filter(SessionModel.project_id == project_id)
             
         query = query.order_by(SessionModel.updated_time.desc())
@@ -54,7 +50,7 @@
         """Count total sessions for a specific user, optionally filtered by project."""
         query = self.db.query(SessionModel).filter(SessionModel.user_id == user_id)
         
-        if project_id:
+        if project_id is not None:
             query = query.filter(SessionModel.project_id == project_id)
             
         return query.count()

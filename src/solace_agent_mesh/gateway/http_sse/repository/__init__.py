--- conflicted
+++ resolved
@@ -3,57 +3,44 @@
 """
 
 # Interfaces
-<<<<<<< HEAD
-from .interfaces import IMessageRepository, IProjectRepository, ISessionRepository
+from .interfaces import (
+    IChatTaskRepository,
+    IFeedbackRepository,
+    IProjectRepository,
+    ISessionRepository,
+    ITaskRepository,
+)
 
 # Implementations
-from .message_repository import MessageRepository
+from .chat_task_repository import ChatTaskRepository
+from .feedback_repository import FeedbackRepository
 from .project_repository import ProjectRepository
-=======
-from .interfaces import ISessionRepository
-
-# Implementations
->>>>>>> ebc5515a
 from .session_repository import SessionRepository
+from .task_repository import TaskRepository
 
 # Entities (re-exported for convenience)
 from .entities.session import Session
 
 # Models (re-exported for convenience)
 from .models.base import Base
-<<<<<<< HEAD
-from .models.message_model import MessageModel
-from .models.project_model import ProjectModel
-=======
->>>>>>> ebc5515a
 from .models.session_model import SessionModel
 
 __all__ = [
     # Interfaces
-<<<<<<< HEAD
-    "IMessageRepository",
+    "IChatTaskRepository",
+    "IFeedbackRepository",
     "IProjectRepository",
     "ISessionRepository",
+    "ITaskRepository",
     # Implementations
-    "MessageRepository",
+    "ChatTaskRepository",
+    "FeedbackRepository",
     "ProjectRepository",
     "SessionRepository",
-    # Entities
-    "Message",
-    "Session",
-    "SessionHistory",
-    # Models
-    "Base",
-    "MessageModel",
-    "ProjectModel",
-=======
-    "ISessionRepository",
-    # Implementations
-    "SessionRepository",
+    "TaskRepository",
     # Entities
     "Session",
     # Models
     "Base",
->>>>>>> ebc5515a
     "SessionModel",
 ]
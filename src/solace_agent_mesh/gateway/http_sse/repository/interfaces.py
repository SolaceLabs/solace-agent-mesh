"""
Repository interfaces defining contracts for data access.
"""

from abc import ABC, abstractmethod
<<<<<<< HEAD
from typing import List, Optional
import uuid
from datetime import datetime

from ..shared.types import PaginationInfo, SessionId, UserId
from .entities import Message, Session
from .entities.project import Project
from ..routers.dto.requests.project_requests import ProjectFilter
=======
from typing import TYPE_CHECKING, Optional

from ..shared.types import PaginationInfo, PaginationParams, SessionId, UserId
from .entities import Feedback, Session, Task, TaskEvent

if TYPE_CHECKING:
    from .entities import ChatTask
>>>>>>> ebc5515a


class ISessionRepository(ABC):
    """Interface for session data access operations."""
    
    @abstractmethod
    def find_by_user(
        self, user_id: UserId, pagination: PaginationParams | None = None
    ) -> list[Session]:
        """Find all sessions for a specific user."""
        pass

    @abstractmethod
    def count_by_user(self, user_id: UserId) -> int:
        """Count total sessions for a specific user."""
        pass

    @abstractmethod
    def find_user_session(
        self, session_id: SessionId, user_id: UserId
    ) -> Session | None:
        """Find a specific session belonging to a user."""
        pass

    @abstractmethod
    def save(self, session: Session) -> Session:
        """Save or update a session."""
        pass

    @abstractmethod
    def delete(self, session_id: SessionId, user_id: UserId) -> bool:
        """Delete a session belonging to a user."""
        pass


class ITaskRepository(ABC):
    """Interface for task data access operations."""

    @abstractmethod
    def save_task(self, task: Task) -> Task:
        """Create or update a task."""
        pass

    @abstractmethod
    def save_event(self, event: TaskEvent) -> TaskEvent:
        """Save a task event."""
        pass

    @abstractmethod
    def find_by_id(self, task_id: str) -> Task | None:
        """Find a task by its ID."""
        pass

    @abstractmethod
    def find_by_id_with_events(self, task_id: str) -> tuple[Task, list[TaskEvent]] | None:
        """Find a task with all its events."""
        pass

    @abstractmethod
    def search(
        self,
        user_id: UserId,
        start_date: int | None = None,
        end_date: int | None = None,
        search_query: str | None = None,
        pagination: PaginationParams | None = None,
    ) -> list[Task]:
        """Search for tasks with filters."""
        pass

    @abstractmethod
    def delete_tasks_older_than(self, cutoff_time_ms: int, batch_size: int) -> int:
        """Delete tasks older than cutoff time using batch deletion."""
        pass


class IFeedbackRepository(ABC):
    """Interface for feedback data access operations."""

    @abstractmethod
    def save(self, feedback: Feedback) -> Feedback:
        """Save feedback."""
        pass

    @abstractmethod
    def delete_feedback_older_than(self, cutoff_time_ms: int, batch_size: int) -> int:
        """Delete feedback older than cutoff time using batch deletion."""
        pass


class IChatTaskRepository(ABC):
    """Interface for chat task data access operations."""

    @abstractmethod
    def save(self, task: "ChatTask") -> "ChatTask":
        """Save or update a chat task (upsert)."""
        pass

    @abstractmethod
    def find_by_session(self, session_id: SessionId, user_id: UserId) -> list["ChatTask"]:
        """Find all tasks for a session."""
        pass

    @abstractmethod
    def find_by_id(self, task_id: str, user_id: UserId) -> Optional["ChatTask"]:
        """Find a specific task."""
        pass

    @abstractmethod
    def delete_by_session(self, session_id: SessionId) -> bool:
<<<<<<< HEAD
        """Delete all messages in a session."""
        pass


class IProjectRepository(ABC):
    """Interface for project repository operations."""

    @abstractmethod
    def create_project(self, name: str, user_id: str, description: Optional[str] = None,
                      system_prompt: Optional[str] = None,
                      created_by_user_id: Optional[str] = None) -> Project:
        """Create a new user project."""
        pass

    @abstractmethod
    def create_global_project(self, name: str, description: Optional[str] = None,
                             created_by_user_id: str = None) -> Project:
        """Create a new global project template."""
        pass

    @abstractmethod
    def copy_from_template(self, template_id: str, name: str, user_id: str,
                          description: Optional[str] = None) -> Optional[Project]:
        """Create a new project by copying from a template."""
        pass

    @abstractmethod
    def get_user_projects(self, user_id: str) -> List[Project]:
        """Get all projects owned by a specific user."""
        pass

    @abstractmethod
    def get_global_projects(self) -> List[Project]:
        """Get all global project templates."""
        pass

    @abstractmethod
    def get_projects_by_template(self, template_id: str) -> List[Project]:
        """Get all projects copied from a specific template."""
        pass

    @abstractmethod
    def count_template_usage(self, template_id: str) -> int:
        """Count how many times a template has been copied."""
        pass

    @abstractmethod
    def get_filtered_projects(self, project_filter: ProjectFilter) -> List[Project]:
        """Get projects based on filter criteria."""
        pass

    @abstractmethod
    def get_by_id(self, project_id: str, user_id: str) -> Optional[Project]:
        """Get a project by its ID, ensuring user access."""
        pass

    @abstractmethod
    def update(self, project_id: str, user_id: str, update_data: dict) -> Optional[Project]:
        """Update a project with the given data, ensuring user access."""
        pass

    @abstractmethod
    def delete(self, project_id: str, user_id: str) -> bool:
        """Delete a project by its ID, ensuring user access."""
=======
        """Delete all tasks for a session."""
>>>>>>> ebc5515a
        pass<|MERGE_RESOLUTION|>--- conflicted
+++ resolved
@@ -3,7 +3,6 @@
 """
 
 from abc import ABC, abstractmethod
-<<<<<<< HEAD
 from typing import List, Optional
 import uuid
 from datetime import datetime
@@ -12,7 +11,6 @@
 from .entities import Message, Session
 from .entities.project import Project
 from ..routers.dto.requests.project_requests import ProjectFilter
-=======
 from typing import TYPE_CHECKING, Optional
 
 from ..shared.types import PaginationInfo, PaginationParams, SessionId, UserId
@@ -20,7 +18,6 @@
 
 if TYPE_CHECKING:
     from .entities import ChatTask
->>>>>>> ebc5515a
 
 
 class ISessionRepository(ABC):
@@ -131,7 +128,6 @@
 
     @abstractmethod
     def delete_by_session(self, session_id: SessionId) -> bool:
-<<<<<<< HEAD
         """Delete all messages in a session."""
         pass
 
@@ -196,7 +192,4 @@
     @abstractmethod
     def delete(self, project_id: str, user_id: str) -> bool:
         """Delete a project by its ID, ensuring user access."""
-=======
-        """Delete all tasks for a session."""
->>>>>>> ebc5515a
         pass
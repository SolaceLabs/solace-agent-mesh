"""
Custom Solace AI Connector Component to host the FastAPI backend for the Web UI.
"""

import asyncio
import json
import logging
import queue
import re
import threading
import uuid
from datetime import datetime, timezone
from typing import Any

import uvicorn
from fastapi import FastAPI, UploadFile
from fastapi import Request as FastAPIRequest
from solace_ai_connector.common.event import Event, EventType
from solace_ai_connector.components.inputs_outputs.broker_input import BrokerInput
from solace_ai_connector.flow.app import App as SACApp

from ...common.agent_registry import AgentRegistry
from ...core_a2a.service import CoreA2AService
from ...gateway.base.component import BaseGatewayComponent
from ...gateway.http_sse.session_manager import SessionManager
from ...gateway.http_sse.sse_manager import SSEManager
from . import dependencies
from .components import VisualizationForwarderComponent
from .components.task_logger_forwarder import TaskLoggerForwarderComponent
from .services.task_logger_service import TaskLoggerService
from .sse_event_buffer import SSEEventBuffer

log = logging.getLogger(__name__)

try:
    from google.adk.artifacts import BaseArtifactService
except ImportError:

    class BaseArtifactService:
        pass


from a2a.types import (
    A2ARequest,
    AgentCard,
    JSONRPCError,
    JSONRPCResponse,
    Task,
    TaskArtifactUpdateEvent,
    TaskStatusUpdateEvent,
)

from ...common import a2a
from ...common.a2a.types import ContentPart
from ...common.middleware.config_resolver import ConfigResolver
from ...common.utils.embeds import (
    EARLY_EMBED_TYPES,
    evaluate_embed,
    resolve_embeds_in_string,
)

info = {
    "class_name": "WebUIBackendComponent",
    "description": (
        "Hosts the FastAPI backend server for the A2A Web UI, manages messaging via SAC, "
        "and implements GDK abstract methods for Web UI interaction. "
        "Configuration is derived from WebUIBackendApp's app_config."
    ),
    "config_parameters": [
        # Configuration parameters are defined and validated by WebUIBackendApp.app_schema.
    ],
    "input_schema": {
        "type": "object",
        "description": "Not typically used; component reacts to events.",
        "properties": {},
    },
    "output_schema": {
        "type": "object",
        "description": "Not typically used; component publishes results via FastAPI/SSE.",
        "properties": {},
    },
}


class WebUIBackendComponent(BaseGatewayComponent):
    """
    Hosts the FastAPI backend, manages messaging via SAC, and bridges threads.
    """

    def __init__(self, **kwargs):
        """
        Initializes the WebUIBackendComponent, inheriting from BaseGatewayComponent.
        """
        component_config = kwargs.get("component_config", {})
        app_config = component_config.get("app_config", {})
        resolve_uris = app_config.get("resolve_artifact_uris_in_gateway", True)

        # HTTP SSE gateway configuration:
        # - supports_inline_artifact_resolution=True: Artifacts are converted to FileParts
        #   during embed resolution and rendered inline in the web UI
        # - filter_tool_data_parts=False: Web UI displays all parts including tool execution details
        super().__init__(
            resolve_artifact_uris_in_gateway=resolve_uris,
            supports_inline_artifact_resolution=True,
            filter_tool_data_parts=False,
            **kwargs
        )
        log.info("%s Initializing Web UI Backend Component...", self.log_identifier)

        try:
            self.namespace = self.get_config("namespace")
            self.gateway_id = self.get_config("gateway_id")
            if not self.gateway_id:
                raise ValueError(
                    "Internal Error: Gateway ID missing after app initialization."
                )
            self.fastapi_host = self.get_config("fastapi_host", "127.0.0.1")
            self.fastapi_port = self.get_config("fastapi_port", 8000)
            self.fastapi_https_port = self.get_config("fastapi_https_port", 8443)
            self.session_secret_key = self.get_config("session_secret_key")
            self.cors_allowed_origins = self.get_config("cors_allowed_origins", ["*"])
            self.ssl_keyfile = self.get_config("ssl_keyfile", "")
            self.ssl_certfile = self.get_config("ssl_certfile", "")
            self.ssl_keyfile_password = self.get_config("ssl_keyfile_password", "")
            self.model_config = self.get_config("model", None)

            # OAuth2 configuration (enterprise feature - defaults to community mode)
            self.external_auth_service_url = self.get_config("external_auth_service_url", "")
            self.external_auth_provider = self.get_config("external_auth_provider", "generic")

<<<<<<< HEAD
            # Auto-construct frontend_server_url if not provided
            configured_frontend_url = self.get_config("frontend_server_url", "")
            if configured_frontend_url:
                self.frontend_server_url = configured_frontend_url
            else:
                # Determine protocol and port based on SSL configuration
                if self.ssl_keyfile and self.ssl_certfile:
                    protocol = "https"
                    port = self.fastapi_https_port
                else:
                    protocol = "http"
                    port = self.fastapi_port

                # Construct URL
                # Use 'localhost' if host is 127.0.0.1 for better compatibility
                host = "localhost" if self.fastapi_host == "127.0.0.1" else self.fastapi_host
                self.frontend_server_url = f"{protocol}://{host}:{port}"

                log.info(
                    "%s frontend_server_url not configured, auto-constructed: %s",
                    self.log_identifier,
                    self.frontend_server_url,
                )
=======
            # frontend_server_url is optional - empty string means frontend uses relative URLs
            self.frontend_server_url = self.get_config("frontend_server_url", "")
>>>>>>> 8c2807c9

            log.info(
                "%s WebUI-specific configuration retrieved (Host: %s, Port: %d).",
                self.log_identifier,
                self.fastapi_host,
                self.fastapi_port,
            )
        except Exception as e:
            log.error("%s Failed to retrieve configuration: %s", self.log_identifier, e)
            raise ValueError(f"Configuration retrieval error: {e}") from e

        self.sse_max_queue_size = self.get_config("sse_max_queue_size", 200)
        sse_buffer_max_age_seconds = self.get_config("sse_buffer_max_age_seconds", 600)

        self.sse_event_buffer = SSEEventBuffer(
            max_queue_size=self.sse_max_queue_size,
            max_age_seconds=sse_buffer_max_age_seconds,
        )
        # SSE manager will be initialized after database setup
        self.sse_manager = None

        self._sse_cleanup_timer_id = f"sse_cleanup_{self.gateway_id}"
        cleanup_interval_sec = self.get_config(
            "sse_buffer_cleanup_interval_seconds", 300
        )
        self.add_timer(
            delay_ms=cleanup_interval_sec * 1000,
            timer_id=self._sse_cleanup_timer_id,
            interval_ms=cleanup_interval_sec * 1000,
        )

        # Set up health check timer for agent registry
        from ...common.constants import HEALTH_CHECK_INTERVAL_SECONDS

        self.health_check_timer_id = f"agent_health_check_{self.gateway_id}"
        health_check_interval_seconds = self.get_config(
            "agent_health_check_interval_seconds", HEALTH_CHECK_INTERVAL_SECONDS
        )
        if health_check_interval_seconds > 0:
            log.info(
                "%s Scheduling agent health check every %d seconds.",
                self.log_identifier,
                health_check_interval_seconds,
            )
            self.add_timer(
                delay_ms=health_check_interval_seconds * 1000,
                timer_id=self.health_check_timer_id,
                interval_ms=health_check_interval_seconds * 1000,
            )
        else:
            log.warning(
                "%s Agent health check interval not configured or invalid, health checks will not run periodically.",
                self.log_identifier,
            )

        session_config = self._resolve_session_config()
        if session_config.get("type") == "sql":
            # SQL type explicitly configured - database_url is required
            database_url = session_config.get("database_url")
            if not database_url:
                raise ValueError(
                    f"{self.log_identifier} Session service type is 'sql' but no database_url provided. "
                    "Please provide a database_url in the session_service configuration or use type 'memory'."
                )
            self.database_url = database_url
        else:
            # Memory storage or no explicit configuration - no persistence service needed
            self.database_url = None

        # Validate that features requiring runtime database persistence are not enabled without database
        if self.database_url is None:
            task_logging_config = self.get_config("task_logging", {})
            if task_logging_config.get("enabled", False):
                raise ValueError(
                    f"{self.log_identifier} Task logging requires SQL session storage. "
                    "Either set session_service.type='sql' with a valid database_url, "
                    "or disable task_logging.enabled."
                )

            feedback_config = self.get_config("feedback_publishing", {})
            if feedback_config.get("enabled", False):
                log.warning(
                    "%s Feedback publishing is enabled but database persistence is not configured. "
                    "Feedback will only be published to the broker, not stored locally.",
                    self.log_identifier,
                )

        platform_config = self.get_config("platform_service", {})
        self.platform_service_url = platform_config.get("url", "")
        component_config = self.get_config("component_config", {})
        app_config = component_config.get("app_config", {})

        self.session_manager = SessionManager(
            secret_key=self.session_secret_key,
            app_config=app_config,
        )

        self.fastapi_app: FastAPI | None = None
        self.uvicorn_server: uvicorn.Server | None = None
        self.fastapi_thread: threading.Thread | None = None
        self.fastapi_event_loop: asyncio.AbstractEventLoop | None = None

        self._visualization_internal_app: SACApp | None = None
        self._visualization_broker_input: BrokerInput | None = None
        self._visualization_message_queue: queue.Queue = queue.Queue(maxsize=200)
        self._task_logger_queue: queue.Queue = queue.Queue(maxsize=200)
        self._active_visualization_streams: dict[str, dict[str, Any]] = {}
        self._visualization_locks: dict[asyncio.AbstractEventLoop, asyncio.Lock] = {}
        self._visualization_locks_lock = threading.Lock()
        self._global_visualization_subscriptions: dict[str, int] = {}
        self._visualization_processor_task: asyncio.Task | None = None

        self._task_logger_internal_app: SACApp | None = None
        self._task_logger_broker_input: BrokerInput | None = None
        self._task_logger_processor_task: asyncio.Task | None = None
        self.task_logger_service: TaskLoggerService | None = None
        
        # Background task monitor
        self.background_task_monitor = None
        self._background_task_monitor_timer_id = None

        # Initialize SAM Events service for system events
        from ...common.sam_events import SamEventService

        self.sam_events = SamEventService(
            namespace=self.namespace,
            component_name=f"{self.name}_gateway",
            publish_func=self.publish_a2a,
        )

        # Initialize data retention service and timer
        self.data_retention_service = None
        self._data_retention_timer_id = None
        data_retention_config = self.get_config("data_retention", {})
        if data_retention_config.get("enabled", True):
            log.info(
                "%s Data retention is enabled. Initializing service and timer...",
                self.log_identifier,
            )

            # Import and initialize the DataRetentionService
            from .services.data_retention_service import DataRetentionService

            session_factory = None
            if self.database_url:
                # SessionLocal will be initialized later in setup_dependencies
                # We'll pass a lambda that returns SessionLocal when called
                session_factory = lambda: (
                    dependencies.SessionLocal() if dependencies.SessionLocal else None
                )

            self.data_retention_service = DataRetentionService(
                session_factory=session_factory, config=data_retention_config
            )

            # Create and start the cleanup timer
            cleanup_interval_hours = data_retention_config.get(
                "cleanup_interval_hours", 24
            )
            cleanup_interval_ms = cleanup_interval_hours * 60 * 60 * 1000
            self._data_retention_timer_id = f"data_retention_cleanup_{self.gateway_id}"

            self.add_timer(
                delay_ms=cleanup_interval_ms,
                timer_id=self._data_retention_timer_id,
                interval_ms=cleanup_interval_ms,
            )
            log.info(
                "%s Data retention timer created with ID '%s' and interval %d hours.",
                self.log_identifier,
                self._data_retention_timer_id,
                cleanup_interval_hours,
            )
        else:
            log.info(
                "%s Data retention is disabled via configuration.", self.log_identifier
            )

        log.info("%s Web UI Backend Component initialized.", self.log_identifier)

    def process_event(self, event: Event):
        if event.event_type == EventType.TIMER:
            timer_id = event.data.get("timer_id")

            if timer_id == self._sse_cleanup_timer_id:
                log.debug("%s SSE buffer cleanup timer triggered.", self.log_identifier)
                self.sse_event_buffer.cleanup_stale_buffers()
                return
            elif event.data.get("timer_id") == self.health_check_timer_id:
                log.debug("%s Agent health check timer triggered.", self.log_identifier)
                self._check_agent_health()
                return

            if timer_id == self._data_retention_timer_id:
                log.debug(
                    "%s Data retention cleanup timer triggered.", self.log_identifier
                )
                if self.data_retention_service:
                    try:
                        self.data_retention_service.cleanup_old_data()
                    except Exception as e:
                        log.error(
                            "%s Error during data retention cleanup: %s",
                            self.log_identifier,
                            e,
                            exc_info=True,
                        )
                else:
                    log.warning(
                        "%s Data retention timer fired but service is not initialized.",
                        self.log_identifier,
                    )
                return
            
            if timer_id == self._background_task_monitor_timer_id:
                log.debug("%s Background task monitor timer triggered.", self.log_identifier)
                if self.background_task_monitor:
                    loop = self.get_async_loop()
                    if loop and loop.is_running():
                        asyncio.run_coroutine_threadsafe(
                            self.background_task_monitor.check_timeouts(),
                            loop
                        )
                    else:
                        log.warning(
                            "%s Async loop not available for background task monitor.",
                            self.log_identifier
                        )
                else:
                    log.warning(
                        "%s Background task monitor timer fired but service is not initialized.",
                        self.log_identifier,
                    )
                return

        super().process_event(event)

    def _get_visualization_lock(self) -> asyncio.Lock:
        """Get or create a visualization lock for the current event loop."""
        try:
            current_loop = asyncio.get_running_loop()
        except RuntimeError:
            raise RuntimeError(
                "Visualization lock methods must be called from within an async context"
            )

        with self._visualization_locks_lock:
            if current_loop not in self._visualization_locks:
                self._visualization_locks[current_loop] = asyncio.Lock()
                log.debug(
                    "%s Created new visualization lock for event loop %s",
                    self.log_identifier,
                    id(current_loop),
                )
            return self._visualization_locks[current_loop]

    def _ensure_visualization_flow_is_running(self) -> None:
        """
        Ensures the internal SAC flow for A2A message visualization is created and running.
        This method is designed to be called once during component startup.
        """
        log_id_prefix = f"{self.log_identifier}[EnsureVizFlow]"
        if self._visualization_internal_app is not None:
            log.debug("%s Visualization flow already running.", log_id_prefix)
            return

        log.info("%s Initializing internal A2A visualization flow...", log_id_prefix)
        try:
            main_app = self.get_app()
            if not main_app or not main_app.connector:
                log.error(
                    "%s Cannot get main app or connector instance. Visualization flow NOT started.",
                    log_id_prefix,
                )
                raise RuntimeError(
                    "Main app or connector not available for internal flow creation."
                )

            main_broker_config = main_app.app_info.get("broker", {})
            if not main_broker_config:
                log.error(
                    "%s Main app broker configuration not found. Visualization flow NOT started.",
                    log_id_prefix,
                )
                raise ValueError("Main app broker configuration is missing.")

            broker_input_cfg = {
                "component_module": "broker_input",
                "component_name": f"{self.gateway_id}_viz_broker_input",
                "broker_queue_name": f"{self.namespace.strip('/')}/q/gdk/viz/{self.gateway_id}",
                "create_queue_on_start": True,
                "component_config": {
                    "broker_url": main_broker_config.get("broker_url"),
                    "broker_username": main_broker_config.get("broker_username"),
                    "broker_password": main_broker_config.get("broker_password"),
                    "broker_vpn": main_broker_config.get("broker_vpn"),
                    "trust_store_path": main_broker_config.get("trust_store_path"),
                    "dev_mode": main_broker_config.get("dev_mode"),
                    "broker_subscriptions": [],
                    "reconnection_strategy": main_broker_config.get(
                        "reconnection_strategy"
                    ),
                    "retry_interval": main_broker_config.get("retry_interval"),
                    "retry_count": main_broker_config.get("retry_count"),
                    "temporary_queue": main_broker_config.get("temporary_queue", True),
                },
            }

            forwarder_cfg = {
                "component_class": VisualizationForwarderComponent,
                "component_name": f"{self.gateway_id}_viz_forwarder",
                "component_config": {
                    "target_queue_ref": self._visualization_message_queue
                },
            }

            flow_config = {
                "name": f"{self.gateway_id}_viz_flow",
                "components": [broker_input_cfg, forwarder_cfg],
            }

            internal_app_broker_config = main_broker_config.copy()
            internal_app_broker_config["input_enabled"] = True
            internal_app_broker_config["output_enabled"] = False

            app_config_for_internal_flow = {
                "name": f"{self.gateway_id}_viz_internal_app",
                "flows": [flow_config],
                "broker": internal_app_broker_config,
                "app_config": {},
            }

            self._visualization_internal_app = main_app.connector.create_internal_app(
                app_name=app_config_for_internal_flow["name"],
                flows=app_config_for_internal_flow["flows"],
            )

            if (
                not self._visualization_internal_app
                or not self._visualization_internal_app.flows
            ):
                log.error(
                    "%s Failed to create internal visualization app/flow.",
                    log_id_prefix,
                )
                self._visualization_internal_app = None
                raise RuntimeError("Internal visualization app/flow creation failed.")

            self._visualization_internal_app.run()
            log.info("%s Internal visualization app started.", log_id_prefix)

            flow_instance = self._visualization_internal_app.flows[0]
            if flow_instance.component_groups and flow_instance.component_groups[0]:
                self._visualization_broker_input = flow_instance.component_groups[0][0]
                if not isinstance(self._visualization_broker_input, BrokerInput):
                    log.error(
                        "%s First component in viz flow is not BrokerInput. Type: %s",
                        log_id_prefix,
                        type(self._visualization_broker_input).__name__,
                    )
                    self._visualization_broker_input = None
                    raise RuntimeError(
                        "Visualization flow setup error: BrokerInput not found."
                    )
                log.debug(
                    "%s Obtained reference to internal BrokerInput component.",
                    log_id_prefix,
                )
            else:
                log.error(
                    "%s Could not get BrokerInput instance from internal flow.",
                    log_id_prefix,
                )
                raise RuntimeError(
                    "Visualization flow setup error: BrokerInput instance not accessible."
                )

        except Exception as e:
            log.exception(
                "%s Failed to ensure visualization flow is running: %s",
                log_id_prefix,
                e,
            )
            if self._visualization_internal_app:
                try:
                    self._visualization_internal_app.cleanup()
                except Exception as cleanup_err:
                    log.error(
                        "%s Error during cleanup after viz flow init failure: %s",
                        log_id_prefix,
                        cleanup_err,
                    )
            self._visualization_internal_app = None
            self._visualization_broker_input = None
            raise

    def _ensure_task_logger_flow_is_running(self) -> None:
        """
        Ensures the internal SAC flow for A2A task logging is created and running.
        """
        log_id_prefix = f"{self.log_identifier}[EnsureTaskLogFlow]"
        if self._task_logger_internal_app is not None:
            log.debug("%s Task logger flow already running.", log_id_prefix)
            return

        log.info("%s Initializing internal A2A task logger flow...", log_id_prefix)
        try:
            main_app = self.get_app()
            if not main_app or not main_app.connector:
                raise RuntimeError(
                    "Main app or connector not available for internal flow creation."
                )

            main_broker_config = main_app.app_info.get("broker", {})
            if not main_broker_config:
                raise ValueError("Main app broker configuration is missing.")

            # The task logger needs to see ALL messages.
            subscriptions = [{"topic": f"{self.namespace.rstrip('/')}/a2a/>"}]

            broker_input_cfg = {
                "component_module": "broker_input",
                "component_name": f"{self.gateway_id}_task_log_broker_input",
                "broker_queue_name": f"{self.namespace.strip('/')}/q/gdk/task_log/{self.gateway_id}",
                "create_queue_on_start": True,
                "component_config": {
                    "broker_url": main_broker_config.get("broker_url"),
                    "broker_username": main_broker_config.get("broker_username"),
                    "broker_password": main_broker_config.get("broker_password"),
                    "broker_vpn": main_broker_config.get("broker_vpn"),
                    "trust_store_path": main_broker_config.get("trust_store_path"),
                    "dev_mode": main_broker_config.get("dev_mode"),
                    "broker_subscriptions": subscriptions,
                    "reconnection_strategy": main_broker_config.get(
                        "reconnection_strategy"
                    ),
                    "retry_interval": main_broker_config.get("retry_interval"),
                    "retry_count": main_broker_config.get("retry_count"),
                    "temporary_queue": main_broker_config.get("temporary_queue", True),
                },
            }

            forwarder_cfg = {
                "component_class": TaskLoggerForwarderComponent,
                "component_name": f"{self.gateway_id}_task_log_forwarder",
                "component_config": {"target_queue_ref": self._task_logger_queue},
            }

            flow_config = {
                "name": f"{self.gateway_id}_task_log_flow",
                "components": [broker_input_cfg, forwarder_cfg],
            }

            internal_app_broker_config = main_broker_config.copy()
            internal_app_broker_config["input_enabled"] = True
            internal_app_broker_config["output_enabled"] = False

            app_config_for_internal_flow = {
                "name": f"{self.gateway_id}_task_log_internal_app",
                "flows": [flow_config],
                "broker": internal_app_broker_config,
                "app_config": {},
            }

            self._task_logger_internal_app = main_app.connector.create_internal_app(
                app_name=app_config_for_internal_flow["name"],
                flows=app_config_for_internal_flow["flows"],
            )

            if (
                not self._task_logger_internal_app
                or not self._task_logger_internal_app.flows
            ):
                raise RuntimeError("Internal task logger app/flow creation failed.")

            self._task_logger_internal_app.run()
            log.info("%s Internal task logger app started.", log_id_prefix)

            flow_instance = self._task_logger_internal_app.flows[0]
            if flow_instance.component_groups and flow_instance.component_groups[0]:
                self._task_logger_broker_input = flow_instance.component_groups[0][0]
                if not isinstance(self._task_logger_broker_input, BrokerInput):
                    raise RuntimeError(
                        "Task logger flow setup error: BrokerInput not found."
                    )
                log.info(
                    "%s Obtained reference to internal task logger BrokerInput component.",
                    log_id_prefix,
                )
            else:
                raise RuntimeError(
                    "Task logger flow setup error: BrokerInput instance not accessible."
                )

        except Exception as e:
            log.exception(
                "%s Failed to ensure task logger flow is running: %s", log_id_prefix, e
            )
            if self._task_logger_internal_app:
                try:
                    self._task_logger_internal_app.cleanup()
                except Exception as cleanup_err:
                    log.error(
                        "%s Error during cleanup after task logger flow init failure: %s",
                        log_id_prefix,
                        cleanup_err,
                    )
            self._task_logger_internal_app = None
            self._task_logger_broker_input = None
            raise

    def _resolve_session_config(self) -> dict:
        """
        Resolve session service configuration with backward compatibility.

        Priority order:
        1. Component-specific session_service config (new approach)
        2. Shared default_session_service config (deprecated, with warning)
        3. Hardcoded default (SQLite for Web UI)
        """
        # Check component-specific session_service config first
        component_session_config = self.get_config("session_service")
        if component_session_config:
            log.debug("Using component-specific session_service configuration")
            return component_session_config

        # Backward compatibility: check shared config
        shared_session_config = self.get_config("default_session_service")
        if shared_session_config:
            log.warning(
                "Using session_service from shared config is deprecated. "
                "Move to component-specific configuration in app_config.session_service"
            )
            return shared_session_config

        # Default configuration for Web UI (backward compatibility)
        default_config = {"type": "memory", "default_behavior": "PERSISTENT"}
        log.info(
            "Using default memory session configuration for Web UI (backward compatibility)"
        )
        return default_config

    async def _visualization_message_processor_loop(self) -> None:
        """
        Asynchronously consumes messages from the _visualization_message_queue,
        filters them, and forwards them to relevant SSE connections.
        """
        log_id_prefix = f"{self.log_identifier}[VizMsgProcessor]"
        log.info("%s Starting visualization message processor loop...", log_id_prefix)
        loop = asyncio.get_running_loop()

        while not self.stop_signal.is_set():
            msg_data = None
            try:
                msg_data = await loop.run_in_executor(
                    None,
                    self._visualization_message_queue.get,
                    True,
                    1.0,
                )

                if msg_data is None:
                    log.info(
                        "%s Received shutdown signal for viz processor loop.",
                        log_id_prefix,
                    )
                    break

                current_size = self._visualization_message_queue.qsize()
                max_size = self._visualization_message_queue.maxsize
                if max_size > 0 and (current_size / max_size) > 0.90:
                    log.warning(
                        "%s Visualization message queue is over 90%% full. Current size: %d/%d",
                        log_id_prefix,
                        current_size,
                        max_size,
                    )

                topic = msg_data.get("topic")
                payload_dict = msg_data.get("payload")

                log.debug("%s [VIZ_DATA_RAW] Topic: %s", log_id_prefix, topic)

                if "/a2a/v1/discovery/" in topic:
                    self._visualization_message_queue.task_done()
                    continue

                event_details_for_owner = self._infer_visualization_event_details(
                    topic, payload_dict
                )
                task_id_for_context = event_details_for_owner.get("task_id")
                message_owner_id = None
                if task_id_for_context:
                    root_task_id = task_id_for_context.split(":", 1)[0]
                    context = self.task_context_manager.get_context(root_task_id)
                    if context and "user_identity" in context:
                        message_owner_id = context["user_identity"].get("id")
                        log.debug(
                            "%s Found owner '%s' for task %s via local context (root: %s).",
                            log_id_prefix,
                            message_owner_id,
                            task_id_for_context,
                            root_task_id,
                        )

                    if not message_owner_id:
                        user_properties = msg_data.get("user_properties") or {}

                        if not user_properties:
                            log.warning(
                                "%s No user_properties found for task %s (root: %s). Cannot determine owner via message properties.",
                                log_id_prefix,
                                task_id_for_context,
                                root_task_id,
                            )
                        user_config = user_properties.get(
                            "a2aUserConfig"
                        ) or user_properties.get("a2a_user_config")

                        if (
                            isinstance(user_config, dict)
                            and "user_profile" in user_config
                            and isinstance(user_config.get("user_profile"), dict)
                        ):
                            message_owner_id = user_config["user_profile"].get("id")
                            if message_owner_id:
                                log.debug(
                                    "%s Found owner '%s' for task %s via message properties.",
                                    log_id_prefix,
                                    message_owner_id,
                                    task_id_for_context,
                                )
                async with self._get_visualization_lock():
                    for (
                        stream_id,
                        stream_config,
                    ) in self._active_visualization_streams.items():
                        sse_queue_for_stream = stream_config.get("sse_queue")
                        if not sse_queue_for_stream:
                            log.warning(
                                "%s SSE queue not found for stream %s. Skipping.",
                                log_id_prefix,
                                stream_id,
                            )
                            continue

                        is_permitted = False
                        stream_owner_id = stream_config.get("user_id")
                        abstract_targets = stream_config.get("abstract_targets", [])

                        for abstract_target in abstract_targets:
                            if abstract_target.status != "subscribed":
                                continue

                            if abstract_target.type == "my_a2a_messages":
                                if (
                                    stream_owner_id
                                    and message_owner_id
                                    and stream_owner_id == message_owner_id
                                ):
                                    is_permitted = True
                                    break
                            else:
                                subscribed_topics_for_stream = stream_config.get(
                                    "solace_topics", set()
                                )
                                if any(
                                    a2a.topic_matches_subscription(topic, pattern)
                                    for pattern in subscribed_topics_for_stream
                                ):
                                    is_permitted = True
                                    break

                        if is_permitted:
                            event_details = self._infer_visualization_event_details(
                                topic, payload_dict
                            )

                            sse_event_payload = {
                                "event_type": "a2a_message",
                                "timestamp": datetime.now(timezone.utc).isoformat(),
                                "solace_topic": topic,
                                "direction": event_details["direction"],
                                "source_entity": event_details["source_entity"],
                                "target_entity": event_details["target_entity"],
                                "message_id": event_details["message_id"],
                                "task_id": event_details["task_id"],
                                "payload_summary": event_details["payload_summary"],
                                "full_payload": payload_dict,
                                "debug_type": event_details["debug_type"],
                            }

                            try:
                                log.debug(
                                    "%s Attempting to put message on SSE queue for stream %s. Queue size: %d",
                                    log_id_prefix,
                                    stream_id,
                                    sse_queue_for_stream.qsize(),
                                )
                                sse_queue_for_stream.put_nowait(
                                    {
                                        "event": "a2a_message",
                                        "data": json.dumps(sse_event_payload),
                                    }
                                )
                                log.debug(
                                    "%s [VIZ_DATA_SENT] Stream %s: Topic: %s, Direction: %s",
                                    log_id_prefix,
                                    stream_id,
                                    topic,
                                    event_details["direction"],
                                )
                            except asyncio.QueueFull:
                                # Check if this is a background task
                                is_background = False
                                if task_id_for_context and self.database_url:
                                    try:
                                        from .repository.task_repository import TaskRepository
                                        db = dependencies.SessionLocal()
                                        try:
                                            repo = TaskRepository()
                                            task = repo.find_by_id(db, task_id_for_context)
                                            is_background = task and task.background_execution_enabled
                                        finally:
                                            db.close()
                                    except Exception:
                                        pass
                                
                                if is_background:
                                    log.debug(
                                        "%s SSE queue full for stream %s. Dropping visualization message for background task %s.",
                                        log_id_prefix,
                                        stream_id,
                                        task_id_for_context,
                                    )
                                else:
                                    log.warning(
                                        "%s SSE queue full for stream %s. Visualization message dropped.",
                                        log_id_prefix,
                                        stream_id,
                                    )
                            except Exception as send_err:
                                log.error(
                                    "%s Error sending formatted message to SSE queue for stream %s: %s",
                                    log_id_prefix,
                                    stream_id,
                                    send_err,
                                )
                        else:
                            pass

                self._visualization_message_queue.task_done()

            except queue.Empty:
                continue
            except asyncio.CancelledError:
                log.info(
                    "%s Visualization message processor loop cancelled.", log_id_prefix
                )
                break
            except Exception as e:
                log.exception(
                    "%s Error in visualization message processor loop: %s",
                    log_id_prefix,
                    e,
                )
                if msg_data and self._visualization_message_queue:
                    self._visualization_message_queue.task_done()
                await asyncio.sleep(1)

        log.info("%s Visualization message processor loop finished.", log_id_prefix)

    async def _task_logger_loop(self) -> None:
        """
        Asynchronously consumes messages from the _task_logger_queue and
        passes them to the TaskLoggerService for persistence.
        """
        log_id_prefix = f"{self.log_identifier}[TaskLoggerLoop]"
        log.info("%s Starting task logger loop...", log_id_prefix)
        loop = asyncio.get_running_loop()

        while not self.stop_signal.is_set():
            msg_data = None
            try:
                msg_data = await loop.run_in_executor(
                    None,
                    self._task_logger_queue.get,
                    True,
                    1.0,
                )

                if msg_data is None:
                    log.info(
                        "%s Received shutdown signal for task logger loop.",
                        log_id_prefix,
                    )
                    break

                if self.task_logger_service:
                    self.task_logger_service.log_event(msg_data)
                else:
                    log.warning(
                        "%s Task logger service not available. Cannot log event.",
                        log_id_prefix,
                    )

                self._task_logger_queue.task_done()

            except queue.Empty:
                continue
            except asyncio.CancelledError:
                log.info("%s Task logger loop cancelled.", log_id_prefix)
                break
            except Exception as e:
                log.exception(
                    "%s Error in task logger loop: %s",
                    log_id_prefix,
                    e,
                )
                if msg_data and self._task_logger_queue:
                    self._task_logger_queue.task_done()
                await asyncio.sleep(1)

        log.info("%s Task logger loop finished.", log_id_prefix)

    async def _add_visualization_subscription(
        self, topic_str: str, stream_id: str
    ) -> bool:
        """
        Adds a Solace topic subscription to the internal BrokerInput for visualization.
        Manages global subscription reference counts.
        """
        log_id_prefix = f"{self.log_identifier}[AddVizSub:{stream_id}]"
        log.debug(
            "%s Attempting to add subscription to topic: %s", log_id_prefix, topic_str
        )

        if not self._visualization_broker_input:
            log.error(
                "%s Visualization BrokerInput is not initialized. Cannot add subscription.",
                log_id_prefix,
            )
            return False
        if (
            not hasattr(self._visualization_broker_input, "messaging_service")
            or not self._visualization_broker_input.messaging_service
        ):
            log.error(
                "%s Visualization BrokerInput's messaging_service not available or not initialized. Cannot add subscription.",
                log_id_prefix,
            )
            return False

        log.debug(
            "%s Acquiring visualization stream lock for topic '%s'...",
            log_id_prefix,
            topic_str,
        )
        async with self._get_visualization_lock():
            log.debug(
                "%s Acquired visualization stream lock for topic '%s'.",
                log_id_prefix,
                topic_str,
            )
            self._global_visualization_subscriptions[topic_str] = (
                self._global_visualization_subscriptions.get(topic_str, 0) + 1
            )
            log.debug(
                "%s Global subscription count for topic '%s' is now %d.",
                log_id_prefix,
                topic_str,
                self._global_visualization_subscriptions[topic_str],
            )

            if self._global_visualization_subscriptions[topic_str] == 1:
                log.info(
                    "%s First global subscription for topic '%s'. Attempting to subscribe on broker.",
                    log_id_prefix,
                    topic_str,
                )
                try:
                    if not hasattr(
                        self._visualization_broker_input, "add_subscription"
                    ) or not callable(
                        self._visualization_broker_input.add_subscription
                    ):
                        log.error(
                            "%s Visualization BrokerInput does not support dynamic 'add_subscription'. "
                            "Please upgrade the 'solace-ai-connector' module. Cannot add subscription '%s'.",
                            log_id_prefix,
                            topic_str,
                        )
                        self._global_visualization_subscriptions[topic_str] -= 1
                        if self._global_visualization_subscriptions[topic_str] == 0:
                            del self._global_visualization_subscriptions[topic_str]
                        return False

                    loop = asyncio.get_event_loop()
                    add_result = await loop.run_in_executor(
                        None,
                        self._visualization_broker_input.add_subscription,
                        topic_str,
                    )
                    if not add_result:
                        log.error(
                            "%s Failed to add subscription '%s' via BrokerInput.",
                            log_id_prefix,
                            topic_str,
                        )
                        self._global_visualization_subscriptions[topic_str] -= 1
                        if self._global_visualization_subscriptions[topic_str] == 0:
                            del self._global_visualization_subscriptions[topic_str]
                        return False
                    log.info(
                        "%s Successfully added subscription '%s' via BrokerInput.",
                        log_id_prefix,
                        topic_str,
                    )
                except Exception as e:
                    log.exception(
                        "%s Exception calling BrokerInput.add_subscription for topic '%s': %s",
                        log_id_prefix,
                        topic_str,
                        e,
                    )
                    self._global_visualization_subscriptions[topic_str] -= 1
                    if self._global_visualization_subscriptions[topic_str] == 0:
                        del self._global_visualization_subscriptions[topic_str]
                    return False
            else:
                log.debug(
                    "%s Topic '%s' already globally subscribed. Skipping broker subscribe.",
                    log_id_prefix,
                    topic_str,
                )

            if stream_id in self._active_visualization_streams:
                self._active_visualization_streams[stream_id]["solace_topics"].add(
                    topic_str
                )
                log.debug(
                    "%s Topic '%s' added to active subscriptions for stream %s.",
                    log_id_prefix,
                    topic_str,
                    stream_id,
                )
            else:
                log.warning(
                    "%s Stream ID %s not found in active streams. Cannot add topic.",
                    log_id_prefix,
                    stream_id,
                )
                return False
        log.debug(
            "%s Releasing visualization stream lock after successful processing for topic '%s'.",
            log_id_prefix,
            topic_str,
        )
        return True

    async def _remove_visualization_subscription_nolock(
        self, topic_str: str, stream_id: str
    ) -> bool:
        """
        Internal helper to remove a Solace topic subscription.
        Assumes _visualization_stream_lock is already held by the caller.
        Manages global subscription reference counts.
        """
        log_id_prefix = f"{self.log_identifier}[RemoveVizSubNL:{stream_id}]"
        log.info(
            "%s Removing subscription (no-lock) from topic: %s",
            log_id_prefix,
            topic_str,
        )

        if not self._visualization_broker_input or not hasattr(
            self._visualization_broker_input, "messaging_service"
        ):
            log.error(
                "%s Visualization BrokerInput or its messaging_service not available.",
                log_id_prefix,
            )
            return False

        if topic_str not in self._global_visualization_subscriptions:
            log.warning(
                "%s Topic '%s' not found in global subscriptions. Cannot remove.",
                log_id_prefix,
                topic_str,
            )
            return False

        self._global_visualization_subscriptions[topic_str] -= 1

        if self._global_visualization_subscriptions[topic_str] == 0:
            del self._global_visualization_subscriptions[topic_str]
            try:
                if not hasattr(
                    self._visualization_broker_input, "remove_subscription"
                ) or not callable(self._visualization_broker_input.remove_subscription):
                    log.error(
                        "%s Visualization BrokerInput does not support dynamic 'remove_subscription'. "
                        "Please upgrade the 'solace-ai-connector' module. Cannot remove subscription '%s'.",
                        log_id_prefix,
                        topic_str,
                    )
                    return False

                loop = asyncio.get_event_loop()
                remove_result = await loop.run_in_executor(
                    None,
                    self._visualization_broker_input.remove_subscription,
                    topic_str,
                )
                if not remove_result:
                    log.error(
                        "%s Failed to remove subscription '%s' via BrokerInput. Global count might be inaccurate.",
                        log_id_prefix,
                        topic_str,
                    )
                else:
                    log.info(
                        "%s Successfully removed subscription '%s' via BrokerInput.",
                        log_id_prefix,
                        topic_str,
                    )
            except Exception as e:
                log.exception(
                    "%s Exception calling BrokerInput.remove_subscription for topic '%s': %s",
                    log_id_prefix,
                    topic_str,
                    e,
                )

        if stream_id in self._active_visualization_streams:
            if (
                topic_str
                in self._active_visualization_streams[stream_id]["solace_topics"]
            ):
                self._active_visualization_streams[stream_id]["solace_topics"].remove(
                    topic_str
                )
                log.debug(
                    "%s Topic '%s' removed from active subscriptions for stream %s.",
                    log_id_prefix,
                    topic_str,
                    stream_id,
                )
            else:
                log.warning(
                    "%s Topic '%s' not found in subscriptions for stream %s.",
                    log_id_prefix,
                    topic_str,
                    stream_id,
                )
        else:
            log.warning(
                "%s Stream ID %s not found in active streams. Cannot remove topic.",
                log_id_prefix,
                stream_id,
            )
        return True

    async def _remove_visualization_subscription(
        self, topic_str: str, stream_id: str
    ) -> bool:
        """
        Public method to remove a Solace topic subscription.
        Acquires the lock before calling the internal no-lock version.
        """
        log_id_prefix = f"{self.log_identifier}[RemoveVizSubPub:{stream_id}]"
        log.debug(
            "%s Acquiring lock to remove subscription for topic: %s",
            log_id_prefix,
            topic_str,
        )
        async with self._get_visualization_lock():
            log.debug("%s Lock acquired for topic: %s", log_id_prefix, topic_str)
            result = await self._remove_visualization_subscription_nolock(
                topic_str, stream_id
            )
            log.debug("%s Releasing lock for topic: %s", log_id_prefix, topic_str)
            return result

    async def _extract_initial_claims(
        self, external_event_data: Any
    ) -> dict[str, Any] | None:
        """
        Extracts initial identity claims from the incoming external event.
        For the WebUI, this means inspecting the FastAPIRequest.
        It prioritizes the authenticated user from `request.state.user`.
        """
        log_id_prefix = f"{self.log_identifier}[ExtractClaims]"

        if not isinstance(external_event_data, FastAPIRequest):
            log.warning(
                "%s Expected external_event_data to be a FastAPIRequest, but got %s.",
                log_id_prefix,
                type(external_event_data).__name__,
            )
            return None

        request = external_event_data
        try:
            user_info = {}
            if hasattr(request.state, "user") and request.state.user:
                user_info = request.state.user
                username = user_info.get("username")
                if username:
                    log.debug(
                        "%s Extracted user '%s' from request.state.",
                        log_id_prefix,
                        username,
                    )
                    return {
                        "id": username,
                        "name": username,
                        "email": username,
                        "user_info": user_info,
                    }

            log.debug(
                "%s No authenticated user in request.state, falling back to SessionManager.",
                log_id_prefix,
            )
            user_id = self.session_manager.get_a2a_client_id(request)
            log.debug(
                "%s Extracted user_id '%s' via SessionManager.", log_id_prefix, user_id
            )
            return {"id": user_id, "name": user_id, "user_info": user_info}

        except Exception as e:
            log.error("%s Failed to extract user_id from request: %s", log_id_prefix, e)
            return None

    def _start_fastapi_server(self):
        """Starts the Uvicorn server in a separate thread."""
        log.info(
            "%s [_start_listener] Attempting to start FastAPI/Uvicorn server...",
            self.log_identifier,
        )
        if self.fastapi_thread and self.fastapi_thread.is_alive():
            log.warning(
                "%s FastAPI server thread already started.", self.log_identifier
            )
            return

        try:
            from ...gateway.http_sse.main import app as fastapi_app_instance
            from ...gateway.http_sse.main import setup_dependencies

            self.fastapi_app = fastapi_app_instance

            setup_dependencies(self, self.database_url)

            # Instantiate services that depend on the database session factory.
            # This must be done *after* setup_dependencies has run.
            session_factory = dependencies.SessionLocal if self.database_url else None
            
            # Initialize SSE manager with session factory for background task detection
            self.sse_manager = SSEManager(
                max_queue_size=self.sse_max_queue_size,
                event_buffer=self.sse_event_buffer,
                session_factory=session_factory
            )
            log.debug(
                "%s SSE manager initialized with database session factory.",
                self.log_identifier,
            )
            task_logging_config = self.get_config("task_logging", {})
            self.task_logger_service = TaskLoggerService(
                session_factory=session_factory, config=task_logging_config
            )
            log.debug(
                "%s Services dependent on database session factory have been initialized.",
                self.log_identifier,
            )
            
            # Initialize background task monitor if task logging is enabled
            if self.database_url and task_logging_config.get("enabled", False):
                from .services.background_task_monitor import BackgroundTaskMonitor
                from .services.task_service import TaskService
                
                # Create task service for cancellation operations
                task_service = TaskService(
                    core_a2a_service=self.core_a2a_service,
                    publish_func=self.publish_a2a,
                    namespace=self.namespace,
                    gateway_id=self.gateway_id,
                    sse_manager=self.sse_manager,
                    task_context_map=self.task_context_manager._contexts,
                    task_context_lock=self.task_context_manager._lock,
                    app_name=self.name,
                )
                
                # Get timeout configuration
                background_config = self.get_config("background_tasks", {})
                default_timeout_ms = background_config.get("default_timeout_ms", 3600000)  # 1 hour
                
                self.background_task_monitor = BackgroundTaskMonitor(
                    session_factory=session_factory,
                    task_service=task_service,
                    default_timeout_ms=default_timeout_ms,
                )
                
                # Create timer for periodic timeout checks
                monitor_interval_ms = background_config.get("monitor_interval_ms", 300000)  # 5 minutes
                self._background_task_monitor_timer_id = f"background_task_monitor_{self.gateway_id}"
                
                self.add_timer(
                    delay_ms=monitor_interval_ms,
                    timer_id=self._background_task_monitor_timer_id,
                    interval_ms=monitor_interval_ms,
                )
                
                log.info(
                    "%s Background task monitor initialized with %dms check interval and %dms default timeout",
                    self.log_identifier,
                    monitor_interval_ms,
                    default_timeout_ms
                )
            else:
                log.info(
                    "%s Background task monitor not initialized (task logging disabled or no database)",
                    self.log_identifier
                )

            port = (
                self.fastapi_https_port
                if self.ssl_keyfile and self.ssl_certfile
                else self.fastapi_port
            )

            config = uvicorn.Config(
                app=self.fastapi_app,
                host=self.fastapi_host,
                port=port,
                log_level="warning",
                lifespan="on",
                ssl_keyfile=self.ssl_keyfile,
                ssl_certfile=self.ssl_certfile,
                ssl_keyfile_password=self.ssl_keyfile_password,
                log_config=None
            )
            self.uvicorn_server = uvicorn.Server(config)

            @self.fastapi_app.on_event("startup")
            async def capture_event_loop():
                log.info(
                    "%s [_start_listener] FastAPI startup event triggered.",
                    self.log_identifier,
                )
                try:
                    self.fastapi_event_loop = asyncio.get_running_loop()
                    log.debug(
                        "%s [_start_listener] Captured FastAPI event loop via startup event: %s",
                        self.log_identifier,
                        self.fastapi_event_loop,
                    )

                    if self.fastapi_event_loop:
                        log.debug(
                            "%s Ensuring visualization flow is running...",
                            self.log_identifier,
                        )
                        self._ensure_visualization_flow_is_running()

                        if (
                            self._visualization_processor_task is None
                            or self._visualization_processor_task.done()
                        ):
                            log.debug(
                                "%s Starting visualization message processor task.",
                                self.log_identifier,
                            )
                            self._visualization_processor_task = (
                                self.fastapi_event_loop.create_task(
                                    self._visualization_message_processor_loop()
                                )
                            )
                        else:
                            log.debug(
                                "%s Visualization message processor task already running.",
                                self.log_identifier,
                            )

                        task_logging_config = self.get_config("task_logging", {})
                        if task_logging_config.get("enabled", False):
                            log.info(
                                "%s Task logging is enabled. Ensuring flow is running...",
                                self.log_identifier,
                            )
                            self._ensure_task_logger_flow_is_running()

                            if (
                                self._task_logger_processor_task is None
                                or self._task_logger_processor_task.done()
                            ):
                                log.info(
                                    "%s Starting task logger processor task.",
                                    self.log_identifier,
                                )
                                self._task_logger_processor_task = (
                                    self.fastapi_event_loop.create_task(
                                        self._task_logger_loop()
                                    )
                                )
                            else:
                                log.info(
                                    "%s Task logger processor task already running.",
                                    self.log_identifier,
                                )
                        else:
                            log.info(
                                "%s Task logging is disabled.", self.log_identifier
                            )
                    else:
                        log.error(
                            "%s FastAPI event loop not captured. Cannot start visualization processor.",
                            self.log_identifier,
                        )

                except Exception as startup_err:
                    log.exception(
                        "%s [_start_listener] Error during FastAPI startup event (capture_event_loop or viz setup): %s",
                        self.log_identifier,
                        startup_err,
                    )
                    self.stop_signal.set()

            @self.fastapi_app.on_event("shutdown")
            async def shutdown_event():
                log.info(
                    "%s [_start_listener] FastAPI shutdown event triggered.",
                    self.log_identifier,
                )

            self.fastapi_thread = threading.Thread(
                target=self.uvicorn_server.run, daemon=True, name="FastAPI_Thread"
            )
            self.fastapi_thread.start()
            protocol = "https" if self.ssl_keyfile and self.ssl_certfile else "http"
            log.info(
                "%s [_start_listener] FastAPI/Uvicorn server starting in background thread on %s://%s:%d",
                self.log_identifier,
                protocol,
                self.fastapi_host,
                port,
            )

        except Exception as e:
            log.error(
                "%s [_start_listener] Failed to start FastAPI/Uvicorn server: %s",
                self.log_identifier,
                e,
            )
            self.stop_signal.set()
            raise

    def publish_a2a(
        self, topic: str, payload: dict, user_properties: dict | None = None
    ):
        """
        Publishes an A2A message using the SAC App's send_message method.
        This method can be called from FastAPI handlers (via dependency injection).
        It's thread-safe as it uses the SAC App instance.
        """
        log.debug(f"[publish_a2a] Starting to publish message to topic: {topic}")
        log.debug(
            f"[publish_a2a] Payload type: {type(payload)}, size: {len(str(payload))} chars"
        )
        log.debug(f"[publish_a2a] User properties: {user_properties}")

        try:
            super().publish_a2a_message(payload, topic, user_properties)
            log.debug(
                f"[publish_a2a] Successfully called super().publish_a2a_message for topic: {topic}"
            )
        except Exception as e:
            log.error(f"[publish_a2a] Exception in publish_a2a: {e}", exc_info=True)
            raise

    def _cleanup_visualization_locks(self):
        """Remove locks for closed event loops to prevent memory leaks."""
        with self._visualization_locks_lock:
            closed_loops = [
                loop for loop in self._visualization_locks if loop.is_closed()
            ]
            for loop in closed_loops:
                del self._visualization_locks[loop]
                log.debug(
                    "%s Cleaned up visualization lock for closed event loop %s",
                    self.log_identifier,
                    id(loop),
                )

    def cleanup(self):
        """Gracefully shuts down the component and the FastAPI server."""
        log.info("%s Cleaning up Web UI Backend Component...", self.log_identifier)

        # Cancel timers
        self.cancel_timer(self._sse_cleanup_timer_id)
        if self._data_retention_timer_id:
            self.cancel_timer(self._data_retention_timer_id)
            log.info("%s Cancelled data retention cleanup timer.", self.log_identifier)
        
        if self._background_task_monitor_timer_id:
            self.cancel_timer(self._background_task_monitor_timer_id)
            log.info("%s Cancelled background task monitor timer.", self.log_identifier)

        # Clean up data retention service
        if self.data_retention_service:
            self.data_retention_service = None
            log.info("%s Data retention service cleaned up.", self.log_identifier)
        
        # Clean up background task monitor
        if self.background_task_monitor:
            self.background_task_monitor = None
            log.info("%s Background task monitor cleaned up.", self.log_identifier)

        self.cancel_timer(self.health_check_timer_id)
        log.info("%s Cleaning up visualization resources...", self.log_identifier)
        if self._visualization_message_queue:
            self._visualization_message_queue.put(None)
        if self._task_logger_queue:
            self._task_logger_queue.put(None)

        if (
            self._visualization_processor_task
            and not self._visualization_processor_task.done()
        ):
            log.info(
                "%s Cancelling visualization processor task...", self.log_identifier
            )
            self._visualization_processor_task.cancel()

        if (
            self._task_logger_processor_task
            and not self._task_logger_processor_task.done()
        ):
            log.info("%s Cancelling task logger processor task...", self.log_identifier)
            self._task_logger_processor_task.cancel()

        if self._visualization_internal_app:
            log.info(
                "%s Cleaning up internal visualization app...", self.log_identifier
            )
            try:
                self._visualization_internal_app.cleanup()
            except Exception as e:
                log.error(
                    "%s Error cleaning up internal visualization app: %s",
                    self.log_identifier,
                    e,
                )

        if self._task_logger_internal_app:
            log.info("%s Cleaning up internal task logger app...", self.log_identifier)
            try:
                self._task_logger_internal_app.cleanup()
            except Exception as e:
                log.error(
                    "%s Error cleaning up internal task logger app: %s",
                    self.log_identifier,
                    e,
                )

        self._active_visualization_streams.clear()
        self._global_visualization_subscriptions.clear()
        self._cleanup_visualization_locks()
        log.info("%s Visualization resources cleaned up.", self.log_identifier)

        super().cleanup()

        if self.fastapi_thread and self.fastapi_thread.is_alive():
            log.info(
                "%s Waiting for FastAPI server thread to exit...", self.log_identifier
            )
            self.fastapi_thread.join(timeout=10)
            if self.fastapi_thread.is_alive():
                log.warning(
                    "%s FastAPI server thread did not exit gracefully.",
                    self.log_identifier,
                )

        if self.sse_manager:
            log.info(
                "%s Closing active SSE connections (best effort)...",
                self.log_identifier,
            )
            try:
                asyncio.run(self.sse_manager.close_all())
            except Exception as sse_close_err:
                log.error(
                    "%s Error closing SSE connections during cleanup: %s",
                    self.log_identifier,
                    sse_close_err,
                )

        log.info("%s Web UI Backend Component cleanup finished.", self.log_identifier)

    def _infer_visualization_event_details(
        self, topic: str, payload: dict[str, Any]
    ) -> dict[str, Any]:
        """
        Infers details for the visualization SSE payload from the Solace topic and A2A message.
        This version is updated to parse the official A2A SDK message formats.
        """
        details = {
            "direction": "unknown",
            "source_entity": "unknown",
            "target_entity": "unknown",
            "debug_type": "unknown",
            "message_id": payload.get("id"),
            "task_id": None,
            "payload_summary": {
                "method": payload.get("method", "N/A"),
                "params_preview": None,
            },
        }

        # --- Phase 1: Parse the payload to extract core info ---
        try:
            # Handle SAM Events (system events)
            event_type = payload.get("event_type")
            if event_type:
                details["direction"] = "system_event"
                details["debug_type"] = "sam_event"
                details["payload_summary"]["method"] = event_type
                details["source_entity"] = payload.get("source_component", "unknown")
                details["target_entity"] = "system"
                return details

            # Try to parse as a JSON-RPC response first
            if "result" in payload or "error" in payload:
                rpc_response = JSONRPCResponse.model_validate(payload)
                result = a2a.get_response_result(rpc_response)
                error = a2a.get_response_error(rpc_response)
                details["message_id"] = a2a.get_response_id(rpc_response)

                if result:
                    kind = getattr(result, "kind", None)
                    details["direction"] = kind or "response"
                    details["task_id"] = getattr(result, "task_id", None) or getattr(
                        result, "id", None
                    )

                    if isinstance(result, TaskStatusUpdateEvent):
                        details["source_entity"] = (
                            result.metadata.get("agent_name")
                            if result.metadata
                            else None
                        )
                        message = a2a.get_message_from_status_update(result)
                        if message:
                            if not details["source_entity"]:
                                details["source_entity"] = (
                                    message.metadata.get("agent_name")
                                    if message.metadata
                                    else None
                                )
                            data_parts = a2a.get_data_parts_from_message(message)
                            if data_parts:
                                details["debug_type"] = data_parts[0].data.get(
                                    "type", "unknown"
                                )
                            elif a2a.get_text_from_message(message):
                                details["debug_type"] = "streaming_text"
                    elif isinstance(result, Task):
                        details["source_entity"] = (
                            result.metadata.get("agent_name")
                            if result.metadata
                            else None
                        )
                    elif isinstance(result, TaskArtifactUpdateEvent):
                        artifact = a2a.get_artifact_from_artifact_update(result)
                        if artifact:
                            details["source_entity"] = (
                                artifact.metadata.get("agent_name")
                                if artifact.metadata
                                else None
                            )
                elif error:
                    details["direction"] = "error_response"
                    details["task_id"] = (
                        error.data.get("taskId")
                        if isinstance(error.data, dict)
                        else None
                    )
                    details["debug_type"] = "error"

            # Try to parse as a JSON-RPC request
            elif "method" in payload:
                rpc_request = A2ARequest.model_validate(payload)
                method = a2a.get_request_method(rpc_request)
                details["direction"] = "request"
                details["payload_summary"]["method"] = method
                details["message_id"] = a2a.get_request_id(rpc_request)

                if method in ["message/send", "message/stream"]:
                    details["debug_type"] = method
                    message = a2a.get_message_from_send_request(rpc_request)
                    details["task_id"] = a2a.get_request_id(rpc_request)
                    if message:
                        details["target_entity"] = (
                            message.metadata.get("agent_name")
                            if message.metadata
                            else None
                        )
                elif method == "tasks/cancel":
                    details["task_id"] = a2a.get_task_id_from_cancel_request(
                        rpc_request
                    )

            # Handle Discovery messages (which are not JSON-RPC)
            elif "/a2a/v1/discovery/" in topic:
                agent_card = AgentCard.model_validate(payload)
                details["direction"] = "discovery"
                details["source_entity"] = agent_card.name
                details["target_entity"] = "broadcast"
                details["message_id"] = None  # Discovery has no ID

        except Exception as e:
            log.warning(
                "[%s] Failed to parse A2A payload for visualization details: %s",
                self.log_identifier,
                e,
            )

        # --- Phase 2: Refine details using topic information as a fallback ---
        if details["direction"] == "unknown":
            if "request" in topic:
                details["direction"] = "request"
            elif "response" in topic:
                details["direction"] = "response"
            elif "status" in topic:
                details["direction"] = "status_update"
                # TEMP - add debug_type based on the type in the data
                details["debug_type"] = "unknown"

        # --- Phase 3: Create a payload summary ---
        try:
            summary_source = (
                payload.get("result")
                or payload.get("params")
                or payload.get("error")
                or payload
            )
            summary_str = json.dumps(summary_source)
            details["payload_summary"]["params_preview"] = (
                (summary_str[:100] + "...") if len(summary_str) > 100 else summary_str
            )
        except Exception:
            details["payload_summary"][
                "params_preview"
            ] = "[Could not serialize payload]"

        return details

    def _extract_involved_agents_for_viz(
        self, topic: str, payload_dict: dict[str, Any]
    ) -> set[str]:
        """
        Extracts agent names involved in a message from its topic and payload.
        """
        agents: set[str] = set()
        log_id_prefix = f"{self.log_identifier}[ExtractAgentsViz]"

        topic_agent_match = re.match(
            rf"^{re.escape(self.namespace)}/a2a/v1/agent/(?:request|response|status)/([^/]+)",
            topic,
        )
        if topic_agent_match:
            agents.add(topic_agent_match.group(1))
            log.debug(
                "%s Found agent '%s' in topic.",
                log_id_prefix,
                topic_agent_match.group(1),
            )

        if isinstance(payload_dict, dict):
            if (
                "name" in payload_dict
                and "capabilities" in payload_dict
                and "skills" in payload_dict
            ):
                try:
                    card = AgentCard(**payload_dict)
                    if card.name:
                        agents.add(card.name)
                        log.debug(
                            "%s Found agent '%s' in AgentCard payload.",
                            log_id_prefix,
                            card.name,
                        )
                except Exception:
                    pass
            result = payload_dict.get("result")
            if isinstance(result, dict):
                status_info = result.get("status")
                if isinstance(status_info, dict):
                    message_info = status_info.get("message")
                    if isinstance(message_info, dict):
                        metadata = message_info.get("metadata")
                        if isinstance(metadata, dict) and "agent_name" in metadata:
                            if metadata["agent_name"]:
                                agents.add(metadata["agent_name"])
                                log.debug(
                                    "%s Found agent '%s' in status.message.metadata.",
                                    log_id_prefix,
                                    metadata["agent_name"],
                                )

                artifact_info = result.get("artifact")
                if isinstance(artifact_info, dict):
                    metadata = artifact_info.get("metadata")
                    if isinstance(metadata, dict) and "agent_name" in metadata:
                        if metadata["agent_name"]:
                            agents.add(metadata["agent_name"])
                            log.debug(
                                "%s Found agent '%s' in artifact.metadata.",
                                log_id_prefix,
                                metadata["agent_name"],
                            )

            params = payload_dict.get("params")
            if isinstance(params, dict):
                message_info = params.get("message")
                if isinstance(message_info, dict):
                    metadata = message_info.get("metadata")
                    if isinstance(metadata, dict) and "agent_name" in metadata:
                        if metadata["agent_name"]:
                            agents.add(metadata["agent_name"])
                            log.debug(
                                "%s Found agent '%s' in params.message.metadata.",
                                log_id_prefix,
                                metadata["agent_name"],
                            )

        if not agents:
            log.debug(
                "%s No specific agents identified from topic '%s' or payload.",
                log_id_prefix,
                topic,
            )
        return agents

    def get_agent_registry(self) -> AgentRegistry:
        return self.agent_registry

    def _check_agent_health(self):
        """
        Checks the health of peer agents and de-registers unresponsive ones.
        This is called periodically by the health check timer.
        Uses TTL-based expiration to determine if an agent is unresponsive.
        """

        log.debug("%s Performing agent health check...", self.log_identifier)

        # Get TTL from configuration or use default from constants
        from ...common.constants import (
            HEALTH_CHECK_INTERVAL_SECONDS,
            HEALTH_CHECK_TTL_SECONDS,
        )

        ttl_seconds = self.get_config(
            "agent_health_check_ttl_seconds", HEALTH_CHECK_TTL_SECONDS
        )
        health_check_interval = self.get_config(
            "agent_health_check_interval_seconds", HEALTH_CHECK_INTERVAL_SECONDS
        )

        log.debug(
            "%s Health check configuration: interval=%d seconds, TTL=%d seconds",
            self.log_identifier,
            health_check_interval,
            ttl_seconds,
        )

        # Validate configuration values
        if (
            ttl_seconds <= 0
            or health_check_interval <= 0
            or ttl_seconds < health_check_interval
        ):
            log.error(
                "%s agent_health_check_ttl_seconds (%d) and agent_health_check_interval_seconds (%d) must be positive and TTL must be greater than interval.",
                self.log_identifier,
                ttl_seconds,
                health_check_interval,
            )
            raise ValueError(
                f"Invalid health check configuration. agent_health_check_ttl_seconds ({ttl_seconds}) and agent_health_check_interval_seconds ({health_check_interval}) must be positive and TTL must be greater than interval."
            )

        # Get all agent names from the registry
        agent_names = self.agent_registry.get_agent_names()
        total_agents = len(agent_names)
        agents_to_deregister = []

        log.debug(
            "%s Checking health of %d peer agents", self.log_identifier, total_agents
        )

        for agent_name in agent_names:
            # Check if the agent's TTL has expired
            is_expired, time_since_last_seen = self.agent_registry.check_ttl_expired(
                agent_name, ttl_seconds
            )

            if is_expired:
                log.warning(
                    "%s Agent '%s' TTL has expired. De-registering. Time since last seen: %d seconds (TTL: %d seconds)",
                    self.log_identifier,
                    agent_name,
                    time_since_last_seen,
                    ttl_seconds,
                )
                agents_to_deregister.append(agent_name)

        # De-register unresponsive agents
        for agent_name in agents_to_deregister:
            self._deregister_agent(agent_name)

        log.debug(
            "%s Agent health check completed. Total agents: %d, De-registered: %d",
            self.log_identifier,
            total_agents,
            len(agents_to_deregister),
        )

    def _deregister_agent(self, agent_name: str):
        """
        De-registers an agent from the registry and publishes a de-registration event.
        """
        # Remove from registry
        self.agent_registry.remove_agent(agent_name)

    def get_sse_manager(self) -> SSEManager:
        return self.sse_manager

    def get_session_manager(self) -> SessionManager:
        return self.session_manager

    def get_task_logger_service(self) -> TaskLoggerService | None:
        """Returns the shared TaskLoggerService instance."""
        return self.task_logger_service

    def get_namespace(self) -> str:
        return self.namespace

    def get_gateway_id(self) -> str:
        """Returns the unique identifier for this gateway instance."""
        return self.gateway_id

    def get_cors_origins(self) -> list[str]:
        return self.cors_allowed_origins

    def get_shared_artifact_service(self) -> BaseArtifactService | None:
        return self.shared_artifact_service

    def get_embed_config(self) -> dict[str, Any]:
        """Returns embed-related configuration needed by dependencies."""
        return {
            "enable_embed_resolution": self.enable_embed_resolution,
            "gateway_max_artifact_resolve_size_bytes": self.gateway_max_artifact_resolve_size_bytes,
            "gateway_recursive_embed_depth": self.gateway_recursive_embed_depth,
        }

    def get_core_a2a_service(self) -> CoreA2AService:
        """Returns the CoreA2AService instance."""
        return self.core_a2a_service

    def get_config_resolver(self) -> ConfigResolver:
        """Returns the instance of the ConfigResolver."""
        return self._config_resolver

    def _start_listener(self) -> None:
        """
        GDK Hook: Starts the FastAPI/Uvicorn server.
        This method is called by BaseGatewayComponent.run().
        """
        self._start_fastapi_server()

    def _stop_listener(self) -> None:
        """
        GDK Hook: Signals the Uvicorn server to shut down.
        This method is called by BaseGatewayComponent.cleanup().
        """
        log.info(
            "%s _stop_listener called. Signaling Uvicorn server to exit.",
            self.log_identifier,
        )
        if self.uvicorn_server:
            self.uvicorn_server.should_exit = True
        pass

    async def _translate_external_input(
        self, external_event_data: dict[str, Any]
    ) -> tuple[str, list[ContentPart], dict[str, Any]]:
        """
        Translates raw HTTP request data (from FastAPI form) into A2A task parameters.

        Args:
            external_event_data: A dictionary containing data from the HTTP request,
                                 expected to have keys like 'agent_name', 'message',
                                 'files' (List[UploadFile]), 'client_id', 'a2a_session_id'.

        Returns:
            A tuple containing:
            - target_agent_name (str): The name of the A2A agent to target.
            - a2a_parts (List[ContentPart]): A list of unwrapped A2A Part objects.
            - external_request_context (Dict[str, Any]): Context for TaskContextManager.
        """
        log_id_prefix = f"{self.log_identifier}[TranslateInput]"
        log.debug(
            "%s Received external event data: %s",
            log_id_prefix,
            {k: type(v) for k, v in external_event_data.items()},
        )

        target_agent_name: str = external_event_data.get("agent_name")
        user_message: str = external_event_data.get("message", "")
        files: list[UploadFile] | None = external_event_data.get("files")
        client_id: str = external_event_data.get("client_id")
        a2a_session_id: str = external_event_data.get("a2a_session_id")
        if not target_agent_name:
            raise ValueError("Target agent name is missing in external_event_data.")
        if not client_id or not a2a_session_id:
            raise ValueError(
                "Client ID or A2A Session ID is missing in external_event_data."
            )

        a2a_parts: list[ContentPart] = []

        if files:
            for upload_file in files:
                try:
                    content_bytes = await upload_file.read()
                    if not content_bytes:
                        log.warning(
                            "%s Skipping empty uploaded file: %s",
                            log_id_prefix,
                            upload_file.filename,
                        )
                        continue

                    # The BaseGatewayComponent will handle normalization based on policy.
                    # Here, we just create the FilePart with inline bytes.
                    file_part = a2a.create_file_part_from_bytes(
                        content_bytes=content_bytes,
                        name=upload_file.filename,
                        mime_type=upload_file.content_type,
                    )
                    a2a_parts.append(file_part)
                    log.info(
                        "%s Created inline FilePart for uploaded file: %s (%d bytes)",
                        log_id_prefix,
                        upload_file.filename,
                        len(content_bytes),
                    )

                except Exception as e:
                    log.exception(
                        "%s Error processing uploaded file %s: %s",
                        log_id_prefix,
                        upload_file.filename,
                        e,
                    )
                finally:
                    await upload_file.close()

        if user_message:
            a2a_parts.append(a2a.create_text_part(text=user_message))

        external_request_context = {
            "app_name_for_artifacts": self.gateway_id,
            "user_id_for_artifacts": client_id,
            "a2a_session_id": a2a_session_id,
            "user_id_for_a2a": client_id,
            "target_agent_name": target_agent_name,
        }
        log.debug(
            "%s Translated input. Target: %s, Parts: %d, Context: %s",
            log_id_prefix,
            target_agent_name,
            len(a2a_parts),
            external_request_context,
        )
        return target_agent_name, a2a_parts, external_request_context

    async def _send_update_to_external(
        self,
        external_request_context: dict[str, Any],
        event_data: TaskStatusUpdateEvent | TaskArtifactUpdateEvent,
        is_final_chunk_of_update: bool,
    ) -> None:
        """
        Sends an intermediate update (TaskStatusUpdateEvent or TaskArtifactUpdateEvent)
        to the external platform (Web UI via SSE) and stores agent messages in the database.
        """
        log_id_prefix = f"{self.log_identifier}[SendUpdate]"
        sse_task_id = external_request_context.get("a2a_task_id_for_event")
        a2a_task_id = event_data.task_id

        log.debug(
            "%s _send_update_to_external called with event_type: %s",
            log_id_prefix,
            type(event_data).__name__,
        )

        if not sse_task_id:
            log.error(
                "%s Cannot send update: 'a2a_task_id_for_event' missing from external_request_context.",
                log_id_prefix,
            )
            return

        try:
            from solace_agent_mesh_enterprise.auth.input_required import (
                handle_input_required_request,
            )

            event_data = handle_input_required_request(event_data, sse_task_id, self)
        except ImportError:
            pass

        log.debug(
            "%s Sending update for A2A Task ID %s to SSE Task ID %s. Final chunk: %s",
            log_id_prefix,
            a2a_task_id,
            sse_task_id,
            is_final_chunk_of_update,
        )

        sse_event_type = "status_update"
        if isinstance(event_data, TaskArtifactUpdateEvent):
            sse_event_type = "artifact_update"

        sse_payload_model = a2a.create_success_response(
            result=event_data, request_id=a2a_task_id
        )
        sse_payload = sse_payload_model.model_dump(by_alias=True, exclude_none=True)

        try:
            await self.sse_manager.send_event(
                task_id=sse_task_id, event_data=sse_payload, event_type=sse_event_type
            )
            log.debug(
                "%s Successfully sent %s via SSE for A2A Task ID %s.",
                log_id_prefix,
                sse_event_type,
                a2a_task_id,
            )

            # Note: Agent message storage is handled in _send_final_response_to_external
            # to avoid duplicate storage of intermediate status updates

        except Exception as e:
            log.exception(
                "%s Failed to send %s via SSE for A2A Task ID %s: %s",
                log_id_prefix,
                sse_event_type,
                a2a_task_id,
                e,
            )

    async def _send_final_response_to_external(
        self, external_request_context: dict[str, Any], task_data: Task
    ) -> None:
        """
        Sends the final A2A Task result to the external platform (Web UI via SSE).
        """
        log_id_prefix = f"{self.log_identifier}[SendFinalResponse]"
        sse_task_id = external_request_context.get("a2a_task_id_for_event")
        a2a_task_id = task_data.id

        log.debug("%s _send_final_response_to_external called", log_id_prefix)

        if not sse_task_id:
            log.error(
                "%s Cannot send final response: 'a2a_task_id_for_event' missing from external_request_context.",
                log_id_prefix,
            )
            return

        log.info(
            "%s Sending final response for A2A Task ID %s to SSE Task ID %s.",
            log_id_prefix,
            a2a_task_id,
            sse_task_id,
        )

        sse_payload_model = a2a.create_success_response(
            result=task_data, request_id=a2a_task_id
        )
        sse_payload = sse_payload_model.model_dump(by_alias=True, exclude_none=True)

        try:
            await self.sse_manager.send_event(
                task_id=sse_task_id, event_data=sse_payload, event_type="final_response"
            )
            log.debug(
                "%s Successfully sent final_response via SSE for A2A Task ID %s.",
                log_id_prefix,
                a2a_task_id,
            )

        except Exception as e:
            log.exception(
                "%s Failed to send final_response via SSE for A2A Task ID %s: %s",
                log_id_prefix,
                a2a_task_id,
                e,
            )
        finally:
            await self.sse_manager.close_all_for_task(sse_task_id)
            log.info(
                "%s Closed SSE connections for SSE Task ID %s.",
                log_id_prefix,
                sse_task_id,
            )
            

    async def _send_error_to_external(
        self, external_request_context: dict[str, Any], error_data: JSONRPCError
    ) -> None:
        """
        Sends an error notification to the external platform (Web UI via SSE).
        """
        log_id_prefix = f"{self.log_identifier}[SendError]"
        sse_task_id = external_request_context.get("a2a_task_id_for_event")

        if not sse_task_id:
            log.error(
                "%s Cannot send error: 'a2a_task_id_for_event' missing from external_request_context.",
                log_id_prefix,
            )
            return

        log.debug(
            "%s Sending error to SSE Task ID %s. Error: %s",
            log_id_prefix,
            sse_task_id,
            error_data,
        )

        sse_payload_model = a2a.create_error_response(
            error=error_data,
            request_id=external_request_context.get("original_rpc_id", sse_task_id),
        )
        sse_payload = sse_payload_model.model_dump(by_alias=True, exclude_none=True)

        try:
            await self.sse_manager.send_event(
                task_id=sse_task_id, event_data=sse_payload, event_type="final_response"
            )
            log.info(
                "%s Successfully sent A2A error as 'final_response' via SSE for SSE Task ID %s.",
                log_id_prefix,
                sse_task_id,
            )
        except Exception as e:
            log.exception(
                "%s Failed to send error via SSE for SSE Task ID %s: %s",
                log_id_prefix,
                sse_task_id,
                e,
            )
        finally:
            await self.sse_manager.close_all_for_task(sse_task_id)
            log.info(
                "%s Closed SSE connections for SSE Task ID %s after error.",
                log_id_prefix,
                sse_task_id,
            )<|MERGE_RESOLUTION|>--- conflicted
+++ resolved
@@ -128,34 +128,8 @@
             self.external_auth_service_url = self.get_config("external_auth_service_url", "")
             self.external_auth_provider = self.get_config("external_auth_provider", "generic")
 
-<<<<<<< HEAD
-            # Auto-construct frontend_server_url if not provided
-            configured_frontend_url = self.get_config("frontend_server_url", "")
-            if configured_frontend_url:
-                self.frontend_server_url = configured_frontend_url
-            else:
-                # Determine protocol and port based on SSL configuration
-                if self.ssl_keyfile and self.ssl_certfile:
-                    protocol = "https"
-                    port = self.fastapi_https_port
-                else:
-                    protocol = "http"
-                    port = self.fastapi_port
-
-                # Construct URL
-                # Use 'localhost' if host is 127.0.0.1 for better compatibility
-                host = "localhost" if self.fastapi_host == "127.0.0.1" else self.fastapi_host
-                self.frontend_server_url = f"{protocol}://{host}:{port}"
-
-                log.info(
-                    "%s frontend_server_url not configured, auto-constructed: %s",
-                    self.log_identifier,
-                    self.frontend_server_url,
-                )
-=======
             # frontend_server_url is optional - empty string means frontend uses relative URLs
             self.frontend_server_url = self.get_config("frontend_server_url", "")
->>>>>>> 8c2807c9
 
             log.info(
                 "%s WebUI-specific configuration retrieved (Host: %s, Port: %d).",

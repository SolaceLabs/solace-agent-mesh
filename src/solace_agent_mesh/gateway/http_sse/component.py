"""
Custom Solace AI Connector Component to host the FastAPI backend for the Web UI.
"""

import logging
import asyncio
import json
import queue
import re
import threading
import uuid
from datetime import datetime, timezone
from typing import Any

import uvicorn
from fastapi import FastAPI, UploadFile
from fastapi import Request as FastAPIRequest

from solace_ai_connector.components.inputs_outputs.broker_input import BrokerInput
from solace_ai_connector.flow.app import App as SACApp
from solace_ai_connector.common.event import Event, EventType

from ...common.agent_registry import AgentRegistry
from ...core_a2a.service import CoreA2AService
from ...gateway.base.component import BaseGatewayComponent
from ...gateway.http_sse.session_manager import SessionManager
from ...gateway.http_sse.sse_manager import SSEManager
from .sse_event_buffer import SSEEventBuffer
from .components import VisualizationForwarderComponent
from .components.task_logger_forwarder import TaskLoggerForwarderComponent
from .services.feedback_service import FeedbackService
from .services.task_logger_service import TaskLoggerService
from . import dependencies

log = logging.getLogger(__name__)

try:
    from google.adk.artifacts import BaseArtifactService
except ImportError:

    class BaseArtifactService:
        pass


from a2a.types import (
    A2ARequest,
    AgentCard,
    JSONRPCError,
    JSONRPCResponse,
    Task,
    TaskArtifactUpdateEvent,
    TaskStatusUpdateEvent,
)

from ...common import a2a
from ...common.a2a.types import ContentPart
from ...common.middleware.config_resolver import ConfigResolver
from ...common.utils.embeds import (
    EARLY_EMBED_TYPES,
    evaluate_embed,
    resolve_embeds_in_string,
)

info = {
    "class_name": "WebUIBackendComponent",
    "description": (
        "Hosts the FastAPI backend server for the A2A Web UI, manages messaging via SAC, "
        "and implements GDK abstract methods for Web UI interaction. "
        "Configuration is derived from WebUIBackendApp's app_config."
    ),
    "config_parameters": [
        # Configuration parameters are defined and validated by WebUIBackendApp.app_schema.
    ],
    "input_schema": {
        "type": "object",
        "description": "Not typically used; component reacts to events.",
        "properties": {},
    },
    "output_schema": {
        "type": "object",
        "description": "Not typically used; component publishes results via FastAPI/SSE.",
        "properties": {},
    },
}


class WebUIBackendComponent(BaseGatewayComponent):
    """
    Hosts the FastAPI backend, manages messaging via SAC, and bridges threads.
    """

    def __init__(self, **kwargs):
        """
        Initializes the WebUIBackendComponent, inheriting from BaseGatewayComponent.
        """
        component_config = kwargs.get("component_config", {})
        app_config = component_config.get("app_config", {})
        resolve_uris = app_config.get("resolve_artifact_uris_in_gateway", True)

        super().__init__(resolve_artifact_uris_in_gateway=resolve_uris, **kwargs)
        log.info("%s Initializing Web UI Backend Component...", self.log_identifier)

        try:
            self.namespace = self.get_config("namespace")
            self.gateway_id = self.get_config("gateway_id")
            if not self.gateway_id:
                raise ValueError(
                    "Internal Error: Gateway ID missing after app initialization."
                )
            self.fastapi_host = self.get_config("fastapi_host", "127.0.0.1")
            self.fastapi_port = self.get_config("fastapi_port", 8000)
            self.fastapi_https_port = self.get_config("fastapi_https_port", 8443)
            self.session_secret_key = self.get_config("session_secret_key")
            self.cors_allowed_origins = self.get_config("cors_allowed_origins", ["*"])
            self.ssl_keyfile = self.get_config("ssl_keyfile", "")
            self.ssl_certfile = self.get_config("ssl_certfile", "")
            self.ssl_keyfile_password = self.get_config("ssl_keyfile_password", "")

            log.info(
                "%s WebUI-specific configuration retrieved (Host: %s, Port: %d).",
                self.log_identifier,
                self.fastapi_host,
                self.fastapi_port,
            )
        except Exception as e:
            log.error("%s Failed to retrieve configuration: %s", self.log_identifier, e)
            raise ValueError(f"Configuration retrieval error: {e}") from e

        sse_max_queue_size = self.get_config("sse_max_queue_size", 200)
        sse_buffer_max_age_seconds = self.get_config("sse_buffer_max_age_seconds", 600)

        self.sse_event_buffer = SSEEventBuffer(
            max_queue_size=sse_max_queue_size,
            max_age_seconds=sse_buffer_max_age_seconds,
        )
        self.sse_manager = SSEManager(
            max_queue_size=sse_max_queue_size, event_buffer=self.sse_event_buffer
        )

        self._sse_cleanup_timer_id = f"sse_cleanup_{self.gateway_id}"
        cleanup_interval_sec = self.get_config(
            "sse_buffer_cleanup_interval_seconds", 300
        )
        self.add_timer(
            delay_ms=cleanup_interval_sec * 1000,
            timer_id=self._sse_cleanup_timer_id,
            interval_ms=cleanup_interval_sec * 1000,
        )

        # Set up health check timer for agent registry
        from ...common.constants import HEALTH_CHECK_INTERVAL_SECONDS

        self.health_check_timer_id = f"agent_health_check_{self.gateway_id}"
        health_check_interval_seconds = self.get_config(
            "agent_health_check_interval_seconds", HEALTH_CHECK_INTERVAL_SECONDS
        )
        if health_check_interval_seconds > 0:
            log.info(
                "%s Scheduling agent health check every %d seconds.",
                self.log_identifier,
                health_check_interval_seconds,
            )
            self.add_timer(
                delay_ms=health_check_interval_seconds * 1000,
                timer_id=self.health_check_timer_id,
                interval_ms=health_check_interval_seconds * 1000,
            )
        else:
            log.warning(
                "%s Agent health check interval not configured or invalid, health checks will not run periodically.",
                self.log_identifier,
            )

        session_config = self._resolve_session_config()
        if session_config.get("type") == "sql":
            # SQL type explicitly configured - database_url is required
            database_url = session_config.get("database_url")
            if not database_url:
                raise ValueError(
                    f"{self.log_identifier} Session service type is 'sql' but no database_url provided. "
                    "Please provide a database_url in the session_service configuration or use type 'memory'."
                )
            self.database_url = database_url
        else:
            # Memory storage or no explicit configuration - no persistence service needed
            self.database_url = None

            # Validate that features requiring database persistence are not enabled
            task_logging_config = self.get_config("task_logging", {})
            if task_logging_config.get("enabled", False):
                raise ValueError(
                    f"{self.log_identifier} Task logging requires SQL session storage. "
                    "Either set session_service.type='sql' with a valid database_url, "
                    "or disable task_logging.enabled."
                )

            feedback_config = self.get_config("feedback_publishing", {})
            if feedback_config.get("enabled", False):
                log.warning(
                    "%s Feedback publishing is enabled but database persistence is not configured. "
                    "Feedback will only be published to the broker, not stored locally.",
                    self.log_identifier,
                )

        component_config = self.get_config("component_config", {})
        app_config = component_config.get("app_config", {})

        self.session_manager = SessionManager(
            secret_key=self.session_secret_key,
            app_config=app_config,
        )

        self.fastapi_app: FastAPI | None = None
        self.uvicorn_server: uvicorn.Server | None = None
        self.fastapi_thread: threading.Thread | None = None
        self.fastapi_event_loop: asyncio.AbstractEventLoop | None = None

        self._visualization_internal_app: SACApp | None = None
        self._visualization_broker_input: BrokerInput | None = None
        self._visualization_message_queue: queue.Queue = queue.Queue(maxsize=200)
        self._task_logger_queue: queue.Queue = queue.Queue(maxsize=200)
        self._active_visualization_streams: dict[str, dict[str, Any]] = {}
        self._visualization_locks: dict[asyncio.AbstractEventLoop, asyncio.Lock] = {}
        self._visualization_locks_lock = threading.Lock()
        self._global_visualization_subscriptions: dict[str, int] = {}
        self._visualization_processor_task: asyncio.Task | None = None

        self._task_logger_internal_app: SACApp | None = None
        self._task_logger_broker_input: BrokerInput | None = None
        self._task_logger_processor_task: asyncio.Task | None = None
        self.task_logger_service: TaskLoggerService | None = None

        # Initialize SAM Events service for system events
        from ...common.sam_events import SamEventService

        self.sam_events = SamEventService(
            namespace=self.namespace,
            component_name=f"{self.name}_gateway",
            publish_func=self.publish_a2a,
        )

        # Initialize data retention service and timer
        self.data_retention_service = None
        self._data_retention_timer_id = None
        data_retention_config = self.get_config("data_retention", {})
        if data_retention_config.get("enabled", True):
            log.info(
                "%s Data retention is enabled. Initializing service and timer...",
                self.log_identifier,
            )

            # Import and initialize the DataRetentionService
            from .services.data_retention_service import DataRetentionService

            session_factory = None
            if self.database_url:
                # SessionLocal will be initialized later in setup_dependencies
                # We'll pass a lambda that returns SessionLocal when called
                session_factory = lambda: (
                    dependencies.SessionLocal() if dependencies.SessionLocal else None
                )

            self.data_retention_service = DataRetentionService(
                session_factory=session_factory, config=data_retention_config
            )

            # Create and start the cleanup timer
            cleanup_interval_hours = data_retention_config.get(
                "cleanup_interval_hours", 24
            )
            cleanup_interval_ms = cleanup_interval_hours * 60 * 60 * 1000
            self._data_retention_timer_id = f"data_retention_cleanup_{self.gateway_id}"

            self.add_timer(
                delay_ms=cleanup_interval_ms,
                timer_id=self._data_retention_timer_id,
                interval_ms=cleanup_interval_ms,
            )
            log.info(
                "%s Data retention timer created with ID '%s' and interval %d hours.",
                self.log_identifier,
                self._data_retention_timer_id,
                cleanup_interval_hours,
            )
        else:
            log.info(
                "%s Data retention is disabled via configuration.", self.log_identifier
            )

        log.info("%s Web UI Backend Component initialized.", self.log_identifier)

    def process_event(self, event: Event):
        if event.event_type == EventType.TIMER:
            timer_id = event.data.get("timer_id")

            if timer_id == self._sse_cleanup_timer_id:
                log.debug("%s SSE buffer cleanup timer triggered.", self.log_identifier)
                self.sse_event_buffer.cleanup_stale_buffers()
                return
            elif event.data.get("timer_id") == self.health_check_timer_id:
                log.debug("%s Agent health check timer triggered.", self.log_identifier)
                self._check_agent_health()
                return

            if timer_id == self._data_retention_timer_id:
                log.debug(
                    "%s Data retention cleanup timer triggered.", self.log_identifier
                )
                if self.data_retention_service:
                    try:
                        self.data_retention_service.cleanup_old_data()
                    except Exception as e:
                        log.error(
                            "%s Error during data retention cleanup: %s",
                            self.log_identifier,
                            e,
                            exc_info=True,
                        )
                else:
                    log.warning(
                        "%s Data retention timer fired but service is not initialized.",
                        self.log_identifier,
                    )
                return

        super().process_event(event)

    def _get_visualization_lock(self) -> asyncio.Lock:
        """Get or create a visualization lock for the current event loop."""
        try:
            current_loop = asyncio.get_running_loop()
        except RuntimeError:
            raise RuntimeError(
                "Visualization lock methods must be called from within an async context"
            )

        with self._visualization_locks_lock:
            if current_loop not in self._visualization_locks:
                self._visualization_locks[current_loop] = asyncio.Lock()
                log.debug(
                    "%s Created new visualization lock for event loop %s",
                    self.log_identifier,
                    id(current_loop),
                )
            return self._visualization_locks[current_loop]

    def _ensure_visualization_flow_is_running(self) -> None:
        """
        Ensures the internal SAC flow for A2A message visualization is created and running.
        This method is designed to be called once during component startup.
        """
        log_id_prefix = f"{self.log_identifier}[EnsureVizFlow]"
        if self._visualization_internal_app is not None:
            log.debug("%s Visualization flow already running.", log_id_prefix)
            return

        log.info("%s Initializing internal A2A visualization flow...", log_id_prefix)
        try:
            main_app = self.get_app()
            if not main_app or not main_app.connector:
                log.error(
                    "%s Cannot get main app or connector instance. Visualization flow NOT started.",
                    log_id_prefix,
                )
                raise RuntimeError(
                    "Main app or connector not available for internal flow creation."
                )

            main_broker_config = main_app.app_info.get("broker", {})
            if not main_broker_config:
                log.error(
                    "%s Main app broker configuration not found. Visualization flow NOT started.",
                    log_id_prefix,
                )
                raise ValueError("Main app broker configuration is missing.")

            broker_input_cfg = {
                "component_module": "broker_input",
                "component_name": f"{self.gateway_id}_viz_broker_input",
                "broker_queue_name": f"{self.namespace.strip('/')}/q/gdk/viz/{self.gateway_id}/{uuid.uuid4().hex}",
                "create_queue_on_start": True,
                "component_config": {
                    "broker_url": main_broker_config.get("broker_url"),
                    "broker_username": main_broker_config.get("broker_username"),
                    "broker_password": main_broker_config.get("broker_password"),
                    "broker_vpn": main_broker_config.get("broker_vpn"),
                    "trust_store_path": main_broker_config.get("trust_store_path"),
                    "dev_mode": main_broker_config.get("dev_mode"),
                    "broker_subscriptions": [],
                    "reconnection_strategy": main_broker_config.get(
                        "reconnection_strategy"
                    ),
                    "retry_interval": main_broker_config.get("retry_interval"),
                    "retry_count": main_broker_config.get("retry_count"),
                    "temporary_queue": main_broker_config.get("temporary_queue", True),
                },
            }

            forwarder_cfg = {
                "component_class": VisualizationForwarderComponent,
                "component_name": f"{self.gateway_id}_viz_forwarder",
                "component_config": {
                    "target_queue_ref": self._visualization_message_queue
                },
            }

            flow_config = {
                "name": f"{self.gateway_id}_viz_flow",
                "components": [broker_input_cfg, forwarder_cfg],
            }

            internal_app_broker_config = main_broker_config.copy()
            internal_app_broker_config["input_enabled"] = True
            internal_app_broker_config["output_enabled"] = False

            app_config_for_internal_flow = {
                "name": f"{self.gateway_id}_viz_internal_app",
                "flows": [flow_config],
                "broker": internal_app_broker_config,
                "app_config": {},
            }

            self._visualization_internal_app = main_app.connector.create_internal_app(
                app_name=app_config_for_internal_flow["name"],
                flows=app_config_for_internal_flow["flows"],
            )

            if (
                not self._visualization_internal_app
                or not self._visualization_internal_app.flows
            ):
                log.error(
                    "%s Failed to create internal visualization app/flow.",
                    log_id_prefix,
                )
                self._visualization_internal_app = None
                raise RuntimeError("Internal visualization app/flow creation failed.")

            self._visualization_internal_app.run()
            log.info("%s Internal visualization app started.", log_id_prefix)

            flow_instance = self._visualization_internal_app.flows[0]
            if flow_instance.component_groups and flow_instance.component_groups[0]:
                self._visualization_broker_input = flow_instance.component_groups[0][0]
                if not isinstance(self._visualization_broker_input, BrokerInput):
                    log.error(
                        "%s First component in viz flow is not BrokerInput. Type: %s",
                        log_id_prefix,
                        type(self._visualization_broker_input).__name__,
                    )
                    self._visualization_broker_input = None
                    raise RuntimeError(
                        "Visualization flow setup error: BrokerInput not found."
                    )
                log.debug(
                    "%s Obtained reference to internal BrokerInput component.",
                    log_id_prefix,
                )
            else:
                log.error(
                    "%s Could not get BrokerInput instance from internal flow.",
                    log_id_prefix,
                )
                raise RuntimeError(
                    "Visualization flow setup error: BrokerInput instance not accessible."
                )

        except Exception as e:
            log.exception(
                "%s Failed to ensure visualization flow is running: %s",
                log_id_prefix,
                e,
            )
            if self._visualization_internal_app:
                try:
                    self._visualization_internal_app.cleanup()
                except Exception as cleanup_err:
                    log.error(
                        "%s Error during cleanup after viz flow init failure: %s",
                        log_id_prefix,
                        cleanup_err,
                    )
            self._visualization_internal_app = None
            self._visualization_broker_input = None
            raise

    def _ensure_task_logger_flow_is_running(self) -> None:
        """
        Ensures the internal SAC flow for A2A task logging is created and running.
        """
        log_id_prefix = f"{self.log_identifier}[EnsureTaskLogFlow]"
        if self._task_logger_internal_app is not None:
            log.debug("%s Task logger flow already running.", log_id_prefix)
            return

        log.info("%s Initializing internal A2A task logger flow...", log_id_prefix)
        try:
            main_app = self.get_app()
            if not main_app or not main_app.connector:
                raise RuntimeError(
                    "Main app or connector not available for internal flow creation."
                )

            main_broker_config = main_app.app_info.get("broker", {})
            if not main_broker_config:
                raise ValueError("Main app broker configuration is missing.")

            # The task logger needs to see ALL messages.
            subscriptions = [{"topic": f"{self.namespace.rstrip('/')}/a2a/>"}]

            broker_input_cfg = {
                "component_module": "broker_input",
                "component_name": f"{self.gateway_id}_task_log_broker_input",
                "broker_queue_name": f"{self.namespace.strip('/')}/q/gdk/task_log/{self.gateway_id}/{uuid.uuid4().hex}",
                "create_queue_on_start": True,
                "component_config": {
                    "broker_url": main_broker_config.get("broker_url"),
                    "broker_username": main_broker_config.get("broker_username"),
                    "broker_password": main_broker_config.get("broker_password"),
                    "broker_vpn": main_broker_config.get("broker_vpn"),
                    "trust_store_path": main_broker_config.get("trust_store_path"),
                    "dev_mode": main_broker_config.get("dev_mode"),
                    "broker_subscriptions": subscriptions,
                    "reconnection_strategy": main_broker_config.get(
                        "reconnection_strategy"
                    ),
                    "retry_interval": main_broker_config.get("retry_interval"),
                    "retry_count": main_broker_config.get("retry_count"),
                    "temporary_queue": main_broker_config.get("temporary_queue", True),
                },
            }

            forwarder_cfg = {
                "component_class": TaskLoggerForwarderComponent,
                "component_name": f"{self.gateway_id}_task_log_forwarder",
                "component_config": {"target_queue_ref": self._task_logger_queue},
            }

            flow_config = {
                "name": f"{self.gateway_id}_task_log_flow",
                "components": [broker_input_cfg, forwarder_cfg],
            }

            internal_app_broker_config = main_broker_config.copy()
            internal_app_broker_config["input_enabled"] = True
            internal_app_broker_config["output_enabled"] = False

            app_config_for_internal_flow = {
                "name": f"{self.gateway_id}_task_log_internal_app",
                "flows": [flow_config],
                "broker": internal_app_broker_config,
                "app_config": {},
            }

            self._task_logger_internal_app = main_app.connector.create_internal_app(
                app_name=app_config_for_internal_flow["name"],
                flows=app_config_for_internal_flow["flows"],
            )

            if (
                not self._task_logger_internal_app
                or not self._task_logger_internal_app.flows
            ):
                raise RuntimeError("Internal task logger app/flow creation failed.")

            self._task_logger_internal_app.run()
            log.info("%s Internal task logger app started.", log_id_prefix)

            flow_instance = self._task_logger_internal_app.flows[0]
            if flow_instance.component_groups and flow_instance.component_groups[0]:
                self._task_logger_broker_input = flow_instance.component_groups[0][0]
                if not isinstance(self._task_logger_broker_input, BrokerInput):
                    raise RuntimeError(
                        "Task logger flow setup error: BrokerInput not found."
                    )
                log.info(
                    "%s Obtained reference to internal task logger BrokerInput component.",
                    log_id_prefix,
                )
            else:
                raise RuntimeError(
                    "Task logger flow setup error: BrokerInput instance not accessible."
                )

        except Exception as e:
            log.exception(
                "%s Failed to ensure task logger flow is running: %s", log_id_prefix, e
            )
            if self._task_logger_internal_app:
                try:
                    self._task_logger_internal_app.cleanup()
                except Exception as cleanup_err:
                    log.error(
                        "%s Error during cleanup after task logger flow init failure: %s",
                        log_id_prefix,
                        cleanup_err,
                    )
            self._task_logger_internal_app = None
            self._task_logger_broker_input = None
            raise

    def _resolve_session_config(self) -> dict:
        """
        Resolve session service configuration with backward compatibility.

        Priority order:
        1. Component-specific session_service config (new approach)
        2. Shared default_session_service config (deprecated, with warning)
        3. Hardcoded default (SQLite for Web UI)
        """
        # Check component-specific session_service config first
        component_session_config = self.get_config("session_service")
        if component_session_config:
            log.debug("Using component-specific session_service configuration")
            return component_session_config

        # Backward compatibility: check shared config
        shared_session_config = self.get_config("default_session_service")
        if shared_session_config:
            log.warning(
                "Using session_service from shared config is deprecated. "
                "Move to component-specific configuration in app_config.session_service"
            )
            return shared_session_config

        # Default configuration for Web UI (backward compatibility)
        default_config = {"type": "memory", "default_behavior": "PERSISTENT"}
        log.info(
            "Using default memory session configuration for Web UI (backward compatibility)"
        )
        return default_config

    async def _visualization_message_processor_loop(self) -> None:
        """
        Asynchronously consumes messages from the _visualization_message_queue,
        filters them, and forwards them to relevant SSE connections.
        """
        log_id_prefix = f"{self.log_identifier}[VizMsgProcessor]"
        log.info("%s Starting visualization message processor loop...", log_id_prefix)
        loop = asyncio.get_running_loop()

        while not self.stop_signal.is_set():
            msg_data = None
            try:
                msg_data = await loop.run_in_executor(
                    None,
                    self._visualization_message_queue.get,
                    True,
                    1.0,
                )

                if msg_data is None:
                    log.info(
                        "%s Received shutdown signal for viz processor loop.",
                        log_id_prefix,
                    )
                    break

                current_size = self._visualization_message_queue.qsize()
                max_size = self._visualization_message_queue.maxsize
                if max_size > 0 and (current_size / max_size) > 0.90:
                    log.warning(
                        "%s Visualization message queue is over 90%% full. Current size: %d/%d",
                        log_id_prefix,
                        current_size,
                        max_size,
                    )

                topic = msg_data.get("topic")
                payload_dict = msg_data.get("payload")

                log.debug("%s [VIZ_DATA_RAW] Topic: %s", log_id_prefix, topic)

                if "/a2a/v1/discovery/" in topic:
                    self._visualization_message_queue.task_done()
                    continue

                event_details_for_owner = self._infer_visualization_event_details(
                    topic, payload_dict
                )
                task_id_for_context = event_details_for_owner.get("task_id")
                message_owner_id = None
                if task_id_for_context:
                    root_task_id = task_id_for_context.split(":", 1)[0]
                    context = self.task_context_manager.get_context(root_task_id)
                    if context and "user_identity" in context:
                        message_owner_id = context["user_identity"].get("id")
                        log.debug(
                            "%s Found owner '%s' for task %s via local context (root: %s).",
                            log_id_prefix,
                            message_owner_id,
                            task_id_for_context,
                            root_task_id,
                        )

                    if not message_owner_id:
                        user_properties = msg_data.get("user_properties") or {}

                        if not user_properties:
                            log.warning(
                                "%s No user_properties found for task %s (root: %s). Cannot determine owner via message properties.",
                                log_id_prefix,
                                task_id_for_context,
                                root_task_id,
                            )
                        user_config = user_properties.get(
                            "a2aUserConfig"
                        ) or user_properties.get("a2a_user_config")

                        if (
                            isinstance(user_config, dict)
                            and "user_profile" in user_config
                            and isinstance(user_config.get("user_profile"), dict)
                        ):
                            message_owner_id = user_config["user_profile"].get("id")
                            if message_owner_id:
                                log.debug(
                                    "%s Found owner '%s' for task %s via message properties.",
                                    log_id_prefix,
                                    message_owner_id,
                                    task_id_for_context,
                                )
                async with self._get_visualization_lock():
                    for (
                        stream_id,
                        stream_config,
                    ) in self._active_visualization_streams.items():
                        sse_queue_for_stream = stream_config.get("sse_queue")
                        if not sse_queue_for_stream:
                            log.warning(
                                "%s SSE queue not found for stream %s. Skipping.",
                                log_id_prefix,
                                stream_id,
                            )
                            continue

                        is_permitted = False
                        stream_owner_id = stream_config.get("user_id")
                        abstract_targets = stream_config.get("abstract_targets", [])

                        for abstract_target in abstract_targets:
                            if abstract_target.status != "subscribed":
                                continue

                            if abstract_target.type == "my_a2a_messages":
                                if (
                                    stream_owner_id
                                    and message_owner_id
                                    and stream_owner_id == message_owner_id
                                ):
                                    is_permitted = True
                                    break
                            else:
                                subscribed_topics_for_stream = stream_config.get(
                                    "solace_topics", set()
                                )
                                if any(
                                    a2a.topic_matches_subscription(topic, pattern)
                                    for pattern in subscribed_topics_for_stream
                                ):
                                    is_permitted = True
                                    break

                        if is_permitted:
                            event_details = self._infer_visualization_event_details(
                                topic, payload_dict
                            )

                            sse_event_payload = {
                                "event_type": "a2a_message",
                                "timestamp": datetime.now(timezone.utc).isoformat(),
                                "solace_topic": topic,
                                "direction": event_details["direction"],
                                "source_entity": event_details["source_entity"],
                                "target_entity": event_details["target_entity"],
                                "message_id": event_details["message_id"],
                                "task_id": event_details["task_id"],
                                "payload_summary": event_details["payload_summary"],
                                "full_payload": payload_dict,
                                "debug_type": event_details["debug_type"],
                            }

                            try:
                                log.debug(
                                    "%s Attempting to put message on SSE queue for stream %s. Queue size: %d",
                                    log_id_prefix,
                                    stream_id,
                                    sse_queue_for_stream.qsize(),
                                )
                                sse_queue_for_stream.put_nowait(
                                    {
                                        "event": "a2a_message",
                                        "data": json.dumps(sse_event_payload),
                                    }
                                )
                                log.debug(
                                    "%s [VIZ_DATA_SENT] Stream %s: Topic: %s, Direction: %s",
                                    log_id_prefix,
                                    stream_id,
                                    topic,
                                    event_details["direction"],
                                )
                            except asyncio.QueueFull:
                                log.warning(
                                    "%s SSE queue full for stream %s. Visualization message dropped.",
                                    log_id_prefix,
                                    stream_id,
                                )
                            except Exception as send_err:
                                log.error(
                                    "%s Error sending formatted message to SSE queue for stream %s: %s",
                                    log_id_prefix,
                                    stream_id,
                                    send_err,
                                )
                        else:
                            pass

                self._visualization_message_queue.task_done()

            except queue.Empty:
                continue
            except asyncio.CancelledError:
                log.info(
                    "%s Visualization message processor loop cancelled.", log_id_prefix
                )
                break
            except Exception as e:
                log.exception(
                    "%s Error in visualization message processor loop: %s",
                    log_id_prefix,
                    e,
                )
                if msg_data and self._visualization_message_queue:
                    self._visualization_message_queue.task_done()
                await asyncio.sleep(1)

        log.info("%s Visualization message processor loop finished.", log_id_prefix)

    async def _task_logger_loop(self) -> None:
        """
        Asynchronously consumes messages from the _task_logger_queue and
        passes them to the TaskLoggerService for persistence.
        """
        log_id_prefix = f"{self.log_identifier}[TaskLoggerLoop]"
        log.info("%s Starting task logger loop...", log_id_prefix)
        loop = asyncio.get_running_loop()

        while not self.stop_signal.is_set():
            msg_data = None
            try:
                msg_data = await loop.run_in_executor(
                    None,
                    self._task_logger_queue.get,
                    True,
                    1.0,
                )

                if msg_data is None:
                    log.info(
                        "%s Received shutdown signal for task logger loop.",
                        log_id_prefix,
                    )
                    break

                if self.task_logger_service:
                    self.task_logger_service.log_event(msg_data)
                else:
                    log.warning(
                        "%s Task logger service not available. Cannot log event.",
                        log_id_prefix,
                    )

                self._task_logger_queue.task_done()

            except queue.Empty:
                continue
            except asyncio.CancelledError:
                log.info("%s Task logger loop cancelled.", log_id_prefix)
                break
            except Exception as e:
                log.exception(
                    "%s Error in task logger loop: %s",
                    log_id_prefix,
                    e,
                )
                if msg_data and self._task_logger_queue:
                    self._task_logger_queue.task_done()
                await asyncio.sleep(1)

        log.info("%s Task logger loop finished.", log_id_prefix)

    async def _add_visualization_subscription(
        self, topic_str: str, stream_id: str
    ) -> bool:
        """
        Adds a Solace topic subscription to the internal BrokerInput for visualization.
        Manages global subscription reference counts.
        """
        log_id_prefix = f"{self.log_identifier}[AddVizSub:{stream_id}]"
        log.debug(
            "%s Attempting to add subscription to topic: %s", log_id_prefix, topic_str
        )

        if not self._visualization_broker_input:
            log.error(
                "%s Visualization BrokerInput is not initialized. Cannot add subscription.",
                log_id_prefix,
            )
            return False
        if (
            not hasattr(self._visualization_broker_input, "messaging_service")
            or not self._visualization_broker_input.messaging_service
        ):
            log.error(
                "%s Visualization BrokerInput's messaging_service not available or not initialized. Cannot add subscription.",
                log_id_prefix,
            )
            return False

        log.debug(
            "%s Acquiring visualization stream lock for topic '%s'...",
            log_id_prefix,
            topic_str,
        )
        async with self._get_visualization_lock():
            log.debug(
                "%s Acquired visualization stream lock for topic '%s'.",
                log_id_prefix,
                topic_str,
            )
            self._global_visualization_subscriptions[topic_str] = (
                self._global_visualization_subscriptions.get(topic_str, 0) + 1
            )
            log.debug(
                "%s Global subscription count for topic '%s' is now %d.",
                log_id_prefix,
                topic_str,
                self._global_visualization_subscriptions[topic_str],
            )

            if self._global_visualization_subscriptions[topic_str] == 1:
                log.info(
                    "%s First global subscription for topic '%s'. Attempting to subscribe on broker.",
                    log_id_prefix,
                    topic_str,
                )
                try:
                    if not hasattr(
                        self._visualization_broker_input, "add_subscription"
                    ) or not callable(
                        self._visualization_broker_input.add_subscription
                    ):
                        log.error(
                            "%s Visualization BrokerInput does not support dynamic 'add_subscription'. "
                            "Please upgrade the 'solace-ai-connector' module. Cannot add subscription '%s'.",
                            log_id_prefix,
                            topic_str,
                        )
                        self._global_visualization_subscriptions[topic_str] -= 1
                        if self._global_visualization_subscriptions[topic_str] == 0:
                            del self._global_visualization_subscriptions[topic_str]
                        return False

                    loop = asyncio.get_event_loop()
                    add_result = await loop.run_in_executor(
                        None,
                        self._visualization_broker_input.add_subscription,
                        topic_str,
                    )
                    if not add_result:
                        log.error(
                            "%s Failed to add subscription '%s' via BrokerInput.",
                            log_id_prefix,
                            topic_str,
                        )
                        self._global_visualization_subscriptions[topic_str] -= 1
                        if self._global_visualization_subscriptions[topic_str] == 0:
                            del self._global_visualization_subscriptions[topic_str]
                        return False
                    log.info(
                        "%s Successfully added subscription '%s' via BrokerInput.",
                        log_id_prefix,
                        topic_str,
                    )
                except Exception as e:
                    log.exception(
                        "%s Exception calling BrokerInput.add_subscription for topic '%s': %s",
                        log_id_prefix,
                        topic_str,
                        e,
                    )
                    self._global_visualization_subscriptions[topic_str] -= 1
                    if self._global_visualization_subscriptions[topic_str] == 0:
                        del self._global_visualization_subscriptions[topic_str]
                    return False
            else:
                log.debug(
                    "%s Topic '%s' already globally subscribed. Skipping broker subscribe.",
                    log_id_prefix,
                    topic_str,
                )

            if stream_id in self._active_visualization_streams:
                self._active_visualization_streams[stream_id]["solace_topics"].add(
                    topic_str
                )
                log.debug(
                    "%s Topic '%s' added to active subscriptions for stream %s.",
                    log_id_prefix,
                    topic_str,
                    stream_id,
                )
            else:
                log.warning(
                    "%s Stream ID %s not found in active streams. Cannot add topic.",
                    log_id_prefix,
                    stream_id,
                )
                return False
        log.debug(
            "%s Releasing visualization stream lock after successful processing for topic '%s'.",
            log_id_prefix,
            topic_str,
        )
        return True

    async def _remove_visualization_subscription_nolock(
        self, topic_str: str, stream_id: str
    ) -> bool:
        """
        Internal helper to remove a Solace topic subscription.
        Assumes _visualization_stream_lock is already held by the caller.
        Manages global subscription reference counts.
        """
        log_id_prefix = f"{self.log_identifier}[RemoveVizSubNL:{stream_id}]"
        log.info(
            "%s Removing subscription (no-lock) from topic: %s",
            log_id_prefix,
            topic_str,
        )

        if not self._visualization_broker_input or not hasattr(
            self._visualization_broker_input, "messaging_service"
        ):
            log.error(
                "%s Visualization BrokerInput or its messaging_service not available.",
                log_id_prefix,
            )
            return False

        if topic_str not in self._global_visualization_subscriptions:
            log.warning(
                "%s Topic '%s' not found in global subscriptions. Cannot remove.",
                log_id_prefix,
                topic_str,
            )
            return False

        self._global_visualization_subscriptions[topic_str] -= 1

        if self._global_visualization_subscriptions[topic_str] == 0:
            del self._global_visualization_subscriptions[topic_str]
            try:
                if not hasattr(
                    self._visualization_broker_input, "remove_subscription"
                ) or not callable(self._visualization_broker_input.remove_subscription):
                    log.error(
                        "%s Visualization BrokerInput does not support dynamic 'remove_subscription'. "
                        "Please upgrade the 'solace-ai-connector' module. Cannot remove subscription '%s'.",
                        log_id_prefix,
                        topic_str,
                    )
                    return False

                loop = asyncio.get_event_loop()
                remove_result = await loop.run_in_executor(
                    None,
                    self._visualization_broker_input.remove_subscription,
                    topic_str,
                )
                if not remove_result:
                    log.error(
                        "%s Failed to remove subscription '%s' via BrokerInput. Global count might be inaccurate.",
                        log_id_prefix,
                        topic_str,
                    )
                else:
                    log.info(
                        "%s Successfully removed subscription '%s' via BrokerInput.",
                        log_id_prefix,
                        topic_str,
                    )
            except Exception as e:
                log.exception(
                    "%s Exception calling BrokerInput.remove_subscription for topic '%s': %s",
                    log_id_prefix,
                    topic_str,
                    e,
                )

        if stream_id in self._active_visualization_streams:
            if (
                topic_str
                in self._active_visualization_streams[stream_id]["solace_topics"]
            ):
                self._active_visualization_streams[stream_id]["solace_topics"].remove(
                    topic_str
                )
                log.debug(
                    "%s Topic '%s' removed from active subscriptions for stream %s.",
                    log_id_prefix,
                    topic_str,
                    stream_id,
                )
            else:
                log.warning(
                    "%s Topic '%s' not found in subscriptions for stream %s.",
                    log_id_prefix,
                    topic_str,
                    stream_id,
                )
        else:
            log.warning(
                "%s Stream ID %s not found in active streams. Cannot remove topic.",
                log_id_prefix,
                stream_id,
            )
        return True

    async def _remove_visualization_subscription(
        self, topic_str: str, stream_id: str
    ) -> bool:
        """
        Public method to remove a Solace topic subscription.
        Acquires the lock before calling the internal no-lock version.
        """
        log_id_prefix = f"{self.log_identifier}[RemoveVizSubPub:{stream_id}]"
        log.debug(
            "%s Acquiring lock to remove subscription for topic: %s",
            log_id_prefix,
            topic_str,
        )
        async with self._get_visualization_lock():
            log.debug("%s Lock acquired for topic: %s", log_id_prefix, topic_str)
            result = await self._remove_visualization_subscription_nolock(
                topic_str, stream_id
            )
            log.debug("%s Releasing lock for topic: %s", log_id_prefix, topic_str)
            return result

    async def _extract_initial_claims(
        self, external_event_data: Any
    ) -> dict[str, Any] | None:
        """
        Extracts initial identity claims from the incoming external event.
        For the WebUI, this means inspecting the FastAPIRequest.
        It prioritizes the authenticated user from `request.state.user`.
        """
        log_id_prefix = f"{self.log_identifier}[ExtractClaims]"

        if not isinstance(external_event_data, FastAPIRequest):
            log.warning(
                "%s Expected external_event_data to be a FastAPIRequest, but got %s.",
                log_id_prefix,
                type(external_event_data).__name__,
            )
            return None

        request = external_event_data
        try:
            user_info = {}
            if hasattr(request.state, "user") and request.state.user:
                user_info = request.state.user
                username = user_info.get("username")
                if username:
                    log.debug(
                        "%s Extracted user '%s' from request.state.",
                        log_id_prefix,
                        username,
                    )
                    return {
                        "id": username,
                        "name": username,
                        "email": username,
                        "user_info": user_info,
                    }

            log.debug(
                "%s No authenticated user in request.state, falling back to SessionManager.",
                log_id_prefix,
            )
            user_id = self.session_manager.get_a2a_client_id(request)
            log.debug(
                "%s Extracted user_id '%s' via SessionManager.", log_id_prefix, user_id
            )
            return {"id": user_id, "name": user_id, "user_info": user_info}

        except Exception as e:
            log.error("%s Failed to extract user_id from request: %s", log_id_prefix, e)
            return None

    def _start_fastapi_server(self):
        """Starts the Uvicorn server in a separate thread."""
        log.info(
            "%s [_start_listener] Attempting to start FastAPI/Uvicorn server...",
            self.log_identifier,
        )
        if self.fastapi_thread and self.fastapi_thread.is_alive():
            log.warning(
                "%s FastAPI server thread already started.", self.log_identifier
            )
            return

        try:
            from ...gateway.http_sse.main import app as fastapi_app_instance
            from ...gateway.http_sse.main import setup_dependencies

            self.fastapi_app = fastapi_app_instance

            setup_dependencies(self, self.database_url)

            # Instantiate services that depend on the database session factory.
            # This must be done *after* setup_dependencies has run.
            session_factory = dependencies.SessionLocal if self.database_url else None
            task_logging_config = self.get_config("task_logging", {})
            self.task_logger_service = TaskLoggerService(
                session_factory=session_factory, config=task_logging_config
            )
            log.debug(
                "%s Services dependent on database session factory have been initialized.",
                self.log_identifier,
            )

            port = (
                self.fastapi_https_port
                if self.ssl_keyfile and self.ssl_certfile
                else self.fastapi_port
            )

            config = uvicorn.Config(
                app=self.fastapi_app,
                host=self.fastapi_host,
                port=port,
                log_level="warning",
                lifespan="on",
                ssl_keyfile=self.ssl_keyfile,
                ssl_certfile=self.ssl_certfile,
                ssl_keyfile_password=self.ssl_keyfile_password,
            )
            self.uvicorn_server = uvicorn.Server(config)

            @self.fastapi_app.on_event("startup")
            async def capture_event_loop():
                log.info(
                    "%s [_start_listener] FastAPI startup event triggered.",
                    self.log_identifier,
                )
                try:
                    self.fastapi_event_loop = asyncio.get_running_loop()
                    log.debug(
                        "%s [_start_listener] Captured FastAPI event loop via startup event: %s",
                        self.log_identifier,
                        self.fastapi_event_loop,
                    )

                    if self.fastapi_event_loop:
                        log.debug(
                            "%s Ensuring visualization flow is running...",
                            self.log_identifier,
                        )
                        self._ensure_visualization_flow_is_running()

                        if (
                            self._visualization_processor_task is None
                            or self._visualization_processor_task.done()
                        ):
                            log.debug(
                                "%s Starting visualization message processor task.",
                                self.log_identifier,
                            )
                            self._visualization_processor_task = (
                                self.fastapi_event_loop.create_task(
                                    self._visualization_message_processor_loop()
                                )
                            )
                        else:
                            log.debug(
                                "%s Visualization message processor task already running.",
                                self.log_identifier,
                            )

                        task_logging_config = self.get_config("task_logging", {})
                        if task_logging_config.get("enabled", False):
                            log.info(
                                "%s Task logging is enabled. Ensuring flow is running...",
                                self.log_identifier,
                            )
                            self._ensure_task_logger_flow_is_running()

                            if (
                                self._task_logger_processor_task is None
                                or self._task_logger_processor_task.done()
                            ):
                                log.info(
                                    "%s Starting task logger processor task.",
                                    self.log_identifier,
                                )
                                self._task_logger_processor_task = (
                                    self.fastapi_event_loop.create_task(
                                        self._task_logger_loop()
                                    )
                                )
                            else:
                                log.info(
                                    "%s Task logger processor task already running.",
                                    self.log_identifier,
                                )
                        else:
                            log.info(
                                "%s Task logging is disabled.", self.log_identifier
                            )
                    else:
                        log.error(
                            "%s FastAPI event loop not captured. Cannot start visualization processor.",
                            self.log_identifier,
                        )

                except Exception as startup_err:
                    log.exception(
                        "%s [_start_listener] Error during FastAPI startup event (capture_event_loop or viz setup): %s",
                        self.log_identifier,
                        startup_err,
                    )
                    self.stop_signal.set()

                try:
                    from solace_agent_mesh_enterprise.init_enterprise import (
                        start_enterprise_background_tasks,
                    )

                    log.info(
                        "%s Starting enterprise background tasks...",
                        self.log_identifier,
                    )
                    await start_enterprise_background_tasks(self)
                    log.info(
                        "%s Enterprise background tasks started successfully",
                        self.log_identifier,
                    )
                except ImportError:
                    log.debug(
                        "%s Enterprise package not available - skipping background tasks",
                        self.log_identifier,
                    )
                except RuntimeError as enterprise_err:
                    log.warning(
                        "%s Enterprise background tasks disabled: %s - Community features will continue normally",
                        self.log_identifier,
                        enterprise_err,
                    )
                except Exception as enterprise_err:
                    log.error(
                        "%s Failed to start enterprise background tasks: %s - Community features will continue normally",
                        self.log_identifier,
                        enterprise_err,
                        exc_info=True,
                    )

            @self.fastapi_app.on_event("shutdown")
            async def shutdown_event():
                log.info(
                    "%s [_start_listener] FastAPI shutdown event triggered.",
                    self.log_identifier,
                )

                try:
                    from solace_agent_mesh_enterprise.init_enterprise import (
                        stop_enterprise_background_tasks,
                    )

                    log.info(
                        "%s Stopping enterprise background tasks...",
                        self.log_identifier,
                    )
                    await stop_enterprise_background_tasks()
                    log.info(
                        "%s Enterprise background tasks stopped", self.log_identifier
                    )
                except ImportError:
                    log.debug(
                        "%s Enterprise package not available - no background tasks to stop",
                        self.log_identifier,
                    )
                except Exception as enterprise_err:
                    log.error(
                        "%s Failed to stop enterprise background tasks: %s",
                        self.log_identifier,
                        enterprise_err,
                        exc_info=True,
                    )

            self.fastapi_thread = threading.Thread(
                target=self.uvicorn_server.run, daemon=True, name="FastAPI_Thread"
            )
            self.fastapi_thread.start()
            protocol = "https" if self.ssl_keyfile and self.ssl_certfile else "http"
            log.info(
                "%s [_start_listener] FastAPI/Uvicorn server starting in background thread on %s://%s:%d",
                self.log_identifier,
                protocol,
                self.fastapi_host,
                port,
            )

        except Exception as e:
            log.error(
                "%s [_start_listener] Failed to start FastAPI/Uvicorn server: %s",
                self.log_identifier,
                e,
            )
            self.stop_signal.set()
            raise

    def publish_a2a(
        self, topic: str, payload: dict, user_properties: dict | None = None
    ):
        """
        Publishes an A2A message using the SAC App's send_message method.
        This method can be called from FastAPI handlers (via dependency injection).
        It's thread-safe as it uses the SAC App instance.
        """
        log.debug(f"[publish_a2a] Starting to publish message to topic: {topic}")
        log.debug(
            f"[publish_a2a] Payload type: {type(payload)}, size: {len(str(payload))} chars"
        )
        log.debug(f"[publish_a2a] User properties: {user_properties}")

        try:
            super().publish_a2a_message(payload, topic, user_properties)
            log.debug(
                f"[publish_a2a] Successfully called super().publish_a2a_message for topic: {topic}"
            )
        except Exception as e:
            log.error(f"[publish_a2a] Exception in publish_a2a: {e}", exc_info=True)
            raise

    def _cleanup_visualization_locks(self):
        """Remove locks for closed event loops to prevent memory leaks."""
        with self._visualization_locks_lock:
            closed_loops = [
                loop for loop in self._visualization_locks if loop.is_closed()
            ]
            for loop in closed_loops:
                del self._visualization_locks[loop]
                log.debug(
                    "%s Cleaned up visualization lock for closed event loop %s",
                    self.log_identifier,
                    id(loop),
                )

    def cleanup(self):
        """Gracefully shuts down the component and the FastAPI server."""
        log.info("%s Cleaning up Web UI Backend Component...", self.log_identifier)

        # Cancel timers
        self.cancel_timer(self._sse_cleanup_timer_id)
        if self._data_retention_timer_id:
            self.cancel_timer(self._data_retention_timer_id)
            log.info("%s Cancelled data retention cleanup timer.", self.log_identifier)

        # Clean up data retention service
        if self.data_retention_service:
            self.data_retention_service = None
            log.info("%s Data retention service cleaned up.", self.log_identifier)

        self.cancel_timer(self.health_check_timer_id)
        log.info("%s Cleaning up visualization resources...", self.log_identifier)
        if self._visualization_message_queue:
            self._visualization_message_queue.put(None)
        if self._task_logger_queue:
            self._task_logger_queue.put(None)

        if (
            self._visualization_processor_task
            and not self._visualization_processor_task.done()
        ):
            log.info(
                "%s Cancelling visualization processor task...", self.log_identifier
            )
            self._visualization_processor_task.cancel()

        if (
            self._task_logger_processor_task
            and not self._task_logger_processor_task.done()
        ):
            log.info("%s Cancelling task logger processor task...", self.log_identifier)
            self._task_logger_processor_task.cancel()

        if self._visualization_internal_app:
            log.info(
                "%s Cleaning up internal visualization app...", self.log_identifier
            )
            try:
                self._visualization_internal_app.cleanup()
            except Exception as e:
                log.error(
                    "%s Error cleaning up internal visualization app: %s",
                    self.log_identifier,
                    e,
                )

        if self._task_logger_internal_app:
            log.info("%s Cleaning up internal task logger app...", self.log_identifier)
            try:
                self._task_logger_internal_app.cleanup()
            except Exception as e:
                log.error(
                    "%s Error cleaning up internal task logger app: %s",
                    self.log_identifier,
                    e,
                )

        self._active_visualization_streams.clear()
        self._global_visualization_subscriptions.clear()
        self._cleanup_visualization_locks()
        log.info("%s Visualization resources cleaned up.", self.log_identifier)

        super().cleanup()

        if self.fastapi_thread and self.fastapi_thread.is_alive():
            log.info(
                "%s Waiting for FastAPI server thread to exit...", self.log_identifier
            )
            self.fastapi_thread.join(timeout=10)
            if self.fastapi_thread.is_alive():
                log.warning(
                    "%s FastAPI server thread did not exit gracefully.",
                    self.log_identifier,
                )

        if self.sse_manager:
            log.info(
                "%s Closing active SSE connections (best effort)...",
                self.log_identifier,
            )
            try:
                asyncio.run(self.sse_manager.close_all())
            except Exception as sse_close_err:
                log.error(
                    "%s Error closing SSE connections during cleanup: %s",
                    self.log_identifier,
                    sse_close_err,
                )

        log.info("%s Web UI Backend Component cleanup finished.", self.log_identifier)

    def _infer_visualization_event_details(
        self, topic: str, payload: dict[str, Any]
    ) -> dict[str, Any]:
        """
        Infers details for the visualization SSE payload from the Solace topic and A2A message.
        This version is updated to parse the official A2A SDK message formats.
        """
        details = {
            "direction": "unknown",
            "source_entity": "unknown",
            "target_entity": "unknown",
            "debug_type": "unknown",
            "message_id": payload.get("id"),
            "task_id": None,
            "payload_summary": {
                "method": payload.get("method", "N/A"),
                "params_preview": None,
            },
        }

        # --- Phase 1: Parse the payload to extract core info ---
        try:
            # Handle SAM Events (system events)
            event_type = payload.get("event_type")
            if event_type:
                details["direction"] = "system_event"
                details["debug_type"] = "sam_event"
                details["payload_summary"]["method"] = event_type
                details["source_entity"] = payload.get("source_component", "unknown")
                details["target_entity"] = "system"
                return details

            # Try to parse as a JSON-RPC response first
            if "result" in payload or "error" in payload:
                rpc_response = JSONRPCResponse.model_validate(payload)
                result = a2a.get_response_result(rpc_response)
                error = a2a.get_response_error(rpc_response)
                details["message_id"] = a2a.get_response_id(rpc_response)

                if result:
                    kind = getattr(result, "kind", None)
                    details["direction"] = kind or "response"
                    details["task_id"] = getattr(result, "task_id", None) or getattr(
                        result, "id", None
                    )

                    if isinstance(result, TaskStatusUpdateEvent):
                        details["source_entity"] = (
                            result.metadata.get("agent_name")
                            if result.metadata
                            else None
                        )
                        message = a2a.get_message_from_status_update(result)
                        if message:
                            if not details["source_entity"]:
                                details["source_entity"] = (
                                    message.metadata.get("agent_name")
                                    if message.metadata
                                    else None
                                )
                            data_parts = a2a.get_data_parts_from_message(message)
                            if data_parts:
                                details["debug_type"] = data_parts[0].data.get(
                                    "type", "unknown"
                                )
                            elif a2a.get_text_from_message(message):
                                details["debug_type"] = "streaming_text"
                    elif isinstance(result, Task):
                        details["source_entity"] = (
                            result.metadata.get("agent_name")
                            if result.metadata
                            else None
                        )
                    elif isinstance(result, TaskArtifactUpdateEvent):
                        artifact = a2a.get_artifact_from_artifact_update(result)
                        if artifact:
                            details["source_entity"] = (
                                artifact.metadata.get("agent_name")
                                if artifact.metadata
                                else None
                            )
                elif error:
                    details["direction"] = "error_response"
                    details["task_id"] = (
                        error.data.get("taskId")
                        if isinstance(error.data, dict)
                        else None
                    )
                    details["debug_type"] = "error"

            # Try to parse as a JSON-RPC request
            elif "method" in payload:
                rpc_request = A2ARequest.model_validate(payload)
                method = a2a.get_request_method(rpc_request)
                details["direction"] = "request"
                details["payload_summary"]["method"] = method
                details["message_id"] = a2a.get_request_id(rpc_request)

                if method in ["message/send", "message/stream"]:
                    details["debug_type"] = method
                    message = a2a.get_message_from_send_request(rpc_request)
                    details["task_id"] = a2a.get_request_id(rpc_request)
                    if message:
                        details["target_entity"] = (
                            message.metadata.get("agent_name")
                            if message.metadata
                            else None
                        )
                elif method == "tasks/cancel":
                    details["task_id"] = a2a.get_task_id_from_cancel_request(
                        rpc_request
                    )

            # Handle Discovery messages (which are not JSON-RPC)
            elif "/a2a/v1/discovery/" in topic:
                agent_card = AgentCard.model_validate(payload)
                details["direction"] = "discovery"
                details["source_entity"] = agent_card.name
                details["target_entity"] = "broadcast"
                details["message_id"] = None  # Discovery has no ID

        except Exception as e:
            log.warning(
                "[%s] Failed to parse A2A payload for visualization details: %s",
                self.log_identifier,
                e,
            )

        # --- Phase 2: Refine details using topic information as a fallback ---
        if details["direction"] == "unknown":
            if "request" in topic:
                details["direction"] = "request"
            elif "response" in topic:
                details["direction"] = "response"
            elif "status" in topic:
                details["direction"] = "status_update"
                # TEMP - add debug_type based on the type in the data
                details["debug_type"] = "unknown"

        # --- Phase 3: Create a payload summary ---
        try:
            summary_source = (
                payload.get("result")
                or payload.get("params")
                or payload.get("error")
                or payload
            )
            summary_str = json.dumps(summary_source)
            details["payload_summary"]["params_preview"] = (
                (summary_str[:100] + "...") if len(summary_str) > 100 else summary_str
            )
        except Exception:
            details["payload_summary"][
                "params_preview"
            ] = "[Could not serialize payload]"

        return details

    def _extract_involved_agents_for_viz(
        self, topic: str, payload_dict: dict[str, Any]
    ) -> set[str]:
        """
        Extracts agent names involved in a message from its topic and payload.
        """
        agents: set[str] = set()
        log_id_prefix = f"{self.log_identifier}[ExtractAgentsViz]"

        topic_agent_match = re.match(
            rf"^{re.escape(self.namespace)}/a2a/v1/agent/(?:request|response|status)/([^/]+)",
            topic,
        )
        if topic_agent_match:
            agents.add(topic_agent_match.group(1))
            log.debug(
                "%s Found agent '%s' in topic.",
                log_id_prefix,
                topic_agent_match.group(1),
            )

        if isinstance(payload_dict, dict):
            if (
                "name" in payload_dict
                and "capabilities" in payload_dict
                and "skills" in payload_dict
            ):
                try:
                    card = AgentCard(**payload_dict)
                    if card.name:
                        agents.add(card.name)
                        log.debug(
                            "%s Found agent '%s' in AgentCard payload.",
                            log_id_prefix,
                            card.name,
                        )
                except Exception:
                    pass
            result = payload_dict.get("result")
            if isinstance(result, dict):
                status_info = result.get("status")
                if isinstance(status_info, dict):
                    message_info = status_info.get("message")
                    if isinstance(message_info, dict):
                        metadata = message_info.get("metadata")
                        if isinstance(metadata, dict) and "agent_name" in metadata:
                            if metadata["agent_name"]:
                                agents.add(metadata["agent_name"])
                                log.debug(
                                    "%s Found agent '%s' in status.message.metadata.",
                                    log_id_prefix,
                                    metadata["agent_name"],
                                )

                artifact_info = result.get("artifact")
                if isinstance(artifact_info, dict):
                    metadata = artifact_info.get("metadata")
                    if isinstance(metadata, dict) and "agent_name" in metadata:
                        if metadata["agent_name"]:
                            agents.add(metadata["agent_name"])
                            log.debug(
                                "%s Found agent '%s' in artifact.metadata.",
                                log_id_prefix,
                                metadata["agent_name"],
                            )

            params = payload_dict.get("params")
            if isinstance(params, dict):
                message_info = params.get("message")
                if isinstance(message_info, dict):
                    metadata = message_info.get("metadata")
                    if isinstance(metadata, dict) and "agent_name" in metadata:
                        if metadata["agent_name"]:
                            agents.add(metadata["agent_name"])
                            log.debug(
                                "%s Found agent '%s' in params.message.metadata.",
                                log_id_prefix,
                                metadata["agent_name"],
                            )

        if not agents:
            log.debug(
                "%s No specific agents identified from topic '%s' or payload.",
                log_id_prefix,
                topic,
            )
        return agents

    def get_agent_registry(self) -> AgentRegistry:
        return self.agent_registry

    def _check_agent_health(self):
        """
        Checks the health of peer agents and de-registers unresponsive ones.
        This is called periodically by the health check timer.
        Uses TTL-based expiration to determine if an agent is unresponsive.
        """

        log.debug("%s Performing agent health check...", self.log_identifier)

        # Get TTL from configuration or use default from constants
        from ...common.constants import (
            HEALTH_CHECK_TTL_SECONDS,
            HEALTH_CHECK_INTERVAL_SECONDS,
        )

        ttl_seconds = self.get_config(
            "agent_health_check_ttl_seconds", HEALTH_CHECK_TTL_SECONDS
        )
        health_check_interval = self.get_config(
            "agent_health_check_interval_seconds", HEALTH_CHECK_INTERVAL_SECONDS
        )

        log.debug(
            "%s Health check configuration: interval=%d seconds, TTL=%d seconds",
            self.log_identifier,
            health_check_interval,
            ttl_seconds,
        )

        # Validate configuration values
        if (
            ttl_seconds <= 0
            or health_check_interval <= 0
            or ttl_seconds < health_check_interval
        ):
            log.error(
                "%s agent_health_check_ttl_seconds (%d) and agent_health_check_interval_seconds (%d) must be positive and TTL must be greater than interval.",
                self.log_identifier,
                ttl_seconds,
                health_check_interval,
            )
            raise ValueError(
                f"Invalid health check configuration. agent_health_check_ttl_seconds ({ttl_seconds}) and agent_health_check_interval_seconds ({health_check_interval}) must be positive and TTL must be greater than interval."
            )

        # Get all agent names from the registry
        agent_names = self.agent_registry.get_agent_names()
        total_agents = len(agent_names)
        agents_to_deregister = []

        log.debug(
            "%s Checking health of %d peer agents", self.log_identifier, total_agents
        )

        for agent_name in agent_names:
            # Check if the agent's TTL has expired
            is_expired, time_since_last_seen = self.agent_registry.check_ttl_expired(
                agent_name, ttl_seconds
            )

            if is_expired:
                log.warning(
                    "%s Agent '%s' TTL has expired. De-registering. Time since last seen: %d seconds (TTL: %d seconds)",
                    self.log_identifier,
                    agent_name,
                    time_since_last_seen,
                    ttl_seconds,
                )
                agents_to_deregister.append(agent_name)

        # De-register unresponsive agents
        for agent_name in agents_to_deregister:
            self._deregister_agent(agent_name)
<<<<<<< HEAD

        log.info(
=======
            
        log.debug(
>>>>>>> 00409752
            "%s Agent health check completed. Total agents: %d, De-registered: %d",
            self.log_identifier,
            total_agents,
            len(agents_to_deregister),
        )

    def _deregister_agent(self, agent_name: str):
        """
        De-registers an agent from the registry and publishes a de-registration event.
        """
        # Remove from registry
        self.agent_registry.remove_agent(agent_name)

    def get_sse_manager(self) -> SSEManager:
        return self.sse_manager

    def get_session_manager(self) -> SessionManager:
        return self.session_manager

    def get_task_logger_service(self) -> TaskLoggerService | None:
        """Returns the shared TaskLoggerService instance."""
        return self.task_logger_service

    def get_namespace(self) -> str:
        return self.namespace

    def get_gateway_id(self) -> str:
        """Returns the unique identifier for this gateway instance."""
        return self.gateway_id

    def get_cors_origins(self) -> list[str]:
        return self.cors_allowed_origins

    def get_shared_artifact_service(self) -> BaseArtifactService | None:
        return self.shared_artifact_service

    def get_embed_config(self) -> dict[str, Any]:
        """Returns embed-related configuration needed by dependencies."""
        return {
            "enable_embed_resolution": self.enable_embed_resolution,
            "gateway_max_artifact_resolve_size_bytes": self.gateway_max_artifact_resolve_size_bytes,
            "gateway_recursive_embed_depth": self.gateway_recursive_embed_depth,
        }

    def get_core_a2a_service(self) -> CoreA2AService:
        """Returns the CoreA2AService instance."""
        return self.core_a2a_service

    def get_config_resolver(self) -> ConfigResolver:
        """Returns the instance of the ConfigResolver."""
        return self._config_resolver

    def _start_listener(self) -> None:
        """
        GDK Hook: Starts the FastAPI/Uvicorn server.
        This method is called by BaseGatewayComponent.run().
        """
        self._start_fastapi_server()

    def _stop_listener(self) -> None:
        """
        GDK Hook: Signals the Uvicorn server to shut down.
        This method is called by BaseGatewayComponent.cleanup().
        """
        log.info(
            "%s _stop_listener called. Signaling Uvicorn server to exit.",
            self.log_identifier,
        )
        if self.uvicorn_server:
            self.uvicorn_server.should_exit = True
        pass

    async def _translate_external_input(
        self, external_event_data: dict[str, Any]
    ) -> tuple[str, list[ContentPart], dict[str, Any]]:
        """
        Translates raw HTTP request data (from FastAPI form) into A2A task parameters.

        Args:
            external_event_data: A dictionary containing data from the HTTP request,
                                 expected to have keys like 'agent_name', 'message',
                                 'files' (List[UploadFile]), 'client_id', 'a2a_session_id'.

        Returns:
            A tuple containing:
            - target_agent_name (str): The name of the A2A agent to target.
            - a2a_parts (List[ContentPart]): A list of unwrapped A2A Part objects.
            - external_request_context (Dict[str, Any]): Context for TaskContextManager.
        """
        log_id_prefix = f"{self.log_identifier}[TranslateInput]"
        log.debug(
            "%s Received external event data: %s",
            log_id_prefix,
            {k: type(v) for k, v in external_event_data.items()},
        )

        target_agent_name: str = external_event_data.get("agent_name")
        user_message: str = external_event_data.get("message", "")
        files: list[UploadFile] | None = external_event_data.get("files")
        client_id: str = external_event_data.get("client_id")
        a2a_session_id: str = external_event_data.get("a2a_session_id")
        if not target_agent_name:
            raise ValueError("Target agent name is missing in external_event_data.")
        if not client_id or not a2a_session_id:
            raise ValueError(
                "Client ID or A2A Session ID is missing in external_event_data."
            )

        a2a_parts: list[ContentPart] = []

        if files:
            for upload_file in files:
                try:
                    content_bytes = await upload_file.read()
                    if not content_bytes:
                        log.warning(
                            "%s Skipping empty uploaded file: %s",
                            log_id_prefix,
                            upload_file.filename,
                        )
                        continue

                    # The BaseGatewayComponent will handle normalization based on policy.
                    # Here, we just create the FilePart with inline bytes.
                    file_part = a2a.create_file_part_from_bytes(
                        content_bytes=content_bytes,
                        name=upload_file.filename,
                        mime_type=upload_file.content_type,
                    )
                    a2a_parts.append(file_part)
                    log.info(
                        "%s Created inline FilePart for uploaded file: %s (%d bytes)",
                        log_id_prefix,
                        upload_file.filename,
                        len(content_bytes),
                    )

                except Exception as e:
                    log.exception(
                        "%s Error processing uploaded file %s: %s",
                        log_id_prefix,
                        upload_file.filename,
                        e,
                    )
                finally:
                    await upload_file.close()

        if user_message:
            a2a_parts.append(a2a.create_text_part(text=user_message))

        external_request_context = {
            "app_name_for_artifacts": self.gateway_id,
            "user_id_for_artifacts": client_id,
            "a2a_session_id": a2a_session_id,
            "user_id_for_a2a": client_id,
            "target_agent_name": target_agent_name,
        }
        log.debug(
            "%s Translated input. Target: %s, Parts: %d, Context: %s",
            log_id_prefix,
            target_agent_name,
            len(a2a_parts),
            external_request_context,
        )
        return target_agent_name, a2a_parts, external_request_context

    async def _send_update_to_external(
        self,
        external_request_context: dict[str, Any],
        event_data: TaskStatusUpdateEvent | TaskArtifactUpdateEvent,
        is_final_chunk_of_update: bool,
    ) -> None:
        """
        Sends an intermediate update (TaskStatusUpdateEvent or TaskArtifactUpdateEvent)
        to the external platform (Web UI via SSE) and stores agent messages in the database.
        """
        log_id_prefix = f"{self.log_identifier}[SendUpdate]"
        sse_task_id = external_request_context.get("a2a_task_id_for_event")
        a2a_task_id = event_data.task_id

        log.debug(
            "%s _send_update_to_external called with event_type: %s",
            log_id_prefix,
            type(event_data).__name__,
        )

        if not sse_task_id:
            log.error(
                "%s Cannot send update: 'a2a_task_id_for_event' missing from external_request_context.",
                log_id_prefix,
            )
            return

        log.debug(
            "%s Sending update for A2A Task ID %s to SSE Task ID %s. Final chunk: %s",
            log_id_prefix,
            a2a_task_id,
            sse_task_id,
            is_final_chunk_of_update,
        )

        sse_event_type = "status_update"
        if isinstance(event_data, TaskArtifactUpdateEvent):
            sse_event_type = "artifact_update"

        sse_payload_model = a2a.create_success_response(
            result=event_data, request_id=a2a_task_id
        )
        sse_payload = sse_payload_model.model_dump(by_alias=True, exclude_none=True)

        try:
            await self.sse_manager.send_event(
                task_id=sse_task_id, event_data=sse_payload, event_type=sse_event_type
            )
            log.debug(
<<<<<<< HEAD
                "%s Successfully sent %s via SSE for A2A Task ID %s, Payload: %s",
=======
                "%s Successfully sent %s via SSE for A2A Task ID %s.",
>>>>>>> 00409752
                log_id_prefix,
                sse_event_type,
                a2a_task_id,
                sse_payload,
            )

            # Note: Agent message storage is handled in _send_final_response_to_external
            # to avoid duplicate storage of intermediate status updates

        except Exception as e:
            log.exception(
                "%s Failed to send %s via SSE for A2A Task ID %s: %s",
                log_id_prefix,
                sse_event_type,
                a2a_task_id,
                e,
            )

    async def _send_final_response_to_external(
        self, external_request_context: dict[str, Any], task_data: Task
    ) -> None:
        """
        Sends the final A2A Task result to the external platform (Web UI via SSE).
        """
        log_id_prefix = f"{self.log_identifier}[SendFinalResponse]"
        sse_task_id = external_request_context.get("a2a_task_id_for_event")
        a2a_task_id = task_data.id

        log.debug("%s _send_final_response_to_external called", log_id_prefix)

        if not sse_task_id:
            log.error(
                "%s Cannot send final response: 'a2a_task_id_for_event' missing from external_request_context.",
                log_id_prefix,
            )
            return

        log.info(
            "%s Sending final response for A2A Task ID %s to SSE Task ID %s.",
            log_id_prefix,
            a2a_task_id,
            sse_task_id,
        )

        sse_payload_model = a2a.create_success_response(
            result=task_data, request_id=a2a_task_id
        )
        sse_payload = sse_payload_model.model_dump(by_alias=True, exclude_none=True)

        try:
            await self.sse_manager.send_event(
                task_id=sse_task_id, event_data=sse_payload, event_type="final_response"
            )
            log.debug(
                "%s Successfully sent final_response via SSE for A2A Task ID %s.",
                log_id_prefix,
                a2a_task_id,
            )

        except Exception as e:
            log.exception(
                "%s Failed to send final_response via SSE for A2A Task ID %s: %s",
                log_id_prefix,
                a2a_task_id,
                e,
            )
        finally:
            await self.sse_manager.close_all_for_task(sse_task_id)
            log.info(
                "%s Closed SSE connections for SSE Task ID %s.",
                log_id_prefix,
                sse_task_id,
            )

    async def _send_error_to_external(
        self, external_request_context: dict[str, Any], error_data: JSONRPCError
    ) -> None:
        """
        Sends an error notification to the external platform (Web UI via SSE).
        """
        log_id_prefix = f"{self.log_identifier}[SendError]"
        sse_task_id = external_request_context.get("a2a_task_id_for_event")

        if not sse_task_id:
            log.error(
                "%s Cannot send error: 'a2a_task_id_for_event' missing from external_request_context.",
                log_id_prefix,
            )
            return

        log.debug(
            "%s Sending error to SSE Task ID %s. Error: %s",
            log_id_prefix,
            sse_task_id,
            error_data,
        )

        sse_payload_model = a2a.create_error_response(
            error=error_data,
            request_id=external_request_context.get("original_rpc_id", sse_task_id),
        )
        sse_payload = sse_payload_model.model_dump(by_alias=True, exclude_none=True)

        try:
            await self.sse_manager.send_event(
                task_id=sse_task_id, event_data=sse_payload, event_type="final_response"
            )
            log.info(
                "%s Successfully sent A2A error as 'final_response' via SSE for SSE Task ID %s.",
                log_id_prefix,
                sse_task_id,
            )
        except Exception as e:
            log.exception(
                "%s Failed to send error via SSE for SSE Task ID %s: %s",
                log_id_prefix,
                sse_task_id,
                e,
            )
        finally:
            await self.sse_manager.close_all_for_task(sse_task_id)
            log.info(
                "%s Closed SSE connections for SSE Task ID %s after error.",
                log_id_prefix,
                sse_task_id,
            )<|MERGE_RESOLUTION|>--- conflicted
+++ resolved
@@ -1877,13 +1877,8 @@
         # De-register unresponsive agents
         for agent_name in agents_to_deregister:
             self._deregister_agent(agent_name)
-<<<<<<< HEAD
-
-        log.info(
-=======
-            
+
         log.debug(
->>>>>>> 00409752
             "%s Agent health check completed. Total agents: %d, De-registered: %d",
             self.log_identifier,
             total_agents,
@@ -2099,15 +2094,10 @@
                 task_id=sse_task_id, event_data=sse_payload, event_type=sse_event_type
             )
             log.debug(
-<<<<<<< HEAD
-                "%s Successfully sent %s via SSE for A2A Task ID %s, Payload: %s",
-=======
                 "%s Successfully sent %s via SSE for A2A Task ID %s.",
->>>>>>> 00409752
                 log_id_prefix,
                 sse_event_type,
                 a2a_task_id,
-                sse_payload,
             )
 
             # Note: Agent message storage is handled in _send_final_response_to_external

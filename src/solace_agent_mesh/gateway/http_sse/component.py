"""
Custom Solace AI Connector Component to host the FastAPI backend for the Web UI.
"""

import asyncio
import json
import queue
import re
import threading
import uuid
from datetime import datetime, timezone
from typing import Any

import uvicorn
from fastapi import FastAPI, UploadFile
from fastapi import Request as FastAPIRequest
from solace_ai_connector.common.log import log
from solace_ai_connector.components.inputs_outputs.broker_input import BrokerInput
from solace_ai_connector.flow.app import App as SACApp
from solace_ai_connector.common.event import Event, EventType

from ...common.agent_registry import AgentRegistry
from ...core_a2a.service import CoreA2AService
from ...gateway.base.component import BaseGatewayComponent
from ...gateway.http_sse.session_manager import SessionManager
from ...gateway.http_sse.sse_manager import SSEManager
from .sse_event_buffer import SSEEventBuffer
from .components import VisualizationForwarderComponent
from .components.task_logger_forwarder import TaskLoggerForwarderComponent
from .services.feedback_service import FeedbackService
from .services.task_logger_service import TaskLoggerService
from . import dependencies

try:
    from google.adk.artifacts import BaseArtifactService
except ImportError:

    class BaseArtifactService:
        pass


from a2a.types import (
    A2ARequest,
    AgentCard,
    JSONRPCError,
    JSONRPCResponse,
    Task,
    TaskArtifactUpdateEvent,
    TaskStatusUpdateEvent,
)

from ...common import a2a
from ...common.a2a.types import ContentPart
from ...common.middleware.config_resolver import ConfigResolver
from ...common.utils.embeds import (
    EARLY_EMBED_TYPES,
    evaluate_embed,
    resolve_embeds_in_string,
)

info = {
    "class_name": "WebUIBackendComponent",
    "description": (
        "Hosts the FastAPI backend server for the A2A Web UI, manages messaging via SAC, "
        "and implements GDK abstract methods for Web UI interaction. "
        "Configuration is derived from WebUIBackendApp's app_config."
    ),
    "config_parameters": [
        # Configuration parameters are defined and validated by WebUIBackendApp.app_schema.
    ],
    "input_schema": {
        "type": "object",
        "description": "Not typically used; component reacts to events.",
        "properties": {},
    },
    "output_schema": {
        "type": "object",
        "description": "Not typically used; component publishes results via FastAPI/SSE.",
        "properties": {},
    },
}


class WebUIBackendComponent(BaseGatewayComponent):
    """
    Hosts the FastAPI backend, manages messaging via SAC, and bridges threads.
    """

    def __init__(self, **kwargs):
        """
        Initializes the WebUIBackendComponent, inheriting from BaseGatewayComponent.
        """
        component_config = kwargs.get("component_config", {})
        app_config = component_config.get("app_config", {})
        resolve_uris = app_config.get("resolve_artifact_uris_in_gateway", True)

        super().__init__(resolve_artifact_uris_in_gateway=resolve_uris, **kwargs)
        log.info("%s Initializing Web UI Backend Component...", self.log_identifier)

        try:
            self.namespace = self.get_config("namespace")
            self.gateway_id = self.get_config("gateway_id")
            if not self.gateway_id:
                raise ValueError(
                    "Internal Error: Gateway ID missing after app initialization."
                )
            self.fastapi_host = self.get_config("fastapi_host", "127.0.0.1")
            self.fastapi_port = self.get_config("fastapi_port", 8000)
            self.fastapi_https_port = self.get_config("fastapi_https_port", 8443)
            self.session_secret_key = self.get_config("session_secret_key")
            self.cors_allowed_origins = self.get_config("cors_allowed_origins", ["*"])
            self.ssl_keyfile = self.get_config("ssl_keyfile", "")
            self.ssl_certfile = self.get_config("ssl_certfile", "")
            self.ssl_keyfile_password = self.get_config("ssl_keyfile_password", "")

            log.info(
                "%s WebUI-specific configuration retrieved (Host: %s, Port: %d).",
                self.log_identifier,
                self.fastapi_host,
                self.fastapi_port,
            )
        except Exception as e:
            log.error("%s Failed to retrieve configuration: %s", self.log_identifier, e)
            raise ValueError(f"Configuration retrieval error: {e}") from e

        sse_max_queue_size = self.get_config("sse_max_queue_size", 200)
        sse_buffer_max_age_seconds = self.get_config("sse_buffer_max_age_seconds", 600)

        self.sse_event_buffer = SSEEventBuffer(
            max_queue_size=sse_max_queue_size,
            max_age_seconds=sse_buffer_max_age_seconds,
        )
        self.sse_manager = SSEManager(
            max_queue_size=sse_max_queue_size, event_buffer=self.sse_event_buffer
        )

        self._sse_cleanup_timer_id = f"sse_cleanup_{self.gateway_id}"
        cleanup_interval_sec = self.get_config(
            "sse_buffer_cleanup_interval_seconds", 300
        )
        self.add_timer(
            delay_ms=cleanup_interval_sec * 1000,
            timer_id=self._sse_cleanup_timer_id,
            interval_ms=cleanup_interval_sec * 1000,
        )
        
        # Set up health check timer for agent registry
        from ...common.constants import HEALTH_CHECK_INTERVAL_SECONDS
        self.health_check_timer_id = f"agent_health_check_{self.gateway_id}"
        health_check_interval_seconds = self.get_config("agent_health_check_interval_seconds", HEALTH_CHECK_INTERVAL_SECONDS)
        if health_check_interval_seconds > 0:
            log.info(
                "%s Scheduling agent health check every %d seconds.",
                self.log_identifier,
                health_check_interval_seconds,
            )
            self.add_timer(
                delay_ms=health_check_interval_seconds * 1000,
                timer_id=self.health_check_timer_id,
                interval_ms=health_check_interval_seconds * 1000,
            )
        else:
            log.warning(
                "%s Agent health check interval not configured or invalid, health checks will not run periodically.",
                self.log_identifier,
            )

        session_config = self._resolve_session_config()
        if session_config.get("type") == "sql":
            # SQL type explicitly configured - database_url is required
            database_url = session_config.get("database_url")
            if not database_url:
                raise ValueError(
                    f"{self.log_identifier} Session service type is 'sql' but no database_url provided. "
                    "Please provide a database_url in the session_service configuration or use type 'memory'."
                )
            self.database_url = database_url
        else:
            # Memory storage or no explicit configuration - no persistence service needed
            self.database_url = None
            
            # Validate that features requiring database persistence are not enabled
            task_logging_config = self.get_config("task_logging", {})
            if task_logging_config.get("enabled", False):
                raise ValueError(
                    f"{self.log_identifier} Task logging requires SQL session storage. "
                    "Either set session_service.type='sql' with a valid database_url, "
                    "or disable task_logging.enabled."
                )
            
            feedback_config = self.get_config("feedback_publishing", {})
            if feedback_config.get("enabled", False):
                log.warning(
                    "%s Feedback publishing is enabled but database persistence is not configured. "
                    "Feedback will only be published to the broker, not stored locally.",
                    self.log_identifier
                )

        component_config = self.get_config("component_config", {})
        app_config = component_config.get("app_config", {})

        self.session_manager = SessionManager(
            secret_key=self.session_secret_key,
            app_config=app_config,
        )

        self.fastapi_app: FastAPI | None = None
        self.uvicorn_server: uvicorn.Server | None = None
        self.fastapi_thread: threading.Thread | None = None
        self.fastapi_event_loop: asyncio.AbstractEventLoop | None = None

        self._visualization_internal_app: SACApp | None = None
        self._visualization_broker_input: BrokerInput | None = None
        self._visualization_message_queue: queue.Queue = queue.Queue(maxsize=200)
        self._task_logger_queue: queue.Queue = queue.Queue(maxsize=200)
        self._active_visualization_streams: dict[str, dict[str, Any]] = {}
        self._visualization_locks: dict[asyncio.AbstractEventLoop, asyncio.Lock] = {}
        self._visualization_locks_lock = threading.Lock()
        self._global_visualization_subscriptions: dict[str, int] = {}
        self._visualization_processor_task: asyncio.Task | None = None

        self._task_logger_internal_app: SACApp | None = None
        self._task_logger_broker_input: BrokerInput | None = None
        self._task_logger_processor_task: asyncio.Task | None = None
        self.task_logger_service: TaskLoggerService | None = None

        # Initialize SAM Events service for system events
        from ...common.sam_events import SamEventService

        self.sam_events = SamEventService(
            namespace=self.namespace,
            component_name=f"{self.name}_gateway",
            publish_func=self.publish_a2a,
        )

        # Initialize data retention service and timer
        self.data_retention_service = None
        self._data_retention_timer_id = None
        data_retention_config = self.get_config("data_retention", {})
        if data_retention_config.get("enabled", True):
            log.info("%s Data retention is enabled. Initializing service and timer...", self.log_identifier)
            
            # Import and initialize the DataRetentionService
            from .services.data_retention_service import DataRetentionService
            
            session_factory = None
            if self.database_url:
                # SessionLocal will be initialized later in setup_dependencies
                # We'll pass a lambda that returns SessionLocal when called
                session_factory = lambda: dependencies.SessionLocal() if dependencies.SessionLocal else None
            
            self.data_retention_service = DataRetentionService(
                session_factory=session_factory,
                config=data_retention_config
            )
            
            # Create and start the cleanup timer
            cleanup_interval_hours = data_retention_config.get("cleanup_interval_hours", 24)
            cleanup_interval_ms = cleanup_interval_hours * 60 * 60 * 1000
            self._data_retention_timer_id = f"data_retention_cleanup_{self.gateway_id}"
            
            self.add_timer(
                delay_ms=cleanup_interval_ms,
                timer_id=self._data_retention_timer_id,
                interval_ms=cleanup_interval_ms,
            )
            log.info(
                "%s Data retention timer created with ID '%s' and interval %d hours.",
                self.log_identifier,
                self._data_retention_timer_id,
                cleanup_interval_hours,
            )
        else:
            log.info("%s Data retention is disabled via configuration.", self.log_identifier)

        log.info("%s Web UI Backend Component initialized.", self.log_identifier)

    def process_event(self, event: Event):
        if event.event_type == EventType.TIMER:
            timer_id = event.data.get("timer_id")
            
            if timer_id == self._sse_cleanup_timer_id:
                log.debug("%s SSE buffer cleanup timer triggered.", self.log_identifier)
                self.sse_event_buffer.cleanup_stale_buffers()
                return
<<<<<<< HEAD
            elif event.data.get("timer_id") == self.health_check_timer_id:
                log.debug("%s Agent health check timer triggered.", self.log_identifier)
                self._check_agent_health()
=======
            
            if timer_id == self._data_retention_timer_id:
                log.debug("%s Data retention cleanup timer triggered.", self.log_identifier)
                if self.data_retention_service:
                    try:
                        self.data_retention_service.cleanup_old_data()
                    except Exception as e:
                        log.error(
                            "%s Error during data retention cleanup: %s",
                            self.log_identifier,
                            e,
                            exc_info=True,
                        )
                else:
                    log.warning(
                        "%s Data retention timer fired but service is not initialized.",
                        self.log_identifier,
                    )
>>>>>>> d0634cce
                return

        super().process_event(event)

    def _get_visualization_lock(self) -> asyncio.Lock:
        """Get or create a visualization lock for the current event loop."""
        try:
            current_loop = asyncio.get_running_loop()
        except RuntimeError:
            raise RuntimeError(
                "Visualization lock methods must be called from within an async context"
            )

        with self._visualization_locks_lock:
            if current_loop not in self._visualization_locks:
                self._visualization_locks[current_loop] = asyncio.Lock()
                log.debug(
                    "%s Created new visualization lock for event loop %s",
                    self.log_identifier,
                    id(current_loop),
                )
            return self._visualization_locks[current_loop]

    def _ensure_visualization_flow_is_running(self) -> None:
        """
        Ensures the internal SAC flow for A2A message visualization is created and running.
        This method is designed to be called once during component startup.
        """
        log_id_prefix = f"{self.log_identifier}[EnsureVizFlow]"
        if self._visualization_internal_app is not None:
            log.debug("%s Visualization flow already running.", log_id_prefix)
            return

        log.info("%s Initializing internal A2A visualization flow...", log_id_prefix)
        try:
            main_app = self.get_app()
            if not main_app or not main_app.connector:
                log.error(
                    "%s Cannot get main app or connector instance. Visualization flow NOT started.",
                    log_id_prefix,
                )
                raise RuntimeError(
                    "Main app or connector not available for internal flow creation."
                )

            main_broker_config = main_app.app_info.get("broker", {})
            if not main_broker_config:
                log.error(
                    "%s Main app broker configuration not found. Visualization flow NOT started.",
                    log_id_prefix,
                )
                raise ValueError("Main app broker configuration is missing.")

            broker_input_cfg = {
                "component_module": "broker_input",
                "component_name": f"{self.gateway_id}_viz_broker_input",
                "broker_queue_name": f"{self.namespace.strip('/')}/q/gdk/viz/{self.gateway_id}/{uuid.uuid4().hex}",
                "create_queue_on_start": True,
                "component_config": {
                    "broker_url": main_broker_config.get("broker_url"),
                    "broker_username": main_broker_config.get("broker_username"),
                    "broker_password": main_broker_config.get("broker_password"),
                    "broker_vpn": main_broker_config.get("broker_vpn"),
                    "trust_store_path": main_broker_config.get("trust_store_path"),
                    "dev_mode": main_broker_config.get("dev_mode"),
                    "broker_subscriptions": [],
                    "reconnection_strategy": main_broker_config.get(
                        "reconnection_strategy"
                    ),
                    "retry_interval": main_broker_config.get("retry_interval"),
                    "retry_count": main_broker_config.get("retry_count"),
                    "temporary_queue": True,
                },
            }

            forwarder_cfg = {
                "component_class": VisualizationForwarderComponent,
                "component_name": f"{self.gateway_id}_viz_forwarder",
                "component_config": {"target_queue_ref": self._visualization_message_queue},
            }

            flow_config = {
                "name": f"{self.gateway_id}_viz_flow",
                "components": [broker_input_cfg, forwarder_cfg],
            }

            internal_app_broker_config = main_broker_config.copy()
            internal_app_broker_config["input_enabled"] = True
            internal_app_broker_config["output_enabled"] = False

            app_config_for_internal_flow = {
                "name": f"{self.gateway_id}_viz_internal_app",
                "flows": [flow_config],
                "broker": internal_app_broker_config,
                "app_config": {},
            }

            self._visualization_internal_app = main_app.connector.create_internal_app(
                app_name=app_config_for_internal_flow["name"],
                flows=app_config_for_internal_flow["flows"],
            )

            if (
                not self._visualization_internal_app
                or not self._visualization_internal_app.flows
            ):
                log.error(
                    "%s Failed to create internal visualization app/flow.",
                    log_id_prefix,
                )
                self._visualization_internal_app = None
                raise RuntimeError("Internal visualization app/flow creation failed.")

            self._visualization_internal_app.run()
            log.info("%s Internal visualization app started.", log_id_prefix)

            flow_instance = self._visualization_internal_app.flows[0]
            if flow_instance.component_groups and flow_instance.component_groups[0]:
                self._visualization_broker_input = flow_instance.component_groups[0][0]
                if not isinstance(self._visualization_broker_input, BrokerInput):
                    log.error(
                        "%s First component in viz flow is not BrokerInput. Type: %s",
                        log_id_prefix,
                        type(self._visualization_broker_input).__name__,
                    )
                    self._visualization_broker_input = None
                    raise RuntimeError(
                        "Visualization flow setup error: BrokerInput not found."
                    )
                log.info(
                    "%s Obtained reference to internal BrokerInput component.",
                    log_id_prefix,
                )
            else:
                log.error(
                    "%s Could not get BrokerInput instance from internal flow.",
                    log_id_prefix,
                )
                raise RuntimeError(
                    "Visualization flow setup error: BrokerInput instance not accessible."
                )

        except Exception as e:
            log.exception(
                "%s Failed to ensure visualization flow is running: %s",
                log_id_prefix,
                e,
            )
            if self._visualization_internal_app:
                try:
                    self._visualization_internal_app.cleanup()
                except Exception as cleanup_err:
                    log.error(
                        "%s Error during cleanup after viz flow init failure: %s",
                        log_id_prefix,
                        cleanup_err,
                    )
            self._visualization_internal_app = None
            self._visualization_broker_input = None
            raise

    def _ensure_task_logger_flow_is_running(self) -> None:
        """
        Ensures the internal SAC flow for A2A task logging is created and running.
        """
        log_id_prefix = f"{self.log_identifier}[EnsureTaskLogFlow]"
        if self._task_logger_internal_app is not None:
            log.debug("%s Task logger flow already running.", log_id_prefix)
            return

        log.info("%s Initializing internal A2A task logger flow...", log_id_prefix)
        try:
            main_app = self.get_app()
            if not main_app or not main_app.connector:
                raise RuntimeError(
                    "Main app or connector not available for internal flow creation."
                )

            main_broker_config = main_app.app_info.get("broker", {})
            if not main_broker_config:
                raise ValueError("Main app broker configuration is missing.")

            # The task logger needs to see ALL messages.
            subscriptions = [{"topic": f"{self.namespace.rstrip('/')}/a2a/>"}]

            broker_input_cfg = {
                "component_module": "broker_input",
                "component_name": f"{self.gateway_id}_task_log_broker_input",
                "broker_queue_name": f"{self.namespace.strip('/')}/q/gdk/task_log/{self.gateway_id}/{uuid.uuid4().hex}",
                "create_queue_on_start": True,
                "component_config": {
                    "broker_url": main_broker_config.get("broker_url"),
                    "broker_username": main_broker_config.get("broker_username"),
                    "broker_password": main_broker_config.get("broker_password"),
                    "broker_vpn": main_broker_config.get("broker_vpn"),
                    "trust_store_path": main_broker_config.get("trust_store_path"),
                    "dev_mode": main_broker_config.get("dev_mode"),
                    "broker_subscriptions": subscriptions,
                    "reconnection_strategy": main_broker_config.get(
                        "reconnection_strategy"
                    ),
                    "retry_interval": main_broker_config.get("retry_interval"),
                    "retry_count": main_broker_config.get("retry_count"),
                    "temporary_queue": True,
                },
            }

            forwarder_cfg = {
                "component_class": TaskLoggerForwarderComponent,
                "component_name": f"{self.gateway_id}_task_log_forwarder",
                "component_config": {"target_queue_ref": self._task_logger_queue},
            }

            flow_config = {
                "name": f"{self.gateway_id}_task_log_flow",
                "components": [broker_input_cfg, forwarder_cfg],
            }

            internal_app_broker_config = main_broker_config.copy()
            internal_app_broker_config["input_enabled"] = True
            internal_app_broker_config["output_enabled"] = False

            app_config_for_internal_flow = {
                "name": f"{self.gateway_id}_task_log_internal_app",
                "flows": [flow_config],
                "broker": internal_app_broker_config,
                "app_config": {},
            }

            self._task_logger_internal_app = main_app.connector.create_internal_app(
                app_name=app_config_for_internal_flow["name"],
                flows=app_config_for_internal_flow["flows"],
            )

            if (
                not self._task_logger_internal_app
                or not self._task_logger_internal_app.flows
            ):
                raise RuntimeError("Internal task logger app/flow creation failed.")

            self._task_logger_internal_app.run()
            log.info("%s Internal task logger app started.", log_id_prefix)

            flow_instance = self._task_logger_internal_app.flows[0]
            if flow_instance.component_groups and flow_instance.component_groups[0]:
                self._task_logger_broker_input = flow_instance.component_groups[0][0]
                if not isinstance(self._task_logger_broker_input, BrokerInput):
                    raise RuntimeError(
                        "Task logger flow setup error: BrokerInput not found."
                    )
                log.info(
                    "%s Obtained reference to internal task logger BrokerInput component.",
                    log_id_prefix,
                )
            else:
                raise RuntimeError(
                    "Task logger flow setup error: BrokerInput instance not accessible."
                )

        except Exception as e:
            log.exception(
                "%s Failed to ensure task logger flow is running: %s", log_id_prefix, e
            )
            if self._task_logger_internal_app:
                try:
                    self._task_logger_internal_app.cleanup()
                except Exception as cleanup_err:
                    log.error(
                        "%s Error during cleanup after task logger flow init failure: %s",
                        log_id_prefix,
                        cleanup_err,
                    )
            self._task_logger_internal_app = None
            self._task_logger_broker_input = None
            raise

    def _resolve_session_config(self) -> dict:
        """
        Resolve session service configuration with backward compatibility.

        Priority order:
        1. Component-specific session_service config (new approach)
        2. Shared default_session_service config (deprecated, with warning)
        3. Hardcoded default (SQLite for Web UI)
        """
        # Check component-specific session_service config first
        component_session_config = self.get_config("session_service")
        if component_session_config:
            log.debug("Using component-specific session_service configuration")
            return component_session_config

        # Backward compatibility: check shared config
        shared_session_config = self.get_config("default_session_service")
        if shared_session_config:
            log.warning(
                "Using session_service from shared config is deprecated. "
                "Move to component-specific configuration in app_config.session_service"
            )
            return shared_session_config

        # Default configuration for Web UI (backward compatibility)
        default_config = {"type": "memory", "default_behavior": "PERSISTENT"}
        log.info(
            "Using default memory session configuration for Web UI (backward compatibility)"
        )
        return default_config

    async def _visualization_message_processor_loop(self) -> None:
        """
        Asynchronously consumes messages from the _visualization_message_queue,
        filters them, and forwards them to relevant SSE connections.
        """
        log_id_prefix = f"{self.log_identifier}[VizMsgProcessor]"
        log.info("%s Starting visualization message processor loop...", log_id_prefix)
        loop = asyncio.get_running_loop()

        while not self.stop_signal.is_set():
            msg_data = None
            try:
                msg_data = await loop.run_in_executor(
                    None,
                    self._visualization_message_queue.get,
                    True,
                    1.0,
                )

                if msg_data is None:
                    log.info(
                        "%s Received shutdown signal for viz processor loop.",
                        log_id_prefix,
                    )
                    break

                current_size = self._visualization_message_queue.qsize()
                max_size = self._visualization_message_queue.maxsize
                if max_size > 0 and (current_size / max_size) > 0.90:
                    log.warning(
                        "%s Visualization message queue is over 90%% full. Current size: %d/%d",
                        log_id_prefix,
                        current_size,
                        max_size,
                    )

                topic = msg_data.get("topic")
                payload_dict = msg_data.get("payload")

                log.debug("%s [VIZ_DATA_RAW] Topic: %s", log_id_prefix, topic)

                if "/a2a/v1/discovery/" in topic:
                    self._visualization_message_queue.task_done()
                    continue

                event_details_for_owner = self._infer_visualization_event_details(
                    topic, payload_dict
                )
                task_id_for_context = event_details_for_owner.get("task_id")
                message_owner_id = None
                if task_id_for_context:
                    root_task_id = task_id_for_context.split(":", 1)[0]
                    context = self.task_context_manager.get_context(root_task_id)
                    if context and "user_identity" in context:
                        message_owner_id = context["user_identity"].get("id")
                        log.debug(
                            "%s Found owner '%s' for task %s via local context (root: %s).",
                            log_id_prefix,
                            message_owner_id,
                            task_id_for_context,
                            root_task_id,
                        )

                    if not message_owner_id:
                        user_properties = msg_data.get("user_properties") or {}

                        if not user_properties:
                            log.warning(
                                "%s No user_properties found for task %s (root: %s). Cannot determine owner via message properties.",
                                log_id_prefix,
                                task_id_for_context,
                                root_task_id,
                            )
                        user_config = user_properties.get(
                            "a2aUserConfig"
                        ) or user_properties.get("a2a_user_config")

                        if (
                            isinstance(user_config, dict)
                            and "user_profile" in user_config
                            and isinstance(user_config.get("user_profile"), dict)
                        ):
                            message_owner_id = user_config["user_profile"].get("id")
                            if message_owner_id:
                                log.debug(
                                    "%s Found owner '%s' for task %s via message properties.",
                                    log_id_prefix,
                                    message_owner_id,
                                    task_id_for_context,
                                )
                async with self._get_visualization_lock():
                    for (
                        stream_id,
                        stream_config,
                    ) in self._active_visualization_streams.items():
                        sse_queue_for_stream = stream_config.get("sse_queue")
                        if not sse_queue_for_stream:
                            log.warning(
                                "%s SSE queue not found for stream %s. Skipping.",
                                log_id_prefix,
                                stream_id,
                            )
                            continue

                        is_permitted = False
                        stream_owner_id = stream_config.get("user_id")
                        abstract_targets = stream_config.get("abstract_targets", [])

                        for abstract_target in abstract_targets:
                            if abstract_target.status != "subscribed":
                                continue

                            if abstract_target.type == "my_a2a_messages":
                                if (
                                    stream_owner_id
                                    and message_owner_id
                                    and stream_owner_id == message_owner_id
                                ):
                                    is_permitted = True
                                    break
                            else:
                                subscribed_topics_for_stream = stream_config.get(
                                    "solace_topics", set()
                                )
                                if any(
                                    a2a.topic_matches_subscription(topic, pattern)
                                    for pattern in subscribed_topics_for_stream
                                ):
                                    is_permitted = True
                                    break

                        if is_permitted:
                            event_details = self._infer_visualization_event_details(
                                topic, payload_dict
                            )

                            sse_event_payload = {
                                "event_type": "a2a_message",
                                "timestamp": datetime.now(timezone.utc).isoformat(),
                                "solace_topic": topic,
                                "direction": event_details["direction"],
                                "source_entity": event_details["source_entity"],
                                "target_entity": event_details["target_entity"],
                                "message_id": event_details["message_id"],
                                "task_id": event_details["task_id"],
                                "payload_summary": event_details["payload_summary"],
                                "full_payload": payload_dict,
                                "debug_type": event_details["debug_type"],
                            }

                            try:
                                log.debug(
                                    "%s Attempting to put message on SSE queue for stream %s. Queue size: %d",
                                    log_id_prefix,
                                    stream_id,
                                    sse_queue_for_stream.qsize(),
                                )
                                sse_queue_for_stream.put_nowait(
                                    {
                                        "event": "a2a_message",
                                        "data": json.dumps(sse_event_payload),
                                    }
                                )
                                log.debug(
                                    "%s [VIZ_DATA_SENT] Stream %s: Topic: %s, Direction: %s",
                                    log_id_prefix,
                                    stream_id,
                                    topic,
                                    event_details["direction"],
                                )
                            except asyncio.QueueFull:
                                log.warning(
                                    "%s SSE queue full for stream %s. Visualization message dropped.",
                                    log_id_prefix,
                                    stream_id,
                                )
                            except Exception as send_err:
                                log.error(
                                    "%s Error sending formatted message to SSE queue for stream %s: %s",
                                    log_id_prefix,
                                    stream_id,
                                    send_err,
                                )
                        else:
                            pass

                self._visualization_message_queue.task_done()

            except queue.Empty:
                continue
            except asyncio.CancelledError:
                log.info(
                    "%s Visualization message processor loop cancelled.", log_id_prefix
                )
                break
            except Exception as e:
                log.exception(
                    "%s Error in visualization message processor loop: %s",
                    log_id_prefix,
                    e,
                )
                if msg_data and self._visualization_message_queue:
                    self._visualization_message_queue.task_done()
                await asyncio.sleep(1)

        log.info("%s Visualization message processor loop finished.", log_id_prefix)

    async def _task_logger_loop(self) -> None:
        """
        Asynchronously consumes messages from the _task_logger_queue and
        passes them to the TaskLoggerService for persistence.
        """
        log_id_prefix = f"{self.log_identifier}[TaskLoggerLoop]"
        log.info("%s Starting task logger loop...", log_id_prefix)
        loop = asyncio.get_running_loop()

        while not self.stop_signal.is_set():
            msg_data = None
            try:
                msg_data = await loop.run_in_executor(
                    None,
                    self._task_logger_queue.get,
                    True,
                    1.0,
                )

                if msg_data is None:
                    log.info(
                        "%s Received shutdown signal for task logger loop.",
                        log_id_prefix,
                    )
                    break

                if self.task_logger_service:
                    self.task_logger_service.log_event(msg_data)
                else:
                    log.warning(
                        "%s Task logger service not available. Cannot log event.",
                        log_id_prefix,
                    )

                self._task_logger_queue.task_done()

            except queue.Empty:
                continue
            except asyncio.CancelledError:
                log.info("%s Task logger loop cancelled.", log_id_prefix)
                break
            except Exception as e:
                log.exception(
                    "%s Error in task logger loop: %s",
                    log_id_prefix,
                    e,
                )
                if msg_data and self._task_logger_queue:
                    self._task_logger_queue.task_done()
                await asyncio.sleep(1)

        log.info("%s Task logger loop finished.", log_id_prefix)

    async def _add_visualization_subscription(
        self, topic_str: str, stream_id: str
    ) -> bool:
        """
        Adds a Solace topic subscription to the internal BrokerInput for visualization.
        Manages global subscription reference counts.
        """
        log_id_prefix = f"{self.log_identifier}[AddVizSub:{stream_id}]"
        log.info(
            "%s Attempting to add subscription to topic: %s", log_id_prefix, topic_str
        )

        if not self._visualization_broker_input:
            log.error(
                "%s Visualization BrokerInput is not initialized. Cannot add subscription.",
                log_id_prefix,
            )
            return False
        if (
            not hasattr(self._visualization_broker_input, "messaging_service")
            or not self._visualization_broker_input.messaging_service
        ):
            log.error(
                "%s Visualization BrokerInput's messaging_service not available or not initialized. Cannot add subscription.",
                log_id_prefix,
            )
            return False

        log.debug(
            "%s Acquiring visualization stream lock for topic '%s'...",
            log_id_prefix,
            topic_str,
        )
        async with self._get_visualization_lock():
            log.debug(
                "%s Acquired visualization stream lock for topic '%s'.",
                log_id_prefix,
                topic_str,
            )
            self._global_visualization_subscriptions[topic_str] = (
                self._global_visualization_subscriptions.get(topic_str, 0) + 1
            )
            log.debug(
                "%s Global subscription count for topic '%s' is now %d.",
                log_id_prefix,
                topic_str,
                self._global_visualization_subscriptions[topic_str],
            )

            if self._global_visualization_subscriptions[topic_str] == 1:
                log.info(
                    "%s First global subscription for topic '%s'. Attempting to subscribe on broker.",
                    log_id_prefix,
                    topic_str,
                )
                try:
                    if not hasattr(
                        self._visualization_broker_input, "add_subscription"
                    ) or not callable(
                        self._visualization_broker_input.add_subscription
                    ):
                        log.error(
                            "%s Visualization BrokerInput does not support dynamic 'add_subscription'. "
                            "Please upgrade the 'solace-ai-connector' module. Cannot add subscription '%s'.",
                            log_id_prefix,
                            topic_str,
                        )
                        self._global_visualization_subscriptions[topic_str] -= 1
                        if self._global_visualization_subscriptions[topic_str] == 0:
                            del self._global_visualization_subscriptions[topic_str]
                        return False

                    loop = asyncio.get_event_loop()
                    add_result = await loop.run_in_executor(
                        None,
                        self._visualization_broker_input.add_subscription,
                        topic_str,
                    )
                    if not add_result:
                        log.error(
                            "%s Failed to add subscription '%s' via BrokerInput.",
                            log_id_prefix,
                            topic_str,
                        )
                        self._global_visualization_subscriptions[topic_str] -= 1
                        if self._global_visualization_subscriptions[topic_str] == 0:
                            del self._global_visualization_subscriptions[topic_str]
                        return False
                    log.info(
                        "%s Successfully added subscription '%s' via BrokerInput.",
                        log_id_prefix,
                        topic_str,
                    )
                except Exception as e:
                    log.exception(
                        "%s Exception calling BrokerInput.add_subscription for topic '%s': %s",
                        log_id_prefix,
                        topic_str,
                        e,
                    )
                    self._global_visualization_subscriptions[topic_str] -= 1
                    if self._global_visualization_subscriptions[topic_str] == 0:
                        del self._global_visualization_subscriptions[topic_str]
                    return False
            else:
                log.debug(
                    "%s Topic '%s' already globally subscribed. Skipping broker subscribe.",
                    log_id_prefix,
                    topic_str,
                )

            if stream_id in self._active_visualization_streams:
                self._active_visualization_streams[stream_id]["solace_topics"].add(
                    topic_str
                )
                log.debug(
                    "%s Topic '%s' added to active subscriptions for stream %s.",
                    log_id_prefix,
                    topic_str,
                    stream_id,
                )
            else:
                log.warning(
                    "%s Stream ID %s not found in active streams. Cannot add topic.",
                    log_id_prefix,
                    stream_id,
                )
                return False
        log.debug(
            "%s Releasing visualization stream lock after successful processing for topic '%s'.",
            log_id_prefix,
            topic_str,
        )
        return True

    async def _remove_visualization_subscription_nolock(
        self, topic_str: str, stream_id: str
    ) -> bool:
        """
        Internal helper to remove a Solace topic subscription.
        Assumes _visualization_stream_lock is already held by the caller.
        Manages global subscription reference counts.
        """
        log_id_prefix = f"{self.log_identifier}[RemoveVizSubNL:{stream_id}]"
        log.info(
            "%s Removing subscription (no-lock) from topic: %s",
            log_id_prefix,
            topic_str,
        )

        if not self._visualization_broker_input or not hasattr(
            self._visualization_broker_input, "messaging_service"
        ):
            log.error(
                "%s Visualization BrokerInput or its messaging_service not available.",
                log_id_prefix,
            )
            return False

        if topic_str not in self._global_visualization_subscriptions:
            log.warning(
                "%s Topic '%s' not found in global subscriptions. Cannot remove.",
                log_id_prefix,
                topic_str,
            )
            return False

        self._global_visualization_subscriptions[topic_str] -= 1

        if self._global_visualization_subscriptions[topic_str] == 0:
            del self._global_visualization_subscriptions[topic_str]
            try:
                if not hasattr(
                    self._visualization_broker_input, "remove_subscription"
                ) or not callable(self._visualization_broker_input.remove_subscription):
                    log.error(
                        "%s Visualization BrokerInput does not support dynamic 'remove_subscription'. "
                        "Please upgrade the 'solace-ai-connector' module. Cannot remove subscription '%s'.",
                        log_id_prefix,
                        topic_str,
                    )
                    return False

                loop = asyncio.get_event_loop()
                remove_result = await loop.run_in_executor(
                    None,
                    self._visualization_broker_input.remove_subscription,
                    topic_str,
                )
                if not remove_result:
                    log.error(
                        "%s Failed to remove subscription '%s' via BrokerInput. Global count might be inaccurate.",
                        log_id_prefix,
                        topic_str,
                    )
                else:
                    log.info(
                        "%s Successfully removed subscription '%s' via BrokerInput.",
                        log_id_prefix,
                        topic_str,
                    )
            except Exception as e:
                log.exception(
                    "%s Exception calling BrokerInput.remove_subscription for topic '%s': %s",
                    log_id_prefix,
                    topic_str,
                    e,
                )

        if stream_id in self._active_visualization_streams:
            if (
                topic_str
                in self._active_visualization_streams[stream_id]["solace_topics"]
            ):
                self._active_visualization_streams[stream_id]["solace_topics"].remove(
                    topic_str
                )
                log.debug(
                    "%s Topic '%s' removed from active subscriptions for stream %s.",
                    log_id_prefix,
                    topic_str,
                    stream_id,
                )
            else:
                log.warning(
                    "%s Topic '%s' not found in subscriptions for stream %s.",
                    log_id_prefix,
                    topic_str,
                    stream_id,
                )
        else:
            log.warning(
                "%s Stream ID %s not found in active streams. Cannot remove topic.",
                log_id_prefix,
                stream_id,
            )
        return True

    async def _remove_visualization_subscription(
        self, topic_str: str, stream_id: str
    ) -> bool:
        """
        Public method to remove a Solace topic subscription.
        Acquires the lock before calling the internal no-lock version.
        """
        log_id_prefix = f"{self.log_identifier}[RemoveVizSubPub:{stream_id}]"
        log.debug(
            "%s Acquiring lock to remove subscription for topic: %s",
            log_id_prefix,
            topic_str,
        )
        async with self._get_visualization_lock():
            log.debug("%s Lock acquired for topic: %s", log_id_prefix, topic_str)
            result = await self._remove_visualization_subscription_nolock(
                topic_str, stream_id
            )
            log.debug("%s Releasing lock for topic: %s", log_id_prefix, topic_str)
            return result

    async def _extract_initial_claims(
        self, external_event_data: Any
    ) -> dict[str, Any] | None:
        """
        Extracts initial identity claims from the incoming external event.
        For the WebUI, this means inspecting the FastAPIRequest.
        It prioritizes the authenticated user from `request.state.user`.
        """
        log_id_prefix = f"{self.log_identifier}[ExtractClaims]"

        if not isinstance(external_event_data, FastAPIRequest):
            log.warning(
                "%s Expected external_event_data to be a FastAPIRequest, but got %s.",
                log_id_prefix,
                type(external_event_data).__name__,
            )
            return None

        request = external_event_data
        try:
            user_info = {}
            if hasattr(request.state, "user") and request.state.user:
                user_info = request.state.user
                username = user_info.get("username")
                if username:
                    log.debug(
                        "%s Extracted user '%s' from request.state.",
                        log_id_prefix,
                        username,
                    )
                    return {"id": username, "name": username, "email": username, "user_info": user_info}

            log.debug(
                "%s No authenticated user in request.state, falling back to SessionManager.",
                log_id_prefix,
            )
            user_id = self.session_manager.get_a2a_client_id(request)
            log.debug(
                "%s Extracted user_id '%s' via SessionManager.", log_id_prefix, user_id
            )
            return {"id": user_id, "name": user_id, "user_info": user_info}

        except Exception as e:
            log.error("%s Failed to extract user_id from request: %s", log_id_prefix, e)
            return None

    def _start_fastapi_server(self):
        """Starts the Uvicorn server in a separate thread."""
        log.info(
            "%s [_start_listener] Attempting to start FastAPI/Uvicorn server...",
            self.log_identifier,
        )
        if self.fastapi_thread and self.fastapi_thread.is_alive():
            log.warning(
                "%s FastAPI server thread already started.", self.log_identifier
            )
            return

        try:
            from ...gateway.http_sse.main import app as fastapi_app_instance
            from ...gateway.http_sse.main import setup_dependencies

            self.fastapi_app = fastapi_app_instance

            setup_dependencies(self, self.database_url)

            # Instantiate services that depend on the database session factory.
            # This must be done *after* setup_dependencies has run.
            session_factory = dependencies.SessionLocal if self.database_url else None
            task_logging_config = self.get_config("task_logging", {})
            self.task_logger_service = TaskLoggerService(
                session_factory=session_factory, config=task_logging_config
            )
            log.info(
                "%s Services dependent on database session factory have been initialized.",
                self.log_identifier,
            )

            port = (
                self.fastapi_https_port
                if self.ssl_keyfile and self.ssl_certfile
                else self.fastapi_port
            )

            config = uvicorn.Config(
                app=self.fastapi_app,
                host=self.fastapi_host,
                port=port,
                log_level="info",
                lifespan="on",
                ssl_keyfile=self.ssl_keyfile,
                ssl_certfile=self.ssl_certfile,
                ssl_keyfile_password=self.ssl_keyfile_password,
            )
            self.uvicorn_server = uvicorn.Server(config)

            @self.fastapi_app.on_event("startup")
            async def capture_event_loop():
                log.info(
                    "%s [_start_listener] FastAPI startup event triggered.",
                    self.log_identifier,
                )
                try:
                    self.fastapi_event_loop = asyncio.get_running_loop()
                    log.info(
                        "%s [_start_listener] Captured FastAPI event loop via startup event: %s",
                        self.log_identifier,
                        self.fastapi_event_loop,
                    )

                    if self.fastapi_event_loop:
                        log.info(
                            "%s Ensuring visualization flow is running...",
                            self.log_identifier,
                        )
                        self._ensure_visualization_flow_is_running()

                        if (
                            self._visualization_processor_task is None
                            or self._visualization_processor_task.done()
                        ):
                            log.info(
                                "%s Starting visualization message processor task.",
                                self.log_identifier,
                            )
                            self._visualization_processor_task = (
                                self.fastapi_event_loop.create_task(
                                    self._visualization_message_processor_loop()
                                )
                            )
                        else:
                            log.info(
                                "%s Visualization message processor task already running.",
                                self.log_identifier,
                            )

                        task_logging_config = self.get_config("task_logging", {})
                        if task_logging_config.get("enabled", False):
                            log.info(
                                "%s Task logging is enabled. Ensuring flow is running...",
                                self.log_identifier,
                            )
                            self._ensure_task_logger_flow_is_running()

                            if (
                                self._task_logger_processor_task is None
                                or self._task_logger_processor_task.done()
                            ):
                                log.info(
                                    "%s Starting task logger processor task.",
                                    self.log_identifier,
                                )
                                self._task_logger_processor_task = (
                                    self.fastapi_event_loop.create_task(
                                        self._task_logger_loop()
                                    )
                                )
                            else:
                                log.info(
                                    "%s Task logger processor task already running.",
                                    self.log_identifier,
                                )
                        else:
                            log.info("%s Task logging is disabled.", self.log_identifier)
                    else:
                        log.error(
                            "%s FastAPI event loop not captured. Cannot start visualization processor.",
                            self.log_identifier,
                        )

                except Exception as startup_err:
                    log.exception(
                        "%s [_start_listener] Error during FastAPI startup event (capture_event_loop or viz setup): %s",
                        self.log_identifier,
                        startup_err,
                    )
                    self.stop_signal.set()

            @self.fastapi_app.on_event("shutdown")
            async def shutdown_event():
                log.info(
                    "%s [_start_listener] FastAPI shutdown event triggered.",
                    self.log_identifier,
                )

            self.fastapi_thread = threading.Thread(
                target=self.uvicorn_server.run, daemon=True, name="FastAPI_Thread"
            )
            self.fastapi_thread.start()
            protocol = "https" if self.ssl_keyfile and self.ssl_certfile else "http"
            log.info(
                "%s [_start_listener] FastAPI/Uvicorn server starting in background thread on %s://%s:%d",
                self.log_identifier,
                protocol,
                self.fastapi_host,
                port,
            )

        except Exception as e:
            log.error(
                "%s [_start_listener] Failed to start FastAPI/Uvicorn server: %s",
                self.log_identifier,
                e,
            )
            self.stop_signal.set()
            raise

    def publish_a2a(
        self, topic: str, payload: dict, user_properties: dict | None = None
    ):
        """
        Publishes an A2A message using the SAC App's send_message method.
        This method can be called from FastAPI handlers (via dependency injection).
        It's thread-safe as it uses the SAC App instance.
        """
        log.debug(f"[publish_a2a] Starting to publish message to topic: {topic}")
        log.debug(
            f"[publish_a2a] Payload type: {type(payload)}, size: {len(str(payload))} chars"
        )
        log.debug(f"[publish_a2a] User properties: {user_properties}")

        try:
            super().publish_a2a_message(payload, topic, user_properties)
            log.debug(
                f"[publish_a2a] Successfully called super().publish_a2a_message for topic: {topic}"
            )
        except Exception as e:
            log.error(f"[publish_a2a] Exception in publish_a2a: {e}", exc_info=True)
            raise

    def _cleanup_visualization_locks(self):
        """Remove locks for closed event loops to prevent memory leaks."""
        with self._visualization_locks_lock:
            closed_loops = [
                loop for loop in self._visualization_locks if loop.is_closed()
            ]
            for loop in closed_loops:
                del self._visualization_locks[loop]
                log.debug(
                    "%s Cleaned up visualization lock for closed event loop %s",
                    self.log_identifier,
                    id(loop),
                )

    def cleanup(self):
        """Gracefully shuts down the component and the FastAPI server."""
        log.info("%s Cleaning up Web UI Backend Component...", self.log_identifier)
        
        # Cancel timers
        self.cancel_timer(self._sse_cleanup_timer_id)
<<<<<<< HEAD
        self.cancel_timer(self.health_check_timer_id)
=======
        if self._data_retention_timer_id:
            self.cancel_timer(self._data_retention_timer_id)
            log.info("%s Cancelled data retention cleanup timer.", self.log_identifier)
        
        # Clean up data retention service
        if self.data_retention_service:
            self.data_retention_service = None
            log.info("%s Data retention service cleaned up.", self.log_identifier)
        
>>>>>>> d0634cce
        log.info("%s Cleaning up visualization resources...", self.log_identifier)
        if self._visualization_message_queue:
            self._visualization_message_queue.put(None)
        if self._task_logger_queue:
            self._task_logger_queue.put(None)

        if (
            self._visualization_processor_task
            and not self._visualization_processor_task.done()
        ):
            log.info(
                "%s Cancelling visualization processor task...", self.log_identifier
            )
            self._visualization_processor_task.cancel()

        if self._task_logger_processor_task and not self._task_logger_processor_task.done():
            log.info("%s Cancelling task logger processor task...", self.log_identifier)
            self._task_logger_processor_task.cancel()

        if self._visualization_internal_app:
            log.info(
                "%s Cleaning up internal visualization app...", self.log_identifier
            )
            try:
                self._visualization_internal_app.cleanup()
            except Exception as e:
                log.error(
                    "%s Error cleaning up internal visualization app: %s",
                    self.log_identifier,
                    e,
                )

        if self._task_logger_internal_app:
            log.info("%s Cleaning up internal task logger app...", self.log_identifier)
            try:
                self._task_logger_internal_app.cleanup()
            except Exception as e:
                log.error(
                    "%s Error cleaning up internal task logger app: %s",
                    self.log_identifier,
                    e,
                )

        self._active_visualization_streams.clear()
        self._global_visualization_subscriptions.clear()
        self._cleanup_visualization_locks()
        log.info("%s Visualization resources cleaned up.", self.log_identifier)

        super().cleanup()

        if self.fastapi_thread and self.fastapi_thread.is_alive():
            log.info(
                "%s Waiting for FastAPI server thread to exit...", self.log_identifier
            )
            self.fastapi_thread.join(timeout=10)
            if self.fastapi_thread.is_alive():
                log.warning(
                    "%s FastAPI server thread did not exit gracefully.",
                    self.log_identifier,
                )

        if self.sse_manager:
            log.info(
                "%s Closing active SSE connections (best effort)...",
                self.log_identifier,
            )
            try:
                asyncio.run(self.sse_manager.close_all())
            except Exception as sse_close_err:
                log.error(
                    "%s Error closing SSE connections during cleanup: %s",
                    self.log_identifier,
                    sse_close_err,
                )

        log.info("%s Web UI Backend Component cleanup finished.", self.log_identifier)

    def _infer_visualization_event_details(
        self, topic: str, payload: dict[str, Any]
    ) -> dict[str, Any]:
        """
        Infers details for the visualization SSE payload from the Solace topic and A2A message.
        This version is updated to parse the official A2A SDK message formats.
        """
        details = {
            "direction": "unknown",
            "source_entity": "unknown",
            "target_entity": "unknown",
            "debug_type": "unknown",
            "message_id": payload.get("id"),
            "task_id": None,
            "payload_summary": {
                "method": payload.get("method", "N/A"),
                "params_preview": None,
            },
        }

        # --- Phase 1: Parse the payload to extract core info ---
        try:
            # Handle SAM Events (system events)
            event_type = payload.get("event_type")
            if event_type:
                details["direction"] = "system_event"
                details["debug_type"] = "sam_event"
                details["payload_summary"]["method"] = event_type
                details["source_entity"] = payload.get("source_component", "unknown")
                details["target_entity"] = "system"
                return details

            # Try to parse as a JSON-RPC response first
            if "result" in payload or "error" in payload:
                rpc_response = JSONRPCResponse.model_validate(payload)
                result = a2a.get_response_result(rpc_response)
                error = a2a.get_response_error(rpc_response)
                details["message_id"] = a2a.get_response_id(rpc_response)

                if result:
                    kind = getattr(result, "kind", None)
                    details["direction"] = kind or "response"
                    details["task_id"] = getattr(result, "task_id", None) or getattr(
                        result, "id", None
                    )

                    if isinstance(result, TaskStatusUpdateEvent):
                        details["source_entity"] = (
                            result.metadata.get("agent_name")
                            if result.metadata
                            else None
                        )
                        message = a2a.get_message_from_status_update(result)
                        if message:
                            if not details["source_entity"]:
                                details["source_entity"] = (
                                    message.metadata.get("agent_name")
                                    if message.metadata
                                    else None
                                )
                            data_parts = a2a.get_data_parts_from_message(message)
                            if data_parts:
                                details["debug_type"] = data_parts[0].data.get(
                                    "type", "unknown"
                                )
                            elif a2a.get_text_from_message(message):
                                details["debug_type"] = "streaming_text"
                    elif isinstance(result, Task):
                        details["source_entity"] = (
                            result.metadata.get("agent_name")
                            if result.metadata
                            else None
                        )
                    elif isinstance(result, TaskArtifactUpdateEvent):
                        artifact = a2a.get_artifact_from_artifact_update(result)
                        if artifact:
                            details["source_entity"] = (
                                artifact.metadata.get("agent_name")
                                if artifact.metadata
                                else None
                            )
                elif error:
                    details["direction"] = "error_response"
                    details["task_id"] = (
                        error.data.get("taskId")
                        if isinstance(error.data, dict)
                        else None
                    )
                    details["debug_type"] = "error"

            # Try to parse as a JSON-RPC request
            elif "method" in payload:
                rpc_request = A2ARequest.model_validate(payload)
                method = a2a.get_request_method(rpc_request)
                details["direction"] = "request"
                details["payload_summary"]["method"] = method
                details["message_id"] = a2a.get_request_id(rpc_request)

                if method in ["message/send", "message/stream"]:
                    details["debug_type"] = method
                    message = a2a.get_message_from_send_request(rpc_request)
                    details["task_id"] = a2a.get_request_id(rpc_request)
                    if message:
                        details["target_entity"] = (
                            message.metadata.get("agent_name")
                            if message.metadata
                            else None
                        )
                elif method == "tasks/cancel":
                    details["task_id"] = a2a.get_task_id_from_cancel_request(
                        rpc_request
                    )

            # Handle Discovery messages (which are not JSON-RPC)
            elif "/a2a/v1/discovery/" in topic:
                agent_card = AgentCard.model_validate(payload)
                details["direction"] = "discovery"
                details["source_entity"] = agent_card.name
                details["target_entity"] = "broadcast"
                details["message_id"] = None  # Discovery has no ID

        except Exception as e:
            log.warning(
                "[%s] Failed to parse A2A payload for visualization details: %s",
                self.log_identifier,
                e,
            )

        # --- Phase 2: Refine details using topic information as a fallback ---
        if details["direction"] == "unknown":
            if "request" in topic:
                details["direction"] = "request"
            elif "response" in topic:
                details["direction"] = "response"
            elif "status" in topic:
                details["direction"] = "status_update"
                # TEMP - add debug_type based on the type in the data
                details["debug_type"] = "unknown"

        # --- Phase 3: Create a payload summary ---
        try:
            summary_source = (
                payload.get("result")
                or payload.get("params")
                or payload.get("error")
                or payload
            )
            summary_str = json.dumps(summary_source)
            details["payload_summary"]["params_preview"] = (
                (summary_str[:100] + "...") if len(summary_str) > 100 else summary_str
            )
        except Exception:
            details["payload_summary"][
                "params_preview"
            ] = "[Could not serialize payload]"

        return details

    def _extract_involved_agents_for_viz(
        self, topic: str, payload_dict: dict[str, Any]
    ) -> set[str]:
        """
        Extracts agent names involved in a message from its topic and payload.
        """
        agents: set[str] = set()
        log_id_prefix = f"{self.log_identifier}[ExtractAgentsViz]"

        topic_agent_match = re.match(
            rf"^{re.escape(self.namespace)}/a2a/v1/agent/(?:request|response|status)/([^/]+)",
            topic,
        )
        if topic_agent_match:
            agents.add(topic_agent_match.group(1))
            log.debug(
                "%s Found agent '%s' in topic.",
                log_id_prefix,
                topic_agent_match.group(1),
            )

        if isinstance(payload_dict, dict):
            if (
                "name" in payload_dict
                and "capabilities" in payload_dict
                and "skills" in payload_dict
            ):
                try:
                    card = AgentCard(**payload_dict)
                    if card.name:
                        agents.add(card.name)
                        log.debug(
                            "%s Found agent '%s' in AgentCard payload.",
                            log_id_prefix,
                            card.name,
                        )
                except Exception:
                    pass
            result = payload_dict.get("result")
            if isinstance(result, dict):
                status_info = result.get("status")
                if isinstance(status_info, dict):
                    message_info = status_info.get("message")
                    if isinstance(message_info, dict):
                        metadata = message_info.get("metadata")
                        if isinstance(metadata, dict) and "agent_name" in metadata:
                            if metadata["agent_name"]:
                                agents.add(metadata["agent_name"])
                                log.debug(
                                    "%s Found agent '%s' in status.message.metadata.",
                                    log_id_prefix,
                                    metadata["agent_name"],
                                )

                artifact_info = result.get("artifact")
                if isinstance(artifact_info, dict):
                    metadata = artifact_info.get("metadata")
                    if isinstance(metadata, dict) and "agent_name" in metadata:
                        if metadata["agent_name"]:
                            agents.add(metadata["agent_name"])
                            log.debug(
                                "%s Found agent '%s' in artifact.metadata.",
                                log_id_prefix,
                                metadata["agent_name"],
                            )

            params = payload_dict.get("params")
            if isinstance(params, dict):
                message_info = params.get("message")
                if isinstance(message_info, dict):
                    metadata = message_info.get("metadata")
                    if isinstance(metadata, dict) and "agent_name" in metadata:
                        if metadata["agent_name"]:
                            agents.add(metadata["agent_name"])
                            log.debug(
                                "%s Found agent '%s' in params.message.metadata.",
                                log_id_prefix,
                                metadata["agent_name"],
                            )

        if not agents:
            log.debug(
                "%s No specific agents identified from topic '%s' or payload.",
                log_id_prefix,
                topic,
            )
        return agents

    def get_agent_registry(self) -> AgentRegistry:
        return self.agent_registry
        
    def _check_agent_health(self):
        """
        Checks the health of peer agents and de-registers unresponsive ones.
        This is called periodically by the health check timer.
        Uses TTL-based expiration to determine if an agent is unresponsive.
        """
            
        log.debug("%s Performing agent health check...", self.log_identifier)
        
        # Get TTL from configuration or use default from constants
        from ...common.constants import HEALTH_CHECK_TTL_SECONDS, HEALTH_CHECK_INTERVAL_SECONDS
        ttl_seconds = self.get_config("agent_health_check_ttl_seconds", HEALTH_CHECK_TTL_SECONDS)
        health_check_interval = self.get_config("agent_health_check_interval_seconds", HEALTH_CHECK_INTERVAL_SECONDS)

        log.debug(
            "%s Health check configuration: interval=%d seconds, TTL=%d seconds",
            self.log_identifier,
            health_check_interval,
            ttl_seconds
        )
        
        # Get all agent names from the registry
        agent_names = self.agent_registry.get_agent_names()
        total_agents = len(agent_names)
        agents_to_deregister = []
        
        log.debug("%s Checking health of %d peer agents", self.log_identifier, total_agents)
        
        for agent_name in agent_names:
            # Check if the agent's TTL has expired
            is_expired, time_since_last_seen = self.agent_registry.check_ttl_expired(agent_name, ttl_seconds)
            
            if is_expired:
                log.warning(
                    "%s Agent '%s' TTL has expired. De-registering. Time since last seen: %d seconds (TTL: %d seconds)",
                    self.log_identifier,
                    agent_name,
                    time_since_last_seen,
                    ttl_seconds
                )
                agents_to_deregister.append(agent_name)
        
        # De-register unresponsive agents
        for agent_name in agents_to_deregister:
            self._deregister_agent(agent_name)
            
        log.info(
            "%s Agent health check completed. Total agents: %d, De-registered: %d",
            self.log_identifier,
            total_agents,
            len(agents_to_deregister)
        )
        
    def _deregister_agent(self, agent_name: str):
        """
        De-registers an agent from the registry and publishes a de-registration event.
        """
        # Remove from registry
        self.agent_registry.remove_agent(agent_name)

    def get_sse_manager(self) -> SSEManager:
        return self.sse_manager

    def get_session_manager(self) -> SessionManager:
        return self.session_manager

    def get_task_logger_service(self) -> TaskLoggerService | None:
        """Returns the shared TaskLoggerService instance."""
        return self.task_logger_service

    def get_namespace(self) -> str:
        return self.namespace

    def get_gateway_id(self) -> str:
        """Returns the unique identifier for this gateway instance."""
        return self.gateway_id

    def get_cors_origins(self) -> list[str]:
        return self.cors_allowed_origins

    def get_shared_artifact_service(self) -> BaseArtifactService | None:
        return self.shared_artifact_service

    def get_embed_config(self) -> dict[str, Any]:
        """Returns embed-related configuration needed by dependencies."""
        return {
            "enable_embed_resolution": self.enable_embed_resolution,
            "gateway_max_artifact_resolve_size_bytes": self.gateway_max_artifact_resolve_size_bytes,
            "gateway_recursive_embed_depth": self.gateway_recursive_embed_depth,
        }

    def get_core_a2a_service(self) -> CoreA2AService:
        """Returns the CoreA2AService instance."""
        return self.core_a2a_service

    def get_config_resolver(self) -> ConfigResolver:
        """Returns the instance of the ConfigResolver."""
        return self._config_resolver

    async def _resolve_embeds_for_persistence(
        self, message_content: str, session_id: str, user_id: str, log_identifier: str
    ) -> str:
        """
        Resolves embeds in a message for database storage.
        Returns the resolved text.

        Args:
            message_content: The message text that may contain embeds
            session_id: The A2A session ID
            user_id: The user ID
            log_identifier: Logging identifier

        Returns:
            The message with embeds resolved (or original if resolution fails)
        """
        try:
            embed_context = {
                "artifact_service": self.shared_artifact_service,
                "session_context": {
                    "app_name": self.gateway_id,
                    "user_id": user_id,
                    "session_id": session_id,
                },
                "config": self.get_embed_config(),
            }

            resolved_text, _, _ = await resolve_embeds_in_string(
                text=message_content,
                context=embed_context,
                resolver_func=evaluate_embed,
                types_to_resolve=EARLY_EMBED_TYPES,
                log_identifier=log_identifier,
                config=embed_context["config"],
            )

            return resolved_text

        except Exception as e:
            log.warning(
                "%s Error resolving embeds for storage: %s. Using original message.",
                log_identifier,
                e,
            )
            return message_content

    def _start_listener(self) -> None:
        """
        GDK Hook: Starts the FastAPI/Uvicorn server.
        This method is called by BaseGatewayComponent.run().
        """
        self._start_fastapi_server()

    def _stop_listener(self) -> None:
        """
        GDK Hook: Signals the Uvicorn server to shut down.
        This method is called by BaseGatewayComponent.cleanup().
        """
        log.info(
            "%s _stop_listener called. Signaling Uvicorn server to exit.",
            self.log_identifier,
        )
        if self.uvicorn_server:
            self.uvicorn_server.should_exit = True
        pass

    async def _translate_external_input(
        self, external_event_data: dict[str, Any]
    ) -> tuple[str, list[ContentPart], dict[str, Any]]:
        """
        Translates raw HTTP request data (from FastAPI form) into A2A task parameters.

        Args:
            external_event_data: A dictionary containing data from the HTTP request,
                                 expected to have keys like 'agent_name', 'message',
                                 'files' (List[UploadFile]), 'client_id', 'a2a_session_id'.

        Returns:
            A tuple containing:
            - target_agent_name (str): The name of the A2A agent to target.
            - a2a_parts (List[ContentPart]): A list of unwrapped A2A Part objects.
            - external_request_context (Dict[str, Any]): Context for TaskContextManager.
        """
        log_id_prefix = f"{self.log_identifier}[TranslateInput]"
        log.debug(
            "%s Received external event data: %s",
            log_id_prefix,
            {k: type(v) for k, v in external_event_data.items()},
        )

        target_agent_name: str = external_event_data.get("agent_name")
        user_message: str = external_event_data.get("message", "")
        files: list[UploadFile] | None = external_event_data.get("files")
        client_id: str = external_event_data.get("client_id")
        a2a_session_id: str = external_event_data.get("a2a_session_id")
        if not target_agent_name:
            raise ValueError("Target agent name is missing in external_event_data.")
        if not client_id or not a2a_session_id:
            raise ValueError(
                "Client ID or A2A Session ID is missing in external_event_data."
            )

        a2a_parts: list[ContentPart] = []

        if files:
            for upload_file in files:
                try:
                    content_bytes = await upload_file.read()
                    if not content_bytes:
                        log.warning(
                            "%s Skipping empty uploaded file: %s",
                            log_id_prefix,
                            upload_file.filename,
                        )
                        continue

                    # The BaseGatewayComponent will handle normalization based on policy.
                    # Here, we just create the FilePart with inline bytes.
                    file_part = a2a.create_file_part_from_bytes(
                        content_bytes=content_bytes,
                        name=upload_file.filename,
                        mime_type=upload_file.content_type,
                    )
                    a2a_parts.append(file_part)
                    log.info(
                        "%s Created inline FilePart for uploaded file: %s (%d bytes)",
                        log_id_prefix,
                        upload_file.filename,
                        len(content_bytes),
                    )

                except Exception as e:
                    log.exception(
                        "%s Error processing uploaded file %s: %s",
                        log_id_prefix,
                        upload_file.filename,
                        e,
                    )
                finally:
                    await upload_file.close()

        if user_message:
            a2a_parts.append(a2a.create_text_part(text=user_message))

        external_request_context = {
            "app_name_for_artifacts": self.gateway_id,
            "user_id_for_artifacts": client_id,
            "a2a_session_id": a2a_session_id,
            "user_id_for_a2a": client_id,
            "target_agent_name": target_agent_name,
        }
        log.debug(
            "%s Translated input. Target: %s, Parts: %d, Context: %s",
            log_id_prefix,
            target_agent_name,
            len(a2a_parts),
            external_request_context,
        )
        return target_agent_name, a2a_parts, external_request_context

    async def _send_update_to_external(
        self,
        external_request_context: dict[str, Any],
        event_data: TaskStatusUpdateEvent | TaskArtifactUpdateEvent,
        is_final_chunk_of_update: bool,
    ) -> None:
        """
        Sends an intermediate update (TaskStatusUpdateEvent or TaskArtifactUpdateEvent)
        to the external platform (Web UI via SSE) and stores agent messages in the database.
        """
        log_id_prefix = f"{self.log_identifier}[SendUpdate]"
        sse_task_id = external_request_context.get("a2a_task_id_for_event")
        a2a_task_id = event_data.task_id

        log.debug(
            "%s _send_update_to_external called with event_type: %s",
            log_id_prefix,
            type(event_data).__name__,
        )

        if not sse_task_id:
            log.error(
                "%s Cannot send update: 'a2a_task_id_for_event' missing from external_request_context.",
                log_id_prefix,
            )
            return

        log.debug(
            "%s Sending update for A2A Task ID %s to SSE Task ID %s. Final chunk: %s",
            log_id_prefix,
            a2a_task_id,
            sse_task_id,
            is_final_chunk_of_update,
        )

        sse_event_type = "status_update"
        if isinstance(event_data, TaskArtifactUpdateEvent):
            sse_event_type = "artifact_update"

        sse_payload_model = a2a.create_success_response(
            result=event_data, request_id=a2a_task_id
        )
        sse_payload = sse_payload_model.model_dump(by_alias=True, exclude_none=True)

        try:
            await self.sse_manager.send_event(
                task_id=sse_task_id, event_data=sse_payload, event_type=sse_event_type
            )
            log.info(
                "%s Successfully sent %s via SSE for A2A Task ID %s.",
                log_id_prefix,
                sse_event_type,
                a2a_task_id,
            )

            # Note: Agent message storage is handled in _send_final_response_to_external
            # to avoid duplicate storage of intermediate status updates

        except Exception as e:
            log.exception(
                "%s Failed to send %s via SSE for A2A Task ID %s: %s",
                log_id_prefix,
                sse_event_type,
                a2a_task_id,
                e,
            )

    async def _send_final_response_to_external(
        self, external_request_context: dict[str, Any], task_data: Task
    ) -> None:
        """
        Sends the final A2A Task result to the external platform (Web UI via SSE).
        """
        log_id_prefix = f"{self.log_identifier}[SendFinalResponse]"
        sse_task_id = external_request_context.get("a2a_task_id_for_event")
        a2a_task_id = task_data.id

        log.debug("%s _send_final_response_to_external called", log_id_prefix)

        if not sse_task_id:
            log.error(
                "%s Cannot send final response: 'a2a_task_id_for_event' missing from external_request_context.",
                log_id_prefix,
            )
            return

        log.debug(
            "%s Sending final response for A2A Task ID %s to SSE Task ID %s.",
            log_id_prefix,
            a2a_task_id,
            sse_task_id,
        )

        sse_payload_model = a2a.create_success_response(
            result=task_data, request_id=a2a_task_id
        )
        sse_payload = sse_payload_model.model_dump(by_alias=True, exclude_none=True)

        try:
            await self.sse_manager.send_event(
                task_id=sse_task_id, event_data=sse_payload, event_type="final_response"
            )
            log.info(
                "%s Successfully sent final_response via SSE for A2A Task ID %s.",
                log_id_prefix,
                a2a_task_id,
            )

        except Exception as e:
            log.exception(
                "%s Failed to send final_response via SSE for A2A Task ID %s: %s",
                log_id_prefix,
                a2a_task_id,
                e,
            )
        finally:
            await self.sse_manager.close_all_for_task(sse_task_id)
            log.info(
                "%s Closed SSE connections for SSE Task ID %s.",
                log_id_prefix,
                sse_task_id,
            )

    async def _send_error_to_external(
        self, external_request_context: dict[str, Any], error_data: JSONRPCError
    ) -> None:
        """
        Sends an error notification to the external platform (Web UI via SSE).
        """
        log_id_prefix = f"{self.log_identifier}[SendError]"
        sse_task_id = external_request_context.get("a2a_task_id_for_event")

        if not sse_task_id:
            log.error(
                "%s Cannot send error: 'a2a_task_id_for_event' missing from external_request_context.",
                log_id_prefix,
            )
            return

        log.debug(
            "%s Sending error to SSE Task ID %s. Error: %s",
            log_id_prefix,
            sse_task_id,
            error_data,
        )

        sse_payload_model = a2a.create_error_response(
            error=error_data,
            request_id=external_request_context.get("original_rpc_id", sse_task_id),
        )
        sse_payload = sse_payload_model.model_dump(by_alias=True, exclude_none=True)

        try:
            await self.sse_manager.send_event(
                task_id=sse_task_id, event_data=sse_payload, event_type="final_response"
            )
            log.info(
                "%s Successfully sent A2A error as 'final_response' via SSE for SSE Task ID %s.",
                log_id_prefix,
                sse_task_id,
            )
        except Exception as e:
            log.exception(
                "%s Failed to send error via SSE for SSE Task ID %s: %s",
                log_id_prefix,
                sse_task_id,
                e,
            )
        finally:
            await self.sse_manager.close_all_for_task(sse_task_id)
            log.info(
                "%s Closed SSE connections for SSE Task ID %s after error.",
                log_id_prefix,
                sse_task_id,
            )<|MERGE_RESOLUTION|>--- conflicted
+++ resolved
@@ -283,11 +283,10 @@
                 log.debug("%s SSE buffer cleanup timer triggered.", self.log_identifier)
                 self.sse_event_buffer.cleanup_stale_buffers()
                 return
-<<<<<<< HEAD
             elif event.data.get("timer_id") == self.health_check_timer_id:
                 log.debug("%s Agent health check timer triggered.", self.log_identifier)
                 self._check_agent_health()
-=======
+                return
             
             if timer_id == self._data_retention_timer_id:
                 log.debug("%s Data retention cleanup timer triggered.", self.log_identifier)
@@ -306,7 +305,6 @@
                         "%s Data retention timer fired but service is not initialized.",
                         self.log_identifier,
                     )
->>>>>>> d0634cce
                 return
 
         super().process_event(event)
@@ -1383,9 +1381,6 @@
         
         # Cancel timers
         self.cancel_timer(self._sse_cleanup_timer_id)
-<<<<<<< HEAD
-        self.cancel_timer(self.health_check_timer_id)
-=======
         if self._data_retention_timer_id:
             self.cancel_timer(self._data_retention_timer_id)
             log.info("%s Cancelled data retention cleanup timer.", self.log_identifier)
@@ -1395,7 +1390,7 @@
             self.data_retention_service = None
             log.info("%s Data retention service cleaned up.", self.log_identifier)
         
->>>>>>> d0634cce
+        self.cancel_timer(self.health_check_timer_id)
         log.info("%s Cleaning up visualization resources...", self.log_identifier)
         if self._visualization_message_queue:
             self._visualization_message_queue.put(None)

--- conflicted
+++ resolved
@@ -884,7 +884,12 @@
                         log_id_prefix,
                         username,
                     )
-                    return {"id": username, "name": username, "email": username, "user_info": user_info}
+                    return {
+                        "id": username,
+                        "name": username,
+                        "email": username,
+                        "user_info": user_info,
+                    }
 
             log.debug(
                 "%s No authenticated user in request.state, falling back to SessionManager.",
@@ -1693,26 +1698,10 @@
                                 message_text += part.text
 
                     if message_text and session_id and user_id:
-<<<<<<< HEAD
                         from .dependencies import (
-                            create_session_service_with_transaction,
+                            SessionLocal,
+                            get_session_business_service,
                         )
-                        from ...gateway.http_sse.shared.enums import SenderType
-
-                        with create_session_service_with_transaction() as (
-                            session_service,
-                            db,
-                        ):
-                            session_service.add_message_to_session(
-                                session_id=session_id,
-                                user_id=user_id,
-                                message=message_text,
-                                sender_type=SenderType.AGENT,
-                                sender_name=agent_name,
-                                agent_id=agent_name,
-                            )
-=======
-                        from .dependencies import SessionLocal, get_session_business_service
                         from ...gateway.http_sse.shared.enums import SenderType
 
                         # For background processing, create simple session wrapper
@@ -1735,7 +1724,6 @@
                                 raise
                             finally:
                                 db.close()
->>>>>>> 4a998ad8
                         log.info(
                             "%s Final agent response stored in session %s",
                             log_id_prefix,

--- conflicted
+++ resolved
@@ -184,12 +184,8 @@
             # Memory storage or no explicit configuration - no persistence service needed
             self.database_url = None
 
-<<<<<<< HEAD
-            # Validate that features requiring database persistence are not enabled
-=======
         # Validate that features requiring runtime database persistence are not enabled without database
         if self.database_url is None:
->>>>>>> 5c579bbd
             task_logging_config = self.get_config("task_logging", {})
             if task_logging_config.get("enabled", False):
                 raise ValueError(
@@ -262,15 +258,8 @@
             if self.database_url:
                 # SessionLocal will be initialized later in setup_dependencies
                 # We'll pass a lambda that returns SessionLocal when called
-<<<<<<< HEAD
                 session_factory = lambda: (
                     dependencies.SessionLocal() if dependencies.SessionLocal else None
-=======
-                session_factory = (
-                    lambda: dependencies.SessionLocal()
-                    if dependencies.SessionLocal
-                    else None
->>>>>>> 5c579bbd
                 )
 
             self.data_retention_service = DataRetentionService(
@@ -1720,9 +1709,9 @@
                 (summary_str[:100] + "...") if len(summary_str) > 100 else summary_str
             )
         except Exception:
-            details["payload_summary"]["params_preview"] = (
-                "[Could not serialize payload]"
-            )
+            details["payload_summary"][
+                "params_preview"
+            ] = "[Could not serialize payload]"
 
         return details
 
@@ -1828,13 +1817,8 @@
 
         # Get TTL from configuration or use default from constants
         from ...common.constants import (
-<<<<<<< HEAD
-            HEALTH_CHECK_TTL_SECONDS,
-            HEALTH_CHECK_INTERVAL_SECONDS,
-=======
             HEALTH_CHECK_INTERVAL_SECONDS,
             HEALTH_CHECK_TTL_SECONDS,
->>>>>>> 5c579bbd
         )
 
         ttl_seconds = self.get_config(

--- conflicted
+++ resolved
@@ -60,13 +60,8 @@
         session_repository = self._get_repositories(db)
 
         # Pass pagination params directly - repository will handle offset calculation
-<<<<<<< HEAD
-        sessions = session_repository.find_by_user(user_id, pagination, project_id=project_id)
-        total_count = session_repository.count_by_user(user_id, project_id=project_id)
-=======
-        sessions = session_repository.find_by_user(db, user_id, pagination)
-        total_count = session_repository.count_by_user(db, user_id)
->>>>>>> 91ae58a4
+        sessions = session_repository.find_by_user(db, user_id, pagination, project_id=project_id)
+        total_count = session_repository.count_by_user(db, user_id, project_id=project_id)
 
         return PaginatedResponse.create(sessions, total_count, pagination)
 

--- conflicted
+++ resolved
@@ -39,38 +39,26 @@
         return self.component and self.component.database_url is not None
 
     def get_user_sessions(
-<<<<<<< HEAD
-        self, user_id: UserId, pagination: PaginationInfo | None = None, project_id: str | None = None
-    ) -> list[Session]:
-        if not user_id or user_id.strip() == "":
-            raise ValueError("User ID cannot be empty")
-
-        sessions = self.session_repository.find_by_user(user_id, pagination)
-        
-        # Always filter by project_id to ensure proper segregation
-        # When project_id is None, only return sessions with no project_id (general chat)
-        # When project_id is specified, only return sessions with that specific project_id
-        sessions = [session for session in sessions if session.project_id == project_id]
-        
-        return sessions
-=======
         self,
         db: DbSession,
         user_id: UserId,
-        pagination: PaginationParams | None = None
+        pagination: PaginationParams | None = None,
+        project_id: str | None = None
     ) -> PaginatedResponse[Session]:
         """
         Get paginated sessions for a user with full metadata.
-
         Uses default pagination if none provided (page 1, size 20).
         Returns paginated response with pageNumber, pageSize, nextPage, totalPages, totalCount.
+        Filters by project_id to ensure proper segregation:
+        - When project_id is None, only return sessions with no project_id (general chat)
+        - When project_id is specified, only return sessions with that specific project_id
         """
         if not user_id or user_id.strip() == "":
             raise ValueError("User ID cannot be empty")
-
+        
         pagination = get_pagination_or_default(pagination)
         session_repository, _ = self._get_repositories(db)
-
+        
         pagination_info = PaginationInfo(
             page=pagination.page_number,
             page_size=pagination.page_size,
@@ -79,12 +67,17 @@
             has_next=False,
             has_previous=False,
         )
-
+        
+        # Get sessions with pagination
         sessions = session_repository.find_by_user(user_id, pagination_info)
-        total_count = session_repository.count_by_user(user_id)
-
+        
+        # Filter by project_id to ensure proper segregation
+        sessions = [session for session in sessions if session.project_id == project_id]
+        
+        # Get total count with project_id filter
+        total_count = session_repository.count_by_user(user_id, project_id=project_id)
+        
         return PaginatedResponse.create(sessions, total_count, pagination)
->>>>>>> 7d44be03
 
     def get_session_details(
         self, db: DbSession, session_id: SessionId, user_id: UserId
@@ -126,16 +119,12 @@
         name: str | None = None,
         agent_id: str | None = None,
         session_id: str | None = None,
-<<<<<<< HEAD
         project_id: str | None = None,
-    ) -> Session:
-=======
     ) -> Optional[Session]:
         if not self.is_persistence_enabled():
             log.debug("Persistence is not enabled. Skipping session creation in DB.")
             return None
 
->>>>>>> 7d44be03
         if not user_id or user_id.strip() == "":
             raise ValueError("User ID cannot be empty")
 

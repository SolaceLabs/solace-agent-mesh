"""
Business service for project-related operations.
"""

from typing import List, Optional, TYPE_CHECKING
import logging
from fastapi import UploadFile
from datetime import datetime, timezone

from ....agent.utils.artifact_helpers import get_artifact_info_list, save_artifact_with_metadata

try:
    from google.adk.artifacts import BaseArtifactService
except ImportError:

    class BaseArtifactService:
        pass


from ....common.a2a.types import ArtifactInfo
from ..repository.interfaces import IProjectRepository
from ..repository.entities.project import Project

if TYPE_CHECKING:
    from ..component import WebUIBackendComponent


class ProjectService:
    """Service layer for project business logic."""

    def __init__(
        self,
        project_repository: IProjectRepository,
        component: "WebUIBackendComponent" = None,
    ):
        self.project_repository = project_repository
        self.component = component
        self.artifact_service = component.get_shared_artifact_service() if component else None
        self.app_name = component.get_config("name", "WebUIBackendApp") if component else "WebUIBackendApp"
        self.logger = logging.getLogger(__name__)

    async def create_project(
        self,
        name: str,
        user_id: str,
        description: Optional[str] = None,
        system_prompt: Optional[str] = None,
        default_agent_id: Optional[str] = None,
        files: Optional[List[UploadFile]] = None,
        file_metadata: Optional[dict] = None,
    ) -> Project:
        """
        Create a new project for a user.
        
        Args:
            name: Project name
            user_id: ID of the user creating the project
            description: Optional project description
            system_prompt: Optional system prompt
            default_agent_id: Optional default agent ID for new chats
            files: Optional list of files to associate with the project
            
        Returns:
            DomainProject: The created project
            
        Raises:
            ValueError: If project name is invalid or user_id is missing
        """
        self.logger.info(f"Creating new project '{name}' for user {user_id}")

        # Business validation
        if not name or not name.strip():
            raise ValueError("Project name cannot be empty")

        if not user_id:
            raise ValueError("User ID is required to create a project")

        # Create the project
        project_domain = self.project_repository.create_project(
            name=name.strip(),
            user_id=user_id,
            description=description.strip() if description else None,
            system_prompt=system_prompt.strip() if system_prompt else None,
<<<<<<< HEAD
            default_agent_id=default_agent_id,
=======
>>>>>>> a3da52ea
        )

        if files and self.artifact_service:
            self.logger.info(
                f"Project {project_domain.id} created, now saving {len(files)} artifacts."
            )
            project_session_id = f"project-{project_domain.id}"
            for file in files:
                content_bytes = await file.read()
                metadata = {"source": "project"}
                if file_metadata and file.filename in file_metadata:
                    desc = file_metadata[file.filename]
                    if desc:
                        metadata["description"] = desc

                await save_artifact_with_metadata(
                    artifact_service=self.artifact_service,
                    app_name=self.app_name,
                    user_id=project_domain.user_id,
                    session_id=project_session_id,
                    filename=file.filename,
                    content_bytes=content_bytes,
                    mime_type=file.content_type,
                    metadata_dict=metadata,
                    timestamp=datetime.now(timezone.utc),
                )
            self.logger.info(f"Saved {len(files)} artifacts for project {project_domain.id}")

        self.logger.info(
            f"Successfully created project {project_domain.id} for user {user_id}"
        )
        return project_domain

    def get_project(self, project_id: str, user_id: str) -> Optional[Project]:
        """
        Get a project by ID, ensuring the user has access to it.
        
        Args:
            project_id: The project ID
            user_id: The requesting user ID
            
        Returns:
            Optional[Project]: The project if found and accessible, None otherwise
        """
        # Repository now handles user access validation
        return self.project_repository.get_by_id(project_id, user_id)

    def get_user_projects(self, user_id: str) -> List[Project]:
        """
        Get all projects owned by a specific user.
        
        Args:
            user_id: The user ID
            
        Returns:
            List[DomainProject]: List of user's projects
        """
        self.logger.debug(f"Retrieving projects for user {user_id}")
        db_projects = self.project_repository.get_user_projects(user_id)
        return db_projects

    async def get_project_artifacts(self, project_id: str, user_id: str) -> List[ArtifactInfo]:
        """
        Get a list of artifacts for a given project.
        
        Args:
            project_id: The project ID
            user_id: The requesting user ID
            
        Returns:
            List[ArtifactInfo]: A list of artifacts
            
        Raises:
            ValueError: If project not found or access denied
        """
        project = self.get_project(project_id, user_id)
        if not project:
            raise ValueError("Project not found or access denied")

        if not self.artifact_service:
            self.logger.warning(f"Attempted to get artifacts for project {project_id} but no artifact service is configured.")
            return []

        storage_user_id = project.user_id
        storage_session_id = f"project-{project.id}"

        self.logger.info(f"Fetching artifacts for project {project.id} with storage session {storage_session_id} and user {storage_user_id}")

        artifacts = await get_artifact_info_list(
            artifact_service=self.artifact_service,
            app_name=self.app_name,
            user_id=storage_user_id,
            session_id=storage_session_id,
        )
        return artifacts

    async def add_artifacts_to_project(
        self,
        project_id: str,
        user_id: str,
        files: List[UploadFile],
        file_metadata: Optional[dict] = None
    ) -> List[dict]:
        """
        Add one or more artifacts to a project.
        
        Args:
            project_id: The project ID
            user_id: The requesting user ID
            files: List of files to add
            file_metadata: Optional dictionary of metadata (e.g., descriptions)
            
        Returns:
            List[dict]: A list of results from the save operations
            
        Raises:
            ValueError: If project not found or access denied
        """
        project = self.get_project(project_id, user_id)
        if not project:
            raise ValueError("Project not found or access denied")

        if not self.artifact_service:
            self.logger.warning(f"Attempted to add artifacts to project {project_id} but no artifact service is configured.")
            raise ValueError("Artifact service is not configured")
        
        if not files:
            return []

        self.logger.info(f"Adding {len(files)} artifacts to project {project_id} for user {user_id}")
        storage_session_id = f"project-{project.id}"
        results = []

        for file in files:
            content_bytes = await file.read()
            metadata = {"source": "project"}
            if file_metadata and file.filename in file_metadata:
                desc = file_metadata[file.filename]
                if desc:
                    metadata["description"] = desc
            
            result = await save_artifact_with_metadata(
                artifact_service=self.artifact_service,
                app_name=self.app_name,
                user_id=project.user_id, # Always use project owner's ID for storage
                session_id=storage_session_id,
                filename=file.filename,
                content_bytes=content_bytes,
                mime_type=file.content_type,
                metadata_dict=metadata,
                timestamp=datetime.now(timezone.utc),
            )
            results.append(result)
        
        self.logger.info(f"Finished adding {len(files)} artifacts to project {project_id}")
        return results

    async def delete_artifact_from_project(self, project_id: str, user_id: str, filename: str) -> bool:
        """
        Deletes an artifact from a project.
        
        Args:
            project_id: The project ID
            user_id: The requesting user ID
            filename: The filename of the artifact to delete
            
        Returns:
            bool: True if deletion was attempted, False if project not found
            
        Raises:
            ValueError: If user cannot modify the project or artifact service is missing
        """
        project = self.get_project(project_id, user_id)
        if not project:
            return False

        if not self.artifact_service:
            self.logger.warning(f"Attempted to delete artifact from project {project_id} but no artifact service is configured.")
            raise ValueError("Artifact service is not configured")

        storage_session_id = f"project-{project.id}"
        
        self.logger.info(f"Deleting artifact '{filename}' from project {project_id} for user {user_id}")
        
        await self.artifact_service.delete_artifact(
            app_name=self.app_name,
            user_id=project.user_id, # Always use project owner's ID for storage
            session_id=storage_session_id,
            filename=filename,
        )
        return True

    def update_project(self, project_id: str, user_id: str,
                           name: Optional[str] = None, description: Optional[str] = None,
                           system_prompt: Optional[str] = None, default_agent_id: Optional[str] = ...) -> Optional[Project]:
        """
        Update a project's details.
        
        Args:
            project_id: The project ID
            user_id: The requesting user ID
            name: New project name (optional)
            description: New project description (optional)
            system_prompt: New system prompt (optional)
            default_agent_id: New default agent ID (optional, use ... sentinel to indicate not provided)
            
        Returns:
            Optional[Project]: The updated project if successful, None otherwise
        """
        # Validate business rules
        if name is not None and name is not ... and not name.strip():
            raise ValueError("Project name cannot be empty")
        
        # Build update data
        update_data = {}
        if name is not None and name is not ...:
            update_data["name"] = name.strip()
        if description is not None and description is not ...:
            update_data["description"] = description.strip() if description else None
        if system_prompt is not None and system_prompt is not ...:
            update_data["system_prompt"] = system_prompt.strip() if system_prompt else None
        if default_agent_id is not ...:
            update_data["default_agent_id"] = default_agent_id
        
        if not update_data:
            # Nothing to update - get existing project
            return self.get_project(project_id, user_id)
        
        self.logger.info(f"Updating project {project_id} for user {user_id}")
        updated_project = self.project_repository.update(project_id, user_id, update_data)
        
        if updated_project:
            self.logger.info(f"Successfully updated project {project_id}")
        
        return updated_project

    def delete_project(self, project_id: str, user_id: str) -> bool:
        """
        Delete a project.
        
        Args:
            project_id: The project ID
            user_id: The requesting user ID
            
        Returns:
            bool: True if deleted successfully, False otherwise
        """
        # First verify the project exists and user has access
        existing_project = self.get_project(project_id, user_id)
        if not existing_project:
            return False
        
        self.logger.info(f"Deleting project {project_id} for user {user_id}")
        success = self.project_repository.delete(project_id, user_id)
        
        if success:
            self.logger.info(f"Successfully deleted project {project_id}")
        
<<<<<<< HEAD
        return success

    def soft_delete_project(self, project_id: str, user_id: str) -> bool:
        """
        Soft delete a project (mark as deleted without removing from database).
        Also cascades soft delete to all sessions associated with this project.
        
        Args:
            project_id: The project ID
            user_id: The requesting user ID
            
        Returns:
            bool: True if soft deleted successfully, False otherwise
        """
        # First verify the project exists and user has access
        existing_project = self.get_project(project_id, user_id)
        if not existing_project:
            self.logger.warning(f"Attempted to soft delete non-existent project {project_id} by user {user_id}")
            return False
        
        self.logger.info(f"Soft deleting project {project_id} and its associated sessions for user {user_id}")
        
        # Soft delete the project
        success = self.project_repository.soft_delete(project_id, user_id)
        
        if success:
            from ..repository.session_repository import SessionRepository
            session_repo = SessionRepository()
            deleted_count = session_repo.soft_delete_by_project(self.project_repository.db, project_id, user_id)
            self.logger.info(f"Successfully soft deleted project {project_id} and {deleted_count} associated sessions")
        
=======
>>>>>>> a3da52ea
        return success<|MERGE_RESOLUTION|>--- conflicted
+++ resolved
@@ -81,10 +81,7 @@
             user_id=user_id,
             description=description.strip() if description else None,
             system_prompt=system_prompt.strip() if system_prompt else None,
-<<<<<<< HEAD
             default_agent_id=default_agent_id,
-=======
->>>>>>> a3da52ea
         )
 
         if files and self.artifact_service:
@@ -169,6 +166,7 @@
             return []
 
         storage_user_id = project.user_id
+        storage_user_id = project.user_id
         storage_session_id = f"project-{project.id}"
 
         self.logger.info(f"Fetching artifacts for project {project.id} with storage session {storage_session_id} and user {storage_user_id}")
@@ -343,7 +341,6 @@
         if success:
             self.logger.info(f"Successfully deleted project {project_id}")
         
-<<<<<<< HEAD
         return success
 
     def soft_delete_project(self, project_id: str, user_id: str) -> bool:
@@ -375,6 +372,4 @@
             deleted_count = session_repo.soft_delete_by_project(self.project_repository.db, project_id, user_id)
             self.logger.info(f"Successfully soft deleted project {project_id} and {deleted_count} associated sessions")
         
-=======
->>>>>>> a3da52ea
         return success
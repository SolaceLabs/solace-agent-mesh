"""
Service for logging A2A tasks and events to the database.
"""

import copy
import json
import logging
import uuid
from typing import Any, Callable, Dict, Union

from a2a.types import (
    A2ARequest,
    JSONRPCError,
    JSONRPCResponse,
    Task as A2ATask,
    TaskArtifactUpdateEvent,
    TaskStatusUpdateEvent,
)
from sqlalchemy.orm import Session as DBSession

from ....common import a2a
from ..repository.entities import Task, TaskEvent
from ..repository.task_repository import TaskRepository
from ..shared import now_epoch_ms
from ..services.usage_tracking_service import UsageTrackingService
from ..services.litellm_cost_calculator import LiteLLMCostCalculator

log = logging.getLogger(__name__)

class TaskLoggerService:
    """Service for logging A2A tasks and events to the database."""

    def __init__(
        self, session_factory: Callable[[], DBSession] | None, config: Dict[str, Any]
    ):
        self.session_factory = session_factory
        self.config = config
        self.log_identifier = "[TaskLoggerService]"
        # Initialize LiteLLM-based cost calculator for usage tracking
        self.token_calculator = LiteLLMCostCalculator()
        log.info(f"{self.log_identifier} Initialized.")

    def log_event(self, event_data: Dict[str, Any]):
        """
        Parses a raw A2A message and logs it as a task event.
        Creates or updates the master task record as needed.
        """
        if not self.config.get("enabled", False):
            return

        if not self.session_factory:
            log.warning(
                f"{self.log_identifier} Task logging is enabled but no database is configured. Skipping event."
            )
            return

        topic = event_data.get("topic")
        payload = event_data.get("payload")
        user_properties = event_data.get("user_properties", {})

        if not topic or not payload:
            log.warning(
                f"{self.log_identifier} Received event with missing topic or payload."
            )
            return

        if "discovery" in topic:
            # Ignore discovery messages
            return

        # Parse the event into a Pydantic model first.
        parsed_event = self._parse_a2a_event(topic, payload)
        if parsed_event is None:
            # Parsing failed or event should be ignored.
            return

        db = self.session_factory()
        try:
            repo = TaskRepository()

            # Infer details from the parsed event
            direction, task_id, user_id = self._infer_event_details(
                topic, parsed_event, user_properties
            )

            if not task_id:
                log.debug(
                    f"{self.log_identifier} Could not determine task_id for event on topic {topic}. Skipping."
                )
                return

            # Check if we should log this event type
            if not self._should_log_event(topic, parsed_event):
                log.debug(
                    f"{self.log_identifier} Event on topic {topic} is configured to be skipped."
                )
                return

            # Sanitize the original raw payload before storing
            sanitized_payload = self._sanitize_payload(payload)

            # Check for existing task or create a new one
            task = repo.find_by_id(db, task_id)
            if not task:
                # Extract parent_task_id and background execution metadata
                parent_task_id = None
                background_execution_enabled = False
                max_execution_time_ms = None
                
                log.info(
                    f"{self.log_identifier} Creating new task {task_id}: direction={direction}, "
                    f"parsed_event_type={type(parsed_event).__name__}"
                )
                
                if direction == "request" and isinstance(parsed_event, A2ARequest):
                    message = a2a.get_message_from_send_request(parsed_event)
                    log.info(f"{self.log_identifier} Message extracted: {message is not None}")
                    
                    if message:
                        log.info(f"{self.log_identifier} Message metadata: {message.metadata}")
                        
                        if message.metadata:
                            parent_task_id = message.metadata.get("parentTaskId")
                            background_execution_enabled = message.metadata.get("background_execution", False)
                            max_execution_time_ms = message.metadata.get("max_execution_time_ms")
                            
                            # Fallback: Enable background execution for specific agents
                            agent_name = message.metadata.get("agent_name")
                            background_enabled_agents = ["OrchestratorAgent", "DeepResearchAgent"]
                            if not background_execution_enabled and agent_name in background_enabled_agents:
                                background_execution_enabled = True
                                max_execution_time_ms = 3600000  # 1 hour default
                                log.info(
                                    f"{self.log_identifier} Auto-enabled background execution for agent {agent_name}"
                                )
                            
                            # Debug logging
                            log.info(
                                f"{self.log_identifier} Extracted metadata for task {task_id}: "
                                f"background_execution={background_execution_enabled}, "
                                f"max_execution_time_ms={max_execution_time_ms}, "
                                f"all_metadata_keys={list(message.metadata.keys())}"
                            )
                        else:
                            log.warning(
                                f"{self.log_identifier} Message has no metadata for task {task_id}"
                            )
                    else:
                        log.warning(
                            f"{self.log_identifier} Could not extract message from request for task {task_id}"
                        )

                if direction == "request":
                    initial_text = self._extract_initial_text(parsed_event)
                    current_time = now_epoch_ms()
                    new_task = Task(
                        id=task_id,
                        user_id=user_id or "unknown",
                        parent_task_id=parent_task_id,
                        start_time=current_time,
                        initial_request_text=(
                            initial_text[:1024] if initial_text else None
                        ),  # Truncate
                        execution_mode="background" if background_execution_enabled else "foreground",
                        last_activity_time=current_time,
                        background_execution_enabled=background_execution_enabled,
                        max_execution_time_ms=max_execution_time_ms,
                    )
                    repo.save_task(db, new_task)
                    log.info(
                        f"{self.log_identifier} Created new task record for ID: {task_id}"
                        + (f" with parent: {parent_task_id}" if parent_task_id else "")
                        + (f" (background execution enabled)" if background_execution_enabled else "")
                    )
                else:
                    # We received an event for a task we haven't seen the start of.
                    # This can happen if the logger starts mid-conversation. Create a placeholder.
                    current_time = now_epoch_ms()
                    placeholder_task = Task(
                        id=task_id,
                        user_id=user_id or "unknown",
                        parent_task_id=parent_task_id,
                        start_time=current_time,
                        initial_request_text="[Task started before logger was active]",
                        execution_mode="foreground",
                        last_activity_time=current_time,
                        background_execution_enabled=False,
                    )
                    repo.save_task(db, placeholder_task)
                    log.info(
                        f"{self.log_identifier} Created placeholder task record for ID: {task_id}"
                    )
            else:
                # Update last activity time for existing task
                task.last_activity_time = now_epoch_ms()
                repo.save_task(db, task)

            # Create and save the event using the sanitized raw payload
            task_event = TaskEvent(
                id=str(uuid.uuid4()),
                task_id=task_id,
                user_id=user_id,
                created_time=now_epoch_ms(),
                topic=topic,
                direction=direction,
                payload=sanitized_payload,
            )
            repo.save_event(db, task_event)

            # If it's a final event, update the master task record
            final_status = self._get_final_status(parsed_event)
            if final_status:
                task_to_update = repo.find_by_id(db, task_id)
                if task_to_update:
                    current_time = now_epoch_ms()
                    task_to_update.end_time = current_time
                    task_to_update.status = final_status
                    task_to_update.last_activity_time = current_time
                    
                    # Extract and store token usage if present
                    if isinstance(parsed_event, A2ATask):
                        log.info(f"{self.log_identifier} Task is A2ATask, checking for metadata...")
                        if parsed_event.metadata:
                            log.info(f"{self.log_identifier} Metadata exists: {parsed_event.metadata.keys()}")
                            token_usage = parsed_event.metadata.get("token_usage")
                            if token_usage and isinstance(token_usage, dict):
                                log.info(f"{self.log_identifier} Found token_usage in metadata: {token_usage}")
                                # FIX: These lines MUST be indented under the if statement
                                task_to_update.total_input_tokens = token_usage.get("total_input_tokens")
                                task_to_update.total_output_tokens = token_usage.get("total_output_tokens")
                                task_to_update.total_cached_input_tokens = token_usage.get("total_cached_input_tokens")
                                task_to_update.token_usage_details = token_usage
                                log.info(
                                    f"{self.log_identifier} Stored token usage for task {task_id}: "
                                    f"input={token_usage.get('total_input_tokens')}, "
                                    f"output={token_usage.get('total_output_tokens')}, "
                                    f"cached={token_usage.get('total_cached_input_tokens')}"
                                )
                                
                                log.info(f"{self.log_identifier} Calling _record_token_usage_to_tracking_system for user {user_id}")
                                try:
                                    self._record_token_usage_to_tracking_system(
                                        db=db,
                                        user_id=user_id,
                                        task_id=task_id,
                                        token_usage=token_usage
                                    )
                                except Exception as usage_err:
                                    log.error(
                                        f"{self.log_identifier} Failed to record token usage to tracking system: {usage_err}",
                                        exc_info=True
                                    )
                            else:
                                log.info(f"{self.log_identifier} No token_usage found in metadata or token_usage is not a dict")
                        else:
                            log.info(f"{self.log_identifier} Task metadata is None or empty")
                    else:
                        log.info(f"{self.log_identifier} Parsed event is not an A2ATask instance")

                    repo.save_task(db, task_to_update)
                    log.info(
                        f"{self.log_identifier} Finalized task record for ID: {task_id} with status: {final_status}"
                    )
                    
                    # For background tasks, save chat messages when task completes
                    if task_to_update.background_execution_enabled:
                        self._save_chat_messages_for_background_task(db, task_id, task_to_update, repo)
                        
                        # Note: The frontend will detect task completion through:
                        # 1. SSE final_response event (if connected to that task)
                        # 2. Session list refresh triggered by the ChatProvider
                        # 3. Database status check when loading sessions
                        log.info(
                            f"{self.log_identifier} Background task {task_id} completed and chat messages saved"
                        )
            
            db.commit()
        except Exception as e:
            log.exception(
                f"{self.log_identifier} Error logging event on topic {topic}: {e}"
            )
            db.rollback()
        finally:
            db.close()

    def _parse_a2a_event(self, topic: str, payload: dict) -> Union[
        A2ARequest,
        A2ATask,
        TaskStatusUpdateEvent,
        TaskArtifactUpdateEvent,
        JSONRPCError,
        None,
    ]:
        """
        Safely parses a raw A2A message payload into a Pydantic model.
        Returns the parsed model or None if parsing fails or is not applicable.
        """
        # Ignore discovery messages
        if "/discovery/agentcards" in topic:
            return None
        # Ignore trust manager trust card messages
        if "/trust/" in topic:
            return None

        try:
            # Check if it's a response (has 'result' or 'error')
            if "result" in payload or "error" in payload:
                rpc_response = JSONRPCResponse.model_validate(payload)
                error = a2a.get_response_error(rpc_response)
                if error:
                    return error
                result = a2a.get_response_result(rpc_response)
                if result:
                    # The result is already a parsed Pydantic model
                    return result
            # Check if it's a request
            elif "method" in payload:
                return A2ARequest.model_validate(payload)

            log.warning(
                f"{self.log_identifier} Payload for topic '{topic}' is not a recognizable JSON-RPC request or response. Payload: {payload}"
            )
            return None

        except Exception as e:
            log.error(
                f"{self.log_identifier} Failed to parse A2A event for topic '{topic}': {e}. Payload: {payload}"
            )
            return None

    def _infer_event_details(
        self, topic: str, parsed_event: Any, user_props: Dict | None
    ) -> tuple[str, str | None, str | None]:
        """Infers direction, task_id, and user_id from a parsed A2A event."""
        direction = "unknown"
        task_id = None
        # Ensure user_props is a dict, not None
        user_props = user_props or {}
        user_id = user_props.get("userId")

        if isinstance(parsed_event, A2ARequest):
            direction = "request"
            task_id = a2a.get_request_id(parsed_event)
        elif isinstance(
            parsed_event, (A2ATask, TaskStatusUpdateEvent, TaskArtifactUpdateEvent)
        ):
            direction = "response" if isinstance(parsed_event, A2ATask) else "status"
            task_id = getattr(parsed_event, "task_id", None) or getattr(
                parsed_event, "id", None
            )
        elif isinstance(parsed_event, JSONRPCError):
            direction = "error"
            if isinstance(parsed_event.data, dict):
                task_id = parsed_event.data.get("taskId")

        if not user_id:
            user_config = user_props.get("a2aUserConfig") or user_props.get("a2a_user_config")
            if isinstance(user_config, dict):
                user_profile = user_config.get("user_profile", {})
                if isinstance(user_profile, dict):
                    user_id = user_profile.get("id")

        return direction, str(task_id) if task_id else None, user_id

    def _extract_initial_text(self, parsed_event: Any) -> str | None:
        """Extracts the initial text from a send message request."""
        try:
            if isinstance(parsed_event, A2ARequest):
                message = a2a.get_message_from_send_request(parsed_event)
                if message:
                    return a2a.get_text_from_message(message)
        except Exception:
            return None
        return None

    def _get_final_status(self, parsed_event: Any) -> str | None:
        """Checks if a parsed event represents a final task status and returns the state."""
        if isinstance(parsed_event, A2ATask):
            return parsed_event.status.state.value
        elif isinstance(parsed_event, JSONRPCError):
            return "failed"
        return None

    def _should_log_event(self, topic: str, parsed_event: Any) -> bool:
        """Determines if an event should be logged based on configuration."""
        if not self.config.get("log_status_updates", True):
            if "status" in topic:
                return False
        if not self.config.get("log_artifact_events", True):
            if isinstance(parsed_event, TaskArtifactUpdateEvent):
                return False
        return True

    def _sanitize_payload(self, payload: Dict) -> Dict:
        """Strips or truncates file content from payload based on configuration."""
        new_payload = copy.deepcopy(payload)

        def walk_and_sanitize(node):
            if isinstance(node, dict):
                for key, value in list(node.items()):
                    if key == "parts" and isinstance(value, list):
                        new_parts = []
                        for part in value:
                            if isinstance(part, dict) and "file" in part:
                                if not self.config.get("log_file_parts", True):
                                    continue  # Skip this part entirely

                                file_dict = part.get("file")
                                if isinstance(file_dict, dict) and "bytes" in file_dict:
                                    max_bytes = self.config.get(
                                        "max_file_part_size_bytes", 102400
                                    )
                                    file_bytes_b64 = file_dict.get("bytes")
                                    if isinstance(file_bytes_b64, str):
                                        if (len(file_bytes_b64) * 3 / 4) > max_bytes:
                                            file_dict["bytes"] = (
                                                f"[Content stripped, size > {max_bytes} bytes]"
                                            )
                                new_parts.append(part)
                            else:
                                walk_and_sanitize(part)
                                new_parts.append(part)
                        node["parts"] = new_parts
                    else:
                        walk_and_sanitize(value)
            elif isinstance(node, list):
                for item in node:
                    walk_and_sanitize(item)

        walk_and_sanitize(new_payload)
        return new_payload

<<<<<<< HEAD
    def _record_token_usage_to_tracking_system(
        self,
        db: DBSession,
        user_id: str | None,
        task_id: str,
        token_usage: Dict[str, Any]
    ) -> None:
        """
        Record token usage to the usage tracking system.
        
        Args:
            db: Database session
            user_id: User identifier
            task_id: Task identifier
            token_usage: Token usage dictionary from task metadata
        """
        if not user_id:
            log.debug(f"{self.log_identifier} No user_id available, skipping usage tracking")
            return
        
        # Extract token counts
        total_input = token_usage.get("total_input_tokens", 0)
        total_output = token_usage.get("total_output_tokens", 0)
        total_cached = token_usage.get("total_cached_input_tokens", 0)
        
        if total_input == 0 and total_output == 0:
            log.debug(f"{self.log_identifier} No tokens to record for task {task_id}")
            return
        
        # Extract model information from by_model breakdown
        by_model = token_usage.get("by_model", {})
        
        # Record usage for each model
        usage_service = UsageTrackingService(db, self.token_calculator)
        
        if by_model:
            # Record per-model usage
            for model, model_usage in by_model.items():
                try:
                    usage_service.record_token_usage(
                        user_id=user_id,
                        task_id=task_id,
                        model=model,
                        prompt_tokens=model_usage.get("input_tokens", 0),
                        completion_tokens=model_usage.get("output_tokens", 0),
                        cached_input_tokens=model_usage.get("cached_input_tokens", 0),
                        source="agent",
                    )
                    log.info(
                        f"{self.log_identifier} Recorded usage for model {model}: "
                        f"input={model_usage.get('input_tokens')}, "
                        f"output={model_usage.get('output_tokens')}"
                    )
                except Exception as model_err:
                    log.error(
                        f"{self.log_identifier} Failed to record usage for model {model}: {model_err}"
                    )
        else:
            # Fallback: record total usage with unknown model
            try:
                usage_service.record_token_usage(
                    user_id=user_id,
                    task_id=task_id,
                    model="unknown",
                    prompt_tokens=total_input,
                    completion_tokens=total_output,
                    cached_input_tokens=total_cached,
                    source="agent",
                )
                log.info(
                    f"{self.log_identifier} Recorded total usage: "
                    f"input={total_input}, output={total_output}"
                )
            except Exception as total_err:
                log.error(
                    f"{self.log_identifier} Failed to record total usage: {total_err}"
                )
=======
    def _save_chat_messages_for_background_task(
        self, db: DBSession, task_id: str, task: Task, repo: TaskRepository
    ) -> None:
        """
        Save chat messages for a completed background task by reconstructing them from task events.
        This ensures chat history is available when users return to a session after a background task completes.
        Uses upsert to avoid duplicates.
        """
        try:
            # Get all events for this task
            task_with_events = repo.find_by_id_with_events(db, task_id)
            if not task_with_events:
                log.warning(
                    f"{self.log_identifier} Could not find task {task_id} with events for chat message saving"
                )
                return
            
            _, events = task_with_events
            
            # Extract session_id and user_id from the task's initial request
            session_id = None
            user_id = task.user_id
            agent_name = None
            user_message_text = task.initial_request_text
            
            # Parse events to extract session context and reconstruct messages
            message_bubbles = []
            artifacts = []  # Track artifacts from artifact update events
            
            for event in events:
                try:
                    payload = event.payload
                    
                    # Extract session_id from the first request event
                    if event.direction == "request" and not session_id:
                        if "params" in payload and isinstance(payload["params"], dict):
                            message = payload["params"].get("message", {})
                            if isinstance(message, dict):
                                session_id = message.get("contextId")
                                # Extract agent name from metadata
                                metadata = message.get("metadata", {})
                                if isinstance(metadata, dict):
                                    agent_name = metadata.get("agent_name")
                                
                                # Add user message bubble
                                parts = message.get("parts", [])
                                
                                # Filter out the gateway timestamp part (first part if it starts with "Request received by gateway")
                                filtered_parts = []
                                for i, part in enumerate(parts):
                                    if part.get("kind") == "text":
                                        text = part.get("text", "")
                                        # Skip the first part if it's the gateway timestamp
                                        if i == 0 and text.startswith("Request received by gateway at:"):
                                            continue
                                        filtered_parts.append(part)
                                    else:
                                        filtered_parts.append(part)
                                
                                text_parts = [p.get("text", "") for p in filtered_parts if p.get("kind") == "text"]
                                combined_text = "".join(text_parts)
                                
                                if combined_text or any(p.get("kind") == "file" for p in filtered_parts):
                                    message_bubbles.append({
                                        "id": f"msg-{uuid.uuid4()}",
                                        "type": "user",
                                        "text": combined_text,
                                        "parts": filtered_parts,
                                    })
                    
                    # Collect artifacts from status events that contain artifact info
                    elif event.direction == "status":
                        if "result" in payload:
                            result = payload["result"]
                            # Check for artifact in the result (regardless of kind)
                            if isinstance(result, dict):
                                artifact = result.get("artifact", {})
                                if isinstance(artifact, dict) and artifact.get("name"):
                                    artifacts.append({
                                        "kind": "artifact",
                                        "status": "completed",
                                        "name": artifact["name"],
                                        "file": {
                                            "name": artifact["name"],
                                            "mime_type": artifact.get("mimeType"),
                                            "uri": f"artifact://{session_id}/{artifact['name']}" if session_id else f"artifact://unknown/{artifact['name']}"
                                        }
                                    })
                    
                    # Extract agent response messages - only from final task response
                    elif event.direction == "response":
                        if "result" in payload:
                            result = payload["result"]
                            
                            # Only process final task response (kind="task")
                            if isinstance(result, dict) and result.get("kind") == "task":
                                # Extract artifacts from task metadata
                                metadata = result.get("metadata", {})
                                if isinstance(metadata, dict):
                                    # Try both 'produced_artifacts' and 'artifact_manifest'
                                    artifact_list = metadata.get("produced_artifacts") or metadata.get("artifact_manifest", [])
                                    if isinstance(artifact_list, list):
                                        for artifact_info in artifact_list:
                                            if isinstance(artifact_info, dict):
                                                # Handle both 'name' and 'filename' keys
                                                artifact_name = artifact_info.get("name") or artifact_info.get("filename")
                                                if artifact_name:
                                                    artifacts.append({
                                                        "kind": "artifact",
                                                        "status": "completed",
                                                        "name": artifact_name,
                                                        "file": {
                                                            "name": artifact_name,
                                                            "mime_type": artifact_info.get("mime_type"),
                                                            "uri": f"artifact://{session_id}/{artifact_name}" if session_id else f"artifact://unknown/{artifact_name}"
                                                        }
                                                    })
                                
                                # Final task object - extract the complete message
                                status = result.get("status", {})
                                if isinstance(status, dict):
                                    message = status.get("message", {})
                                    if isinstance(message, dict):
                                        parts = message.get("parts", [])
                                        
                                        # Filter out data parts (status updates, tool invocations, etc.)
                                        content_parts = [p for p in parts if p.get("kind") != "data"]
                                        
                                        if content_parts or artifacts:
                                            text_parts = [p.get("text", "") for p in content_parts if p.get("kind") == "text"]
                                            combined_text = "".join(text_parts).strip()
                                            
                                            # Add artifact markers to text (frontend will parse these)
                                            # Don't add artifact parts to avoid duplicates - frontend creates them from markers
                                            for artifact in artifacts:
                                                combined_text += f"«artifact_return:{artifact['name']}»"
                                            
                                            message_bubbles.append({
                                                "id": f"msg-{uuid.uuid4()}",
                                                "type": "agent",
                                                "text": combined_text,
                                                "parts": content_parts,  # Only content parts, no artifacts
                                            })
                
                except Exception as e:
                    log.warning(
                        f"{self.log_identifier} Error parsing event for chat message reconstruction: {e}"
                    )
                    continue
            
            # Only save if we have a session_id and at least one message
            if not session_id:
                log.warning(
                    f"{self.log_identifier} Could not extract session_id for task {task_id}, skipping chat message save"
                )
                return
            
            if not message_bubbles:
                log.warning(
                    f"{self.log_identifier} No message bubbles reconstructed for task {task_id}, skipping chat message save"
                )
                return
            
            # Import here to avoid circular dependency
            from ..repository.chat_task_repository import ChatTaskRepository
            from ..repository.entities import ChatTask
            
            # Create and save the chat task
            chat_task = ChatTask(
                id=task_id,
                session_id=session_id,
                user_id=user_id,
                user_message=user_message_text,
                message_bubbles=json.dumps(message_bubbles),
                task_metadata=json.dumps({
                    "schema_version": 1,
                    "status": task.status,
                    "agent_name": agent_name,
                }),
                created_time=task.start_time,
                updated_time=task.end_time,
            )
            
            chat_task_repo = ChatTaskRepository()
            chat_task_repo.save(db, chat_task)
            
            log.info(
                f"{self.log_identifier} Saved chat messages for background task {task_id} "
                f"(session: {session_id}, {len(message_bubbles)} message bubbles)"
            )
            
        except Exception as e:
            log.error(
                f"{self.log_identifier} Failed to save chat messages for background task {task_id}: {e}",
                exc_info=True
            )
>>>>>>> 2ed57086
<|MERGE_RESOLUTION|>--- conflicted
+++ resolved
@@ -430,85 +430,6 @@
         walk_and_sanitize(new_payload)
         return new_payload
 
-<<<<<<< HEAD
-    def _record_token_usage_to_tracking_system(
-        self,
-        db: DBSession,
-        user_id: str | None,
-        task_id: str,
-        token_usage: Dict[str, Any]
-    ) -> None:
-        """
-        Record token usage to the usage tracking system.
-        
-        Args:
-            db: Database session
-            user_id: User identifier
-            task_id: Task identifier
-            token_usage: Token usage dictionary from task metadata
-        """
-        if not user_id:
-            log.debug(f"{self.log_identifier} No user_id available, skipping usage tracking")
-            return
-        
-        # Extract token counts
-        total_input = token_usage.get("total_input_tokens", 0)
-        total_output = token_usage.get("total_output_tokens", 0)
-        total_cached = token_usage.get("total_cached_input_tokens", 0)
-        
-        if total_input == 0 and total_output == 0:
-            log.debug(f"{self.log_identifier} No tokens to record for task {task_id}")
-            return
-        
-        # Extract model information from by_model breakdown
-        by_model = token_usage.get("by_model", {})
-        
-        # Record usage for each model
-        usage_service = UsageTrackingService(db, self.token_calculator)
-        
-        if by_model:
-            # Record per-model usage
-            for model, model_usage in by_model.items():
-                try:
-                    usage_service.record_token_usage(
-                        user_id=user_id,
-                        task_id=task_id,
-                        model=model,
-                        prompt_tokens=model_usage.get("input_tokens", 0),
-                        completion_tokens=model_usage.get("output_tokens", 0),
-                        cached_input_tokens=model_usage.get("cached_input_tokens", 0),
-                        source="agent",
-                    )
-                    log.info(
-                        f"{self.log_identifier} Recorded usage for model {model}: "
-                        f"input={model_usage.get('input_tokens')}, "
-                        f"output={model_usage.get('output_tokens')}"
-                    )
-                except Exception as model_err:
-                    log.error(
-                        f"{self.log_identifier} Failed to record usage for model {model}: {model_err}"
-                    )
-        else:
-            # Fallback: record total usage with unknown model
-            try:
-                usage_service.record_token_usage(
-                    user_id=user_id,
-                    task_id=task_id,
-                    model="unknown",
-                    prompt_tokens=total_input,
-                    completion_tokens=total_output,
-                    cached_input_tokens=total_cached,
-                    source="agent",
-                )
-                log.info(
-                    f"{self.log_identifier} Recorded total usage: "
-                    f"input={total_input}, output={total_output}"
-                )
-            except Exception as total_err:
-                log.error(
-                    f"{self.log_identifier} Failed to record total usage: {total_err}"
-                )
-=======
     def _save_chat_messages_for_background_task(
         self, db: DBSession, task_id: str, task: Task, repo: TaskRepository
     ) -> None:
@@ -705,4 +626,81 @@
                 f"{self.log_identifier} Failed to save chat messages for background task {task_id}: {e}",
                 exc_info=True
             )
->>>>>>> 2ed57086
+
+    def _record_token_usage_to_tracking_system(
+        self,
+        db: DBSession,
+        user_id: str | None,
+        task_id: str,
+        token_usage: Dict[str, Any]
+    ) -> None:
+        """
+        Record token usage to the usage tracking system.
+        
+        Args:
+            db: Database session
+            user_id: User identifier
+            task_id: Task identifier
+            token_usage: Token usage dictionary from task metadata
+        """
+        if not user_id:
+            log.debug(f"{self.log_identifier} No user_id available, skipping usage tracking")
+            return
+        
+        # Extract token counts
+        total_input = token_usage.get("total_input_tokens", 0)
+        total_output = token_usage.get("total_output_tokens", 0)
+        total_cached = token_usage.get("total_cached_input_tokens", 0)
+        
+        if total_input == 0 and total_output == 0:
+            log.debug(f"{self.log_identifier} No tokens to record for task {task_id}")
+            return
+        
+        # Extract model information from by_model breakdown
+        by_model = token_usage.get("by_model", {})
+        
+        # Record usage for each model
+        usage_service = UsageTrackingService(db, self.token_calculator)
+        
+        if by_model:
+            # Record per-model usage
+            for model, model_usage in by_model.items():
+                try:
+                    usage_service.record_token_usage(
+                        user_id=user_id,
+                        task_id=task_id,
+                        model=model,
+                        prompt_tokens=model_usage.get("input_tokens", 0),
+                        completion_tokens=model_usage.get("output_tokens", 0),
+                        cached_input_tokens=model_usage.get("cached_input_tokens", 0),
+                        source="agent",
+                    )
+                    log.info(
+                        f"{self.log_identifier} Recorded usage for model {model}: "
+                        f"input={model_usage.get('input_tokens')}, "
+                        f"output={model_usage.get('output_tokens')}"
+                    )
+                except Exception as model_err:
+                    log.error(
+                        f"{self.log_identifier} Failed to record usage for model {model}: {model_err}"
+                    )
+        else:
+            # Fallback: record total usage with unknown model
+            try:
+                usage_service.record_token_usage(
+                    user_id=user_id,
+                    task_id=task_id,
+                    model="unknown",
+                    prompt_tokens=total_input,
+                    completion_tokens=total_output,
+                    cached_input_tokens=total_cached,
+                    source="agent",
+                )
+                log.info(
+                    f"{self.log_identifier} Recorded total usage: "
+                    f"input={total_input}, output={total_output}"
+                )
+            except Exception as total_err:
+                log.error(
+                    f"{self.log_identifier} Failed to record total usage: {total_err}"
+                )
import os
from pathlib import Path
from typing import TYPE_CHECKING

import httpx
import sqlalchemy as sa
from a2a.types import InternalError, JSONRPCError
from a2a.types import JSONRPCResponse as A2AJSONRPCResponse
from alembic import command
from alembic.config import Config
from fastapi import FastAPI, HTTPException
from fastapi import Request as FastAPIRequest
from fastapi import status
from fastapi.exceptions import RequestValidationError
from fastapi.middleware.cors import CORSMiddleware
from fastapi.responses import JSONResponse
from solace_ai_connector.common.log import log
from starlette.middleware.sessions import SessionMiddleware
from starlette.staticfiles import StaticFiles

from ...common import a2a
from ...gateway.http_sse import dependencies
from ...gateway.http_sse.routers import (
    agent_cards,
    artifacts,
    auth,
    config,
    people,
    sse,
    tasks,
    visualization,
    feedback,
)
from .routers.sessions import router as session_router
from .routers.tasks import router as task_router
from .routers.users import router as user_router

if TYPE_CHECKING:
    from gateway.http_sse.component import WebUIBackendComponent

app = FastAPI(
    title="A2A Web UI Backend",
    version="1.0.0",  # Updated to reflect simplified architecture
    description="Backend API and SSE server for the A2A Web UI, hosted by Solace AI Connector.",
)

# Global flag to track if dependencies have been initialized
_dependencies_initialized = False


def _extract_access_token(request: FastAPIRequest) -> str:
    auth_header = request.headers.get("Authorization")
    if auth_header and auth_header.startswith("Bearer "):
        return auth_header[7:]

    try:
        if "access_token" in request.session:
            log.debug("AuthMiddleware: Found token in session.")
            return request.session["access_token"]
    except AssertionError:
        log.debug("AuthMiddleware: Could not access request.session.")

    if "token" in request.query_params:
        return request.query_params["token"]

    return None


async def _validate_token(
    auth_service_url: str, auth_provider: str, access_token: str
) -> bool:
    async with httpx.AsyncClient() as client:
        validation_response = await client.post(
            f"{auth_service_url}/is_token_valid",
            json={"provider": auth_provider},
            headers={"Authorization": f"Bearer {access_token}"},
        )
    return validation_response.status_code == 200


async def _get_user_info(
    auth_service_url: str, auth_provider: str, access_token: str
) -> dict:
    async with httpx.AsyncClient() as client:
        userinfo_response = await client.get(
            f"{auth_service_url}/user_info?provider={auth_provider}",
            headers={"Authorization": f"Bearer {access_token}"},
        )

    if userinfo_response.status_code != 200:
        return None

    return userinfo_response.json()


def _extract_user_identifier(user_info: dict) -> str:
    user_identifier = (
        user_info.get("sub")
        or user_info.get("client_id")
        or user_info.get("username")
        or user_info.get("oid")
        or user_info.get("preferred_username")
        or user_info.get("upn")
        or user_info.get("unique_name")
        or user_info.get("email")
        or user_info.get("name")
        or user_info.get("azp")
    )

    if user_identifier and user_identifier.lower() == "unknown":
        log.warning(
            "AuthMiddleware: IDP returned 'Unknown' as user identifier. Using fallback."
        )
        return "sam_dev_user"

    return user_identifier


def _extract_user_details(user_info: dict, user_identifier: str) -> tuple:
    email_from_auth = (
        user_info.get("email")
        or user_info.get("preferred_username")
        or user_info.get("upn")
        or user_identifier
    )

    display_name = (
        user_info.get("name")
        or user_info.get("given_name", "") + " " + user_info.get("family_name", "")
        or user_info.get("preferred_username")
        or user_identifier
    ).strip()

    return email_from_auth, display_name


async def _create_user_state_without_identity_service(
    user_identifier: str, email_from_auth: str, display_name: str
) -> dict:
    final_user_id = user_identifier or email_from_auth or "sam_dev_user"
    if not final_user_id or final_user_id.lower() in ["unknown", "null", "none", ""]:
        final_user_id = "sam_dev_user"
        log.warning(
            "AuthMiddleware: Had to use fallback user ID due to invalid identifier: %s",
            user_identifier,
        )

    log.error(
        "AuthMiddleware: Internal IdentityService not configured on component. Using user ID: %s",
        final_user_id,
    )
    return {
        "id": final_user_id,
        "email": email_from_auth or final_user_id,
        "name": display_name or final_user_id,
        "authenticated": True,
        "auth_method": "oidc",
    }


async def _create_user_state_with_identity_service(
    identity_service,
    user_identifier: str,
    email_from_auth: str,
    display_name: str,
    user_info: dict,
) -> dict:
    lookup_value = email_from_auth if "@" in email_from_auth else user_identifier
    user_profile = await identity_service.get_user_profile(
<<<<<<< HEAD
        {identity_service.lookup_key: lookup_value}, user_info=user_info
=======
        {identity_service.lookup_key: lookup_value, "user_info": user_info}
>>>>>>> 16763fa4
    )

    if not user_profile:
        return None

    user_state = user_profile.copy()
    if not user_state.get("id"):
        user_state["id"] = user_identifier
    if not user_state.get("email"):
        user_state["email"] = email_from_auth
    if not user_state.get("name"):
        user_state["name"] = display_name
    user_state["authenticated"] = True
    user_state["auth_method"] = "oidc"

    return user_state


def _create_auth_middleware(component):
    class AuthMiddleware:
        def __init__(self, app, component):
            self.app = app
            self.component = component

        async def __call__(self, scope, receive, send):
            if scope["type"] != "http":
                await self.app(scope, receive, send)
                return

            request = FastAPIRequest(scope, receive)

            if not request.url.path.startswith("/api"):
                await self.app(scope, receive, send)
                return

            skip_paths = [
                "/api/v1/config",
                "/api/v1/auth/callback",
                "/api/v1/auth/login",
                "/api/v1/auth/refresh",
                "/api/v1/csrf-token",
                "/health",
            ]

            if any(request.url.path.startswith(path) for path in skip_paths):
                await self.app(scope, receive, send)
                return

            use_auth = dependencies.api_config and dependencies.api_config.get(
                "frontend_use_authorization"
            )

            if use_auth:
                await self._handle_authenticated_request(request, scope, receive, send)
            else:
                request.state.user = {
                    "id": "sam_dev_user",
                    "name": "Sam Dev User",
                    "email": "sam@dev.local",
                    "authenticated": True,
                    "auth_method": "development",
                }
                log.debug(
                    "AuthMiddleware: Set development user state with id: sam_dev_user"
                )

            await self.app(scope, receive, send)

        async def _handle_authenticated_request(self, request, scope, receive, send):
            access_token = _extract_access_token(request)

            if not access_token:
                log.warning("AuthMiddleware: No access token found. Returning 401.")
                response = JSONResponse(
                    status_code=status.HTTP_401_UNAUTHORIZED,
                    content={
                        "detail": "Not authenticated",
                        "error_type": "authentication_required",
                    },
                )
                await response(scope, receive, send)
                return

            try:
                auth_service_url = dependencies.api_config.get(
                    "external_auth_service_url"
                )
                auth_provider = dependencies.api_config.get("external_auth_provider")

                if not auth_service_url:
                    log.error("Auth service URL not configured.")
                    response = JSONResponse(
                        status_code=status.HTTP_500_INTERNAL_SERVER_ERROR,
                        content={"detail": "Auth service not configured"},
                    )
                    await response(scope, receive, send)
                    return

                if not await _validate_token(
                    auth_service_url, auth_provider, access_token
                ):
                    log.warning("AuthMiddleware: Token validation failed")
                    response = JSONResponse(
                        status_code=status.HTTP_401_UNAUTHORIZED,
                        content={
                            "detail": "Invalid token",
                            "error_type": "invalid_token",
                        },
                    )
                    await response(scope, receive, send)
                    return

                user_info = await _get_user_info(
                    auth_service_url, auth_provider, access_token
                )
                if not user_info:
                    log.warning(
                        "AuthMiddleware: Failed to get user info from external auth service"
                    )
                    response = JSONResponse(
                        status_code=status.HTTP_401_UNAUTHORIZED,
                        content={
                            "detail": "Could not retrieve user info from auth provider",
                            "error_type": "user_info_failed",
                        },
                    )
                    await response(scope, receive, send)
                    return

                user_identifier = _extract_user_identifier(user_info)
                if not user_identifier or user_identifier.lower() in [
                    "null",
                    "none",
                    "",
                ]:
                    log.error(
                        "AuthMiddleware: No valid user identifier from OAuth provider"
                    )
                    response = JSONResponse(
                        status_code=status.HTTP_401_UNAUTHORIZED,
                        content={
                            "detail": "OAuth provider returned no valid user identifier",
                            "error_type": "invalid_user_identifier_from_provider",
                        },
                    )
                    await response(scope, receive, send)
                    return

                email_from_auth, display_name = _extract_user_details(
                    user_info, user_identifier
                )

                identity_service = self.component.identity_service
                if not identity_service:
                    request.state.user = (
                        await _create_user_state_without_identity_service(
                            user_identifier, email_from_auth, display_name
                        )
                    )
                else:
                    user_state = await _create_user_state_with_identity_service(
                        identity_service,
                        user_identifier,
                        email_from_auth,
                        display_name,
                        user_info,
                    )
                    if not user_state:
                        log.error(
                            "AuthMiddleware: User authenticated but not found in internal IdentityService"
                        )
                        response = JSONResponse(
                            status_code=status.HTTP_403_FORBIDDEN,
                            content={
                                "detail": "User not authorized for this application",
                                "error_type": "not_authorized",
                            },
                        )
                        await response(scope, receive, send)
                        return
                    request.state.user = user_state

            except httpx.RequestError as exc:
                log.error("Error calling auth service: %s", exc)
                response = JSONResponse(
                    status_code=status.HTTP_503_SERVICE_UNAVAILABLE,
                    content={"detail": "Auth service is unavailable"},
                )
                await response(scope, receive, send)
                return
            except Exception as exc:
                log.error(
                    "An unexpected error occurred during token validation: %s", exc
                )
                response = JSONResponse(
                    status_code=status.HTTP_500_INTERNAL_SERVER_ERROR,
                    content={
                        "detail": "An internal error occurred during authentication"
                    },
                )
                await response(scope, receive, send)
                return

    return AuthMiddleware


def _setup_alembic_config(database_url: str) -> Config:
    alembic_cfg = Config()
    alembic_cfg.set_main_option(
        "script_location",
        os.path.join(os.path.dirname(__file__), "alembic"),
    )
    alembic_cfg.set_main_option("sqlalchemy.url", database_url)
    return alembic_cfg


def _run_community_migrations(database_url: str) -> None:
    """
    Run Alembic migrations for the community database schema.
    This includes sessions, chat_messages tables and their indexes.
    """
    try:
        from sqlalchemy import create_engine

        log.info("Starting community migrations...")
        engine = create_engine(database_url)
        inspector = sa.inspect(engine)
        existing_tables = inspector.get_table_names()

        if not existing_tables or "sessions" not in existing_tables:
            log.info("Running initial community database setup")
            alembic_cfg = _setup_alembic_config(database_url)
            command.upgrade(alembic_cfg, "head")
            log.info("Community database migrations completed")
        else:
            log.info("Checking for community schema updates")
            alembic_cfg = _setup_alembic_config(database_url)
            command.upgrade(alembic_cfg, "head")
            log.info("Community database schema is current")
    except Exception as e:
        log.warning(
            "Community migration check failed: %s - attempting to run migrations",
            e,
        )
        try:
            alembic_cfg = _setup_alembic_config(database_url)
            command.upgrade(alembic_cfg, "head")
            log.info("Community database migrations completed")
        except Exception as migration_error:
            log.error("Community migration failed: %s", migration_error)
            log.error("Check database connectivity and permissions")
            raise RuntimeError(f"Community database migration failed: {migration_error}") from migration_error


<<<<<<< HEAD
def _run_enterprise_migrations(
    component: "WebUIBackendComponent", database_url: str
) -> None:
=======
def _run_enterprise_migrations(component: "WebUIBackendComponent", database_url: str) -> None:
    """
    Run migrations for enterprise features like advanced analytics, audit logs, etc.
    This is optional and only runs if the enterprise package is available.
    """
>>>>>>> 16763fa4
    try:
        from solace_agent_mesh_enterprise.webui_backend.migration_runner import (
            run_migrations,
        )

        webui_app = component.get_app()
        app_config = getattr(webui_app, "app_config", {}) if webui_app else {}
        log.info("Starting enterprise migrations...")
        run_migrations(database_url, app_config)
        log.info("Enterprise migrations completed")
    except (ImportError, ModuleNotFoundError):
        log.debug("Enterprise module not found - skipping enterprise migrations")
    except Exception as e:
        log.error("Enterprise migration failed: %s", e)
        log.error("Advanced features may be unavailable")
        raise RuntimeError(f"Enterprise database migration failed: {e}") from e


def _setup_database(component: "WebUIBackendComponent", database_url: str) -> None:
    """
    Initialize database connection and run all required migrations.
    This sets up both community and enterprise database schemas.
    """
    dependencies.init_database(database_url)
    log.info("Persistence enabled - sessions will be stored in database")
    log.info("Running database migrations...")

    _run_community_migrations(database_url)
    _run_enterprise_migrations(component, database_url)


def _get_app_config(component: "WebUIBackendComponent") -> dict:
    webui_app = component.get_app()
    app_config = {}
    if webui_app:
        app_config = getattr(webui_app, "app_config", {})
        if app_config is None:
            log.warning("webui_app.app_config is None, using empty dict.")
            app_config = {}
    else:
        log.warning("Could not get webui_app from component. Using empty app_config.")
    return app_config


def _create_api_config(app_config: dict, database_url: str) -> dict:
    return {
        "external_auth_service_url": app_config.get(
            "external_auth_service_url", "http://localhost:8080"
        ),
        "external_auth_callback_uri": app_config.get(
            "external_auth_callback_uri", "http://localhost:8000/api/v1/auth/callback"
        ),
        "external_auth_provider": app_config.get("external_auth_provider", "azure"),
        "frontend_use_authorization": app_config.get(
            "frontend_use_authorization", False
        ),
        "frontend_redirect_url": app_config.get(
            "frontend_redirect_url", "http://localhost:3000"
        ),
        "persistence_enabled": database_url is not None,
    }


def setup_dependencies(component: "WebUIBackendComponent", database_url: str = None):
    """
    This function initializes the simplified architecture while maintaining full
    backward compatibility with existing API contracts.

    If database_url is None, runs in compatibility mode with in-memory sessions.
    
    This function is idempotent and safe to call multiple times.
    """
    global _dependencies_initialized
    
    if _dependencies_initialized:
        log.debug("[setup_dependencies] Dependencies already initialized, skipping")
        return
    
    dependencies.set_component_instance(component)

    if database_url:
        _setup_database(component, database_url)
    else:
        log.warning(
            "No database URL provided - using in-memory session storage (data not persisted across restarts)"
        )
        log.info("This maintains backward compatibility for existing SAM installations")

    app_config = _get_app_config(component)
    api_config_dict = _create_api_config(app_config, database_url)

    dependencies.set_api_config(api_config_dict)
    log.info("API configuration extracted and stored.")

    _setup_middleware(component)
    _setup_routers()
    _setup_static_files()
    
    _dependencies_initialized = True
    log.info("[setup_dependencies] Dependencies initialization complete")


def _setup_middleware(component: "WebUIBackendComponent") -> None:
    allowed_origins = component.get_cors_origins()
    app.add_middleware(
        CORSMiddleware,
        allow_origins=allowed_origins,
        allow_credentials=True,
        allow_methods=["*"],
        allow_headers=["*"],
    )
    log.info("CORSMiddleware added with origins: %s", allowed_origins)

    session_manager = component.get_session_manager()
    app.add_middleware(SessionMiddleware, secret_key=session_manager.secret_key)
    log.info("SessionMiddleware added.")

    auth_middleware_class = _create_auth_middleware(component)
    app.add_middleware(auth_middleware_class, component=component)
    log.info("AuthMiddleware added.")


def _setup_routers() -> None:
    api_prefix = "/api/v1"

    app.include_router(session_router, prefix=api_prefix, tags=["Sessions"])
    app.include_router(user_router, prefix=f"{api_prefix}/users", tags=["Users"])
    app.include_router(config.router, prefix=api_prefix, tags=["Config"])
    app.include_router(agent_cards.router, prefix=api_prefix, tags=["Agent Cards"])
    app.include_router(tasks.router, prefix=api_prefix, tags=["Tasks"])
    app.include_router(sse.router, prefix=f"{api_prefix}/sse", tags=["SSE"])
    app.include_router(
        artifacts.router, prefix=f"{api_prefix}/artifacts", tags=["Artifacts"]
    )
    app.include_router(
        visualization.router,
        prefix=f"{api_prefix}/visualization",
        tags=["Visualization"],
    )
    app.include_router(people.router, prefix=api_prefix, tags=["People"])
    app.include_router(auth.router, prefix=api_prefix, tags=["Auth"])
    app.include_router(feedback.router, prefix=api_prefix, tags=["Feedback"])
    log.info("Legacy routers mounted for endpoints not yet migrated")

    # Register shared exception handlers from community repo
    from .shared.exception_handlers import register_exception_handlers
    register_exception_handlers(app)
    log.info("Registered shared exception handlers from community repo")

    # Mount enterprise routers if available
    try:
        from solace_agent_mesh_enterprise.webui_backend.routers import (
            get_enterprise_routers,
        )

        enterprise_routers = get_enterprise_routers()
        for router_config in enterprise_routers:
            app.include_router(
                router_config["router"],
                prefix=router_config["prefix"],
                tags=router_config["tags"],
            )
        log.info("Mounted %d enterprise routers", len(enterprise_routers))

    except ImportError:
        log.debug("No enterprise package detected - skipping enterprise routers")
    except ModuleNotFoundError:
        log.debug("Enterprise module not found - skipping enterprise routers and exception handlers")
    except Exception as e:
        log.warning("Failed to load enterprise routers and exception handlers: %s", e)


def _setup_static_files() -> None:
    current_dir = os.path.dirname(os.path.abspath(__file__))
    root_dir = Path(os.path.normpath(os.path.join(current_dir, "..", "..")))
    static_files_dir = Path.joinpath(root_dir, "client", "webui", "frontend", "static")

    if not os.path.isdir(static_files_dir):
        log.warning(
            "Static files directory '%s' not found. Frontend may not be served.",
            static_files_dir,
        )
    else:
        try:
            app.mount(
                "/", StaticFiles(directory=static_files_dir, html=True), name="static"
            )
            log.info("Mounted static files directory '%s' at '/'", static_files_dir)
        except Exception as static_mount_err:
            log.error(
                "Failed to mount static files directory '%s': %s",
                static_files_dir,
                static_mount_err,
            )


@app.exception_handler(HTTPException)
async def http_exception_handler(request: FastAPIRequest, exc: HTTPException):
    """
    HTTP exception handler with automatic format detection.
    Returns JSON-RPC format for tasks/SSE endpoints, REST format for others.
    """
    log.warning(
        "HTTP Exception Handler triggered: Status=%s, Detail=%s, Request: %s %s",
        exc.status_code,
        exc.detail,
        request.method,
        request.url,
    )

    # Check if this is a JSON-RPC endpoint (tasks and SSE endpoints use JSON-RPC)
    is_jsonrpc_endpoint = request.url.path.startswith(
        "/api/v1/tasks"
    ) or request.url.path.startswith("/api/v1/sse")

    if is_jsonrpc_endpoint:
        # Use JSON-RPC format for tasks and SSE endpoints
        error_data = None
        error_code = InternalError().code
        error_message = str(exc.detail)

        if isinstance(exc.detail, dict):
            if "code" in exc.detail and "message" in exc.detail:
                error_code = exc.detail["code"]
                error_message = exc.detail["message"]
                error_data = exc.detail.get("data")
            else:
                error_data = exc.detail
        elif isinstance(exc.detail, str):
            if exc.status_code == status.HTTP_400_BAD_REQUEST:
                error_code = -32600
            elif exc.status_code == status.HTTP_404_NOT_FOUND:
                error_code = -32601
                error_message = "Resource not found"

        error_obj = JSONRPCError(
            code=error_code, message=error_message, data=error_data
        )
        response = A2AJSONRPCResponse(error=error_obj)
        return JSONResponse(
            status_code=exc.status_code, content=response.model_dump(exclude_none=True)
        )
    else:
        # Use standard REST format for sessions and other REST endpoints
        if isinstance(exc.detail, dict):
            error_response = exc.detail
        elif isinstance(exc.detail, str):
            error_response = {"detail": exc.detail}
        else:
            error_response = {"detail": str(exc.detail)}

        return JSONResponse(status_code=exc.status_code, content=error_response)


@app.exception_handler(RequestValidationError)
async def validation_exception_handler(
    request: FastAPIRequest, exc: RequestValidationError
):
    """
    Handles Pydantic validation errors with format detection.
    """
    log.warning(
        "Validation Exception Handler triggered: %s, Request: %s %s",
        exc.errors(),
        request.method,
        request.url,
    )
    response = a2a.create_invalid_request_error_response(
        message="Invalid request parameters", data=exc.errors(), request_id=None
    )
    return JSONResponse(
        status_code=status.HTTP_422_UNPROCESSABLE_ENTITY,
        content=response.model_dump(exclude_none=True),
    )


@app.exception_handler(Exception)
async def generic_exception_handler(request: FastAPIRequest, exc: Exception):
    """
    Handles any other unexpected exceptions with format detection.
    """
    log.exception(
        "Generic Exception Handler triggered: %s, Request: %s %s",
        exc,
        request.method,
        request.url,
    )
    error_obj = a2a.create_internal_error(
        message="An unexpected server error occurred: %s" % type(exc).__name__
    )
    response = a2a.create_error_response(error=error_obj, request_id=None)
    return JSONResponse(
        status_code=status.HTTP_500_INTERNAL_SERVER_ERROR,
        content=response.model_dump(exclude_none=True),
    )


@app.get("/health", tags=["Health"])
async def read_root():
    """Basic health check endpoint."""
    log.debug("Health check endpoint '/health' called")
    return {"status": "A2A Web UI Backend is running"}<|MERGE_RESOLUTION|>--- conflicted
+++ resolved
@@ -167,11 +167,7 @@
 ) -> dict:
     lookup_value = email_from_auth if "@" in email_from_auth else user_identifier
     user_profile = await identity_service.get_user_profile(
-<<<<<<< HEAD
-        {identity_service.lookup_key: lookup_value}, user_info=user_info
-=======
         {identity_service.lookup_key: lookup_value, "user_info": user_info}
->>>>>>> 16763fa4
     )
 
     if not user_profile:
@@ -423,20 +419,18 @@
         except Exception as migration_error:
             log.error("Community migration failed: %s", migration_error)
             log.error("Check database connectivity and permissions")
-            raise RuntimeError(f"Community database migration failed: {migration_error}") from migration_error
-
-
-<<<<<<< HEAD
+            raise RuntimeError(
+                f"Community database migration failed: {migration_error}"
+            ) from migration_error
+
+
 def _run_enterprise_migrations(
     component: "WebUIBackendComponent", database_url: str
 ) -> None:
-=======
-def _run_enterprise_migrations(component: "WebUIBackendComponent", database_url: str) -> None:
     """
     Run migrations for enterprise features like advanced analytics, audit logs, etc.
     This is optional and only runs if the enterprise package is available.
     """
->>>>>>> 16763fa4
     try:
         from solace_agent_mesh_enterprise.webui_backend.migration_runner import (
             run_migrations,
@@ -506,15 +500,15 @@
     backward compatibility with existing API contracts.
 
     If database_url is None, runs in compatibility mode with in-memory sessions.
-    
+
     This function is idempotent and safe to call multiple times.
     """
     global _dependencies_initialized
-    
+
     if _dependencies_initialized:
         log.debug("[setup_dependencies] Dependencies already initialized, skipping")
         return
-    
+
     dependencies.set_component_instance(component)
 
     if database_url:
@@ -534,7 +528,7 @@
     _setup_middleware(component)
     _setup_routers()
     _setup_static_files()
-    
+
     _dependencies_initialized = True
     log.info("[setup_dependencies] Dependencies initialization complete")
 
@@ -583,6 +577,7 @@
 
     # Register shared exception handlers from community repo
     from .shared.exception_handlers import register_exception_handlers
+
     register_exception_handlers(app)
     log.info("Registered shared exception handlers from community repo")
 
@@ -604,7 +599,9 @@
     except ImportError:
         log.debug("No enterprise package detected - skipping enterprise routers")
     except ModuleNotFoundError:
-        log.debug("Enterprise module not found - skipping enterprise routers and exception handlers")
+        log.debug(
+            "Enterprise module not found - skipping enterprise routers and exception handlers"
+        )
     except Exception as e:
         log.warning("Failed to load enterprise routers and exception handlers: %s", e)
 

import os
from pathlib import Path

import httpx
import sqlalchemy as sa
from fastapi import FastAPI, HTTPException
from fastapi import Request as FastAPIRequest
from fastapi import status
from typing import TYPE_CHECKING

import httpx
import sqlalchemy as sa
from a2a.types import InternalError, JSONRPCError
from a2a.types import JSONRPCResponse as A2AJSONRPCResponse
from alembic import command
from alembic.config import Config
from fastapi import FastAPI, HTTPException
from fastapi import Request as FastAPIRequest
from fastapi import status
from fastapi.exceptions import RequestValidationError
from fastapi.middleware.cors import CORSMiddleware
from fastapi.responses import JSONResponse
from solace_ai_connector.common.log import log
from starlette.middleware.sessions import SessionMiddleware
from starlette.staticfiles import StaticFiles

from .routers.sessions import router as session_router
from .routers.tasks import router as task_router
from .routers.users import router as user_router
from ...common import a2a
from ...gateway.http_sse import dependencies
from .routers import (
    agent_cards,
    artifacts,
    auth,
    config,
    people,
    sse,
    visualization,
<<<<<<< HEAD
    projects
=======
    feedback,
>>>>>>> ebc5515a
)
from .routers.sessions import router as session_router
from .routers.tasks import router as task_router
from .routers.users import router as user_router

from alembic import command
from alembic.config import Config

from a2a.types import InternalError, InvalidRequestError, JSONRPCError
from a2a.types import JSONRPCResponse as A2AJSONRPCResponse
from ...common import a2a
from ...gateway.http_sse import dependencies
from ...gateway.http_sse.routers import (
    artifacts,
    auth,
    config,
    people,
    sse,
    tasks,
    visualization,
)

# from .infrastructure.persistence import DatabaseService  # Removed with infrastructure

if TYPE_CHECKING:
    from gateway.http_sse.component import WebUIBackendComponent

app = FastAPI(
    title="A2A Web UI Backend",
    version="1.0.0",  # Updated to reflect simplified architecture
    description="Backend API and SSE server for the A2A Web UI, hosted by Solace AI Connector.",
)

# Global flag to track if dependencies have been initialized
_dependencies_initialized = False


def _extract_access_token(request: FastAPIRequest) -> str:
    auth_header = request.headers.get("Authorization")
    if auth_header and auth_header.startswith("Bearer "):
        return auth_header[7:]

    try:
        if "access_token" in request.session:
            log.debug("AuthMiddleware: Found token in session.")
            return request.session["access_token"]
    except AssertionError:
        log.debug("AuthMiddleware: Could not access request.session.")

    if "token" in request.query_params:
        return request.query_params["token"]

    return None


async def _validate_token(
    auth_service_url: str, auth_provider: str, access_token: str
) -> bool:
    async with httpx.AsyncClient() as client:
        validation_response = await client.post(
            f"{auth_service_url}/is_token_valid",
            json={"provider": auth_provider},
            headers={"Authorization": f"Bearer {access_token}"},
        )
    return validation_response.status_code == 200


async def _get_user_info(
    auth_service_url: str, auth_provider: str, access_token: str
) -> dict:
    async with httpx.AsyncClient() as client:
        userinfo_response = await client.get(
            f"{auth_service_url}/user_info?provider={auth_provider}",
            headers={"Authorization": f"Bearer {access_token}"},
        )

    if userinfo_response.status_code != 200:
        return None

    return userinfo_response.json()


def _extract_user_identifier(user_info: dict) -> str:
    user_identifier = (
        user_info.get("sub")
        or user_info.get("client_id")
        or user_info.get("username")
        or user_info.get("oid")
        or user_info.get("preferred_username")
        or user_info.get("upn")
        or user_info.get("unique_name")
        or user_info.get("email")
        or user_info.get("name")
        or user_info.get("azp")
    )

    if user_identifier and user_identifier.lower() == "unknown":
        log.warning(
            "AuthMiddleware: IDP returned 'Unknown' as user identifier. Using fallback."
        )
        return "sam_dev_user"

    return user_identifier


def _extract_user_details(user_info: dict, user_identifier: str) -> tuple:
    email_from_auth = (
        user_info.get("email")
        or user_info.get("preferred_username")
        or user_info.get("upn")
        or user_identifier
    )

    display_name = (
        user_info.get("name")
        or user_info.get("given_name", "") + " " + user_info.get("family_name", "")
        or user_info.get("preferred_username")
        or user_identifier
    ).strip()

    return email_from_auth, display_name


async def _create_user_state_without_identity_service(
    user_identifier: str, email_from_auth: str, display_name: str
) -> dict:
    final_user_id = user_identifier or email_from_auth or "sam_dev_user"
    if not final_user_id or final_user_id.lower() in ["unknown", "null", "none", ""]:
        final_user_id = "sam_dev_user"
        log.warning(
            "AuthMiddleware: Had to use fallback user ID due to invalid identifier: %s",
            user_identifier,
        )

    log.error(
        "AuthMiddleware: Internal IdentityService not configured on component. Using user ID: %s",
        final_user_id,
    )
    return {
        "id": final_user_id,
        "email": email_from_auth or final_user_id,
        "name": display_name or final_user_id,
        "authenticated": True,
        "auth_method": "oidc",
    }


async def _create_user_state_with_identity_service(
    identity_service,
    user_identifier: str,
    email_from_auth: str,
    display_name: str,
    user_info: dict,
) -> dict:
    lookup_value = email_from_auth if "@" in email_from_auth else user_identifier
    user_profile = await identity_service.get_user_profile(
        {identity_service.lookup_key: lookup_value, "user_info": user_info}
    )

    if not user_profile:
        return None

    user_state = user_profile.copy()
    if not user_state.get("id"):
        user_state["id"] = user_identifier
    if not user_state.get("email"):
        user_state["email"] = email_from_auth
    if not user_state.get("name"):
        user_state["name"] = display_name
    user_state["authenticated"] = True
    user_state["auth_method"] = "oidc"

    return user_state


def _create_auth_middleware(component):
    class AuthMiddleware:
        def __init__(self, app, component):
            self.app = app
            self.component = component

        async def __call__(self, scope, receive, send):
            if scope["type"] != "http":
                await self.app(scope, receive, send)
                return

            request = FastAPIRequest(scope, receive)

            if not request.url.path.startswith("/api"):
                await self.app(scope, receive, send)
                return

            skip_paths = [
                "/api/v1/config",
                "/api/v1/auth/callback",
                "/api/v1/auth/login",
                "/api/v1/auth/refresh",
                "/api/v1/csrf-token",
                "/health",
            ]

            if any(request.url.path.startswith(path) for path in skip_paths):
                await self.app(scope, receive, send)
                return

            use_auth = dependencies.api_config and dependencies.api_config.get(
                "frontend_use_authorization"
            )

            if use_auth:
                await self._handle_authenticated_request(request, scope, receive, send)
            else:
                request.state.user = {
                    "id": "sam_dev_user",
                    "name": "Sam Dev User",
                    "email": "sam@dev.local",
                    "authenticated": True,
                    "auth_method": "development",
                }
                log.debug(
                    "AuthMiddleware: Set development user state with id: sam_dev_user"
                )

            await self.app(scope, receive, send)

        async def _handle_authenticated_request(self, request, scope, receive, send):
            access_token = _extract_access_token(request)

            if not access_token:
                log.warning("AuthMiddleware: No access token found. Returning 401.")
                response = JSONResponse(
                    status_code=status.HTTP_401_UNAUTHORIZED,
                    content={
                        "detail": "Not authenticated",
                        "error_type": "authentication_required",
                    },
                )
                await response(scope, receive, send)
                return

            try:
                auth_service_url = dependencies.api_config.get(
                    "external_auth_service_url"
                )
                auth_provider = dependencies.api_config.get("external_auth_provider")

                if not auth_service_url:
                    log.error("Auth service URL not configured.")
                    response = JSONResponse(
                        status_code=status.HTTP_500_INTERNAL_SERVER_ERROR,
                        content={"detail": "Auth service not configured"},
                    )
                    await response(scope, receive, send)
                    return

                if not await _validate_token(
                    auth_service_url, auth_provider, access_token
                ):
                    log.warning("AuthMiddleware: Token validation failed")
                    response = JSONResponse(
                        status_code=status.HTTP_401_UNAUTHORIZED,
                        content={
                            "detail": "Invalid token",
                            "error_type": "invalid_token",
                        },
                    )
                    await response(scope, receive, send)
                    return

                user_info = await _get_user_info(
                    auth_service_url, auth_provider, access_token
                )
                if not user_info:
                    log.warning(
                        "AuthMiddleware: Failed to get user info from external auth service"
                    )
                    response = JSONResponse(
                        status_code=status.HTTP_401_UNAUTHORIZED,
                        content={
                            "detail": "Could not retrieve user info from auth provider",
                            "error_type": "user_info_failed",
                        },
                    )
                    await response(scope, receive, send)
                    return

                user_identifier = _extract_user_identifier(user_info)
                if not user_identifier or user_identifier.lower() in [
                    "null",
                    "none",
                    "",
                ]:
                    log.error(
                        "AuthMiddleware: No valid user identifier from OAuth provider"
                    )
                    response = JSONResponse(
                        status_code=status.HTTP_401_UNAUTHORIZED,
                        content={
                            "detail": "OAuth provider returned no valid user identifier",
                            "error_type": "invalid_user_identifier_from_provider",
                        },
                    )
                    await response(scope, receive, send)
                    return

                email_from_auth, display_name = _extract_user_details(
                    user_info, user_identifier
                )

                identity_service = self.component.identity_service
                if not identity_service:
                    request.state.user = (
                        await _create_user_state_without_identity_service(
                            user_identifier, email_from_auth, display_name
                        )
                    )
                else:
                    user_state = await _create_user_state_with_identity_service(
                        identity_service,
                        user_identifier,
                        email_from_auth,
                        display_name,
                        user_info,
                    )
                    if not user_state:
                        log.error(
                            "AuthMiddleware: User authenticated but not found in internal IdentityService"
                        )
                        response = JSONResponse(
                            status_code=status.HTTP_403_FORBIDDEN,
                            content={
                                "detail": "User not authorized for this application",
                                "error_type": "not_authorized",
                            },
                        )
                        await response(scope, receive, send)
                        return
                    request.state.user = user_state

            except httpx.RequestError as exc:
                log.error("Error calling auth service: %s", exc)
                response = JSONResponse(
                    status_code=status.HTTP_503_SERVICE_UNAVAILABLE,
                    content={"detail": "Auth service is unavailable"},
                )
                await response(scope, receive, send)
                return
            except Exception as exc:
                log.error(
                    "An unexpected error occurred during token validation: %s", exc
                )
                response = JSONResponse(
                    status_code=status.HTTP_500_INTERNAL_SERVER_ERROR,
                    content={
                        "detail": "An internal error occurred during authentication"
                    },
                )
                await response(scope, receive, send)
                return

    return AuthMiddleware


def _setup_alembic_config(database_url: str) -> Config:
    alembic_cfg = Config()
    alembic_cfg.set_main_option(
        "script_location",
        os.path.join(os.path.dirname(__file__), "alembic"),
    )
    alembic_cfg.set_main_option("sqlalchemy.url", database_url)
    return alembic_cfg


def _run_community_migrations(database_url: str) -> None:
    """
    Run Alembic migrations for the community database schema.
    This includes sessions, chat_messages tables and their indexes.
    """
    try:
        from sqlalchemy import create_engine

        log.info("Starting community migrations...")
        engine = create_engine(database_url)
        inspector = sa.inspect(engine)
        existing_tables = inspector.get_table_names()

        if not existing_tables or "sessions" not in existing_tables:
            log.info("Running initial community database setup")
            alembic_cfg = _setup_alembic_config(database_url)
            command.upgrade(alembic_cfg, "head")
            log.info("Community database migrations completed")
        else:
            log.info("Checking for community schema updates")
            alembic_cfg = _setup_alembic_config(database_url)
            command.upgrade(alembic_cfg, "head")
            log.info("Community database schema is current")
    except Exception as e:
        log.warning(
            "Community migration check failed: %s - attempting to run migrations",
            e,
        )
        try:
            alembic_cfg = _setup_alembic_config(database_url)
            command.upgrade(alembic_cfg, "head")
            log.info("Community database migrations completed")
        except Exception as migration_error:
            log.error("Community migration failed: %s", migration_error)
            log.error("Check database connectivity and permissions")
            raise RuntimeError(
                f"Community database migration failed: {migration_error}"
            ) from migration_error


def _run_enterprise_migrations(
    component: "WebUIBackendComponent", database_url: str
) -> None:
    """
    Run migrations for enterprise features like advanced analytics, audit logs, etc.
    This is optional and only runs if the enterprise package is available.
    """
    try:
        from solace_agent_mesh_enterprise.webui_backend.migration_runner import (
            run_migrations,
        )

        webui_app = component.get_app()
        app_config = getattr(webui_app, "app_config", {}) if webui_app else {}
        log.info("Starting enterprise migrations...")
        run_migrations(database_url, app_config)
        log.info("Enterprise migrations completed")
    except (ImportError, ModuleNotFoundError):
        log.debug("Enterprise module not found - skipping enterprise migrations")
    except Exception as e:
        log.error("Enterprise migration failed: %s", e)
        log.error("Advanced features may be unavailable")
        raise RuntimeError(f"Enterprise database migration failed: {e}") from e


def _setup_database(component: "WebUIBackendComponent", database_url: str) -> None:
    """
    Initialize database connection and run all required migrations.
    This sets up both community and enterprise database schemas.
    """
    dependencies.init_database(database_url)
    log.info("Persistence enabled - sessions will be stored in database")
    log.info("Running database migrations...")

    _run_community_migrations(database_url)
    _run_enterprise_migrations(component, database_url)


def _get_app_config(component: "WebUIBackendComponent") -> dict:
    webui_app = component.get_app()
    app_config = {}
    if webui_app:
        app_config = getattr(webui_app, "app_config", {})
        if app_config is None:
            log.warning("webui_app.app_config is None, using empty dict.")
            app_config = {}
    else:
        log.warning("Could not get webui_app from component. Using empty app_config.")
    return app_config


def _create_api_config(app_config: dict, database_url: str) -> dict:
    return {
        "external_auth_service_url": app_config.get(
            "external_auth_service_url", "http://localhost:8080"
        ),
        "external_auth_callback_uri": app_config.get(
            "external_auth_callback_uri", "http://localhost:8000/api/v1/auth/callback"
        ),
        "external_auth_provider": app_config.get("external_auth_provider", "azure"),
        "frontend_use_authorization": app_config.get(
            "frontend_use_authorization", False
        ),
        "frontend_redirect_url": app_config.get(
            "frontend_redirect_url", "http://localhost:3000"
        ),
        "persistence_enabled": database_url is not None,
    }


def setup_dependencies(component: "WebUIBackendComponent", database_url: str = None):
    """
    This function initializes the simplified architecture while maintaining full
    backward compatibility with existing API contracts.

    If database_url is None, runs in compatibility mode with in-memory sessions.

    This function is idempotent and safe to call multiple times.
    """
    global _dependencies_initialized

    if _dependencies_initialized:
        log.debug("[setup_dependencies] Dependencies already initialized, skipping")
        return

    dependencies.set_component_instance(component)

    if database_url:
        _setup_database(component, database_url)
    else:
        log.warning(
            "No database URL provided - using in-memory session storage (data not persisted across restarts)"
        )
        log.info("This maintains backward compatibility for existing SAM installations")

    app_config = _get_app_config(component)
    api_config_dict = _create_api_config(app_config, database_url)

    dependencies.set_api_config(api_config_dict)
    log.info("API configuration extracted and stored.")

    _setup_middleware(component)
    _setup_routers()
    _setup_static_files()

    _dependencies_initialized = True
    log.info("[setup_dependencies] Dependencies initialization complete")


def _setup_middleware(component: "WebUIBackendComponent") -> None:
    allowed_origins = component.get_cors_origins()
    app.add_middleware(
        CORSMiddleware,
        allow_origins=allowed_origins,
        allow_credentials=True,
        allow_methods=["*"],
        allow_headers=["*"],
    )
    log.info("CORSMiddleware added with origins: %s", allowed_origins)

    session_manager = component.get_session_manager()
    app.add_middleware(SessionMiddleware, secret_key=session_manager.secret_key)
    log.info("SessionMiddleware added.")

    auth_middleware_class = _create_auth_middleware(component)
    app.add_middleware(auth_middleware_class, component=component)
    log.info("AuthMiddleware added.")


def _setup_routers() -> None:
    api_prefix = "/api/v1"

    app.include_router(session_router, prefix=api_prefix, tags=["Sessions"])
    app.include_router(user_router, prefix=f"{api_prefix}/users", tags=["Users"])
    app.include_router(config.router, prefix=api_prefix, tags=["Config"])
    app.include_router(agent_cards.router, prefix=api_prefix, tags=["Agent Cards"])
    app.include_router(tasks.router, prefix=api_prefix, tags=["Tasks"])
    app.include_router(sse.router, prefix=f"{api_prefix}/sse", tags=["SSE"])
    app.include_router(
        artifacts.router, prefix=f"{api_prefix}/artifacts", tags=["Artifacts"]
    )
    app.include_router(
        visualization.router,
        prefix=f"{api_prefix}/visualization",
        tags=["Visualization"],
    )
    app.include_router(people.router, prefix=api_prefix, tags=["People"])
    app.include_router(auth.router, prefix=api_prefix, tags=["Auth"])
<<<<<<< HEAD
    app.include_router(projects.router, prefix=api_prefix, tags=["Projects"])
=======
    app.include_router(feedback.router, prefix=api_prefix, tags=["Feedback"])
>>>>>>> ebc5515a
    log.info("Legacy routers mounted for endpoints not yet migrated")

    # Register shared exception handlers from community repo
    from .shared.exception_handlers import register_exception_handlers

    register_exception_handlers(app)
    log.info("Registered shared exception handlers from community repo")

    # Mount enterprise routers if available
    try:
        from solace_agent_mesh_enterprise.webui_backend.routers import (
            get_enterprise_routers,
        )

        enterprise_routers = get_enterprise_routers()
        for router_config in enterprise_routers:
            app.include_router(
                router_config["router"],
                prefix=router_config["prefix"],
                tags=router_config["tags"],
            )
        log.info("Mounted %d enterprise routers", len(enterprise_routers))

    except ImportError:
        log.debug("No enterprise package detected - skipping enterprise routers")
    except ModuleNotFoundError:
        log.debug(
            "Enterprise module not found - skipping enterprise routers and exception handlers"
        )
    except Exception as e:
        log.warning("Failed to load enterprise routers and exception handlers: %s", e)


def _setup_static_files() -> None:
    current_dir = os.path.dirname(os.path.abspath(__file__))
    root_dir = Path(os.path.normpath(os.path.join(current_dir, "..", "..")))
    static_files_dir = Path.joinpath(root_dir, "client", "webui", "frontend", "static")

    if not os.path.isdir(static_files_dir):
        log.warning(
            "Static files directory '%s' not found. Frontend may not be served.",
            static_files_dir,
        )
    else:
        try:
            app.mount(
                "/", StaticFiles(directory=static_files_dir, html=True), name="static"
            )
            log.info("Mounted static files directory '%s' at '/'", static_files_dir)
        except Exception as static_mount_err:
            log.error(
                "Failed to mount static files directory '%s': %s",
                static_files_dir,
                static_mount_err,
            )


@app.exception_handler(HTTPException)
async def http_exception_handler(request: FastAPIRequest, exc: HTTPException):
    """
    HTTP exception handler with automatic format detection.
    Returns JSON-RPC format for tasks/SSE endpoints, REST format for others.
    """
    log.warning(
        "HTTP Exception Handler triggered: Status=%s, Detail=%s, Request: %s %s",
        exc.status_code,
        exc.detail,
        request.method,
        request.url,
    )

    # Check if this is a JSON-RPC endpoint (tasks and SSE endpoints use JSON-RPC)
    is_jsonrpc_endpoint = request.url.path.startswith(
        "/api/v1/tasks"
    ) or request.url.path.startswith("/api/v1/sse")

    if is_jsonrpc_endpoint:
        # Use JSON-RPC format for tasks and SSE endpoints
        error_data = None
        error_code = InternalError().code
        error_message = str(exc.detail)

        if isinstance(exc.detail, dict):
            if "code" in exc.detail and "message" in exc.detail:
                error_code = exc.detail["code"]
                error_message = exc.detail["message"]
                error_data = exc.detail.get("data")
            else:
                error_data = exc.detail
        elif isinstance(exc.detail, str):
            if exc.status_code == status.HTTP_400_BAD_REQUEST:
                error_code = -32600
            elif exc.status_code == status.HTTP_404_NOT_FOUND:
                error_code = -32601
                error_message = "Resource not found"

        error_obj = JSONRPCError(
            code=error_code, message=error_message, data=error_data
        )
        response = A2AJSONRPCResponse(error=error_obj)
        return JSONResponse(
            status_code=exc.status_code, content=response.model_dump(exclude_none=True)
        )
    else:
        # Use standard REST format for sessions and other REST endpoints
        if isinstance(exc.detail, dict):
            error_response = exc.detail
        elif isinstance(exc.detail, str):
            error_response = {"detail": exc.detail}
        else:
            error_response = {"detail": str(exc.detail)}

        return JSONResponse(status_code=exc.status_code, content=error_response)


@app.exception_handler(RequestValidationError)
async def validation_exception_handler(
    request: FastAPIRequest, exc: RequestValidationError
):
    """
    Handles Pydantic validation errors with format detection.
    """
    log.warning(
        "Validation Exception Handler triggered: %s, Request: %s %s",
        exc.errors(),
        request.method,
        request.url,
    )
    response = a2a.create_invalid_request_error_response(
        message="Invalid request parameters", data=exc.errors(), request_id=None
    )
    return JSONResponse(
        status_code=status.HTTP_422_UNPROCESSABLE_ENTITY,
        content=response.model_dump(exclude_none=True),
    )


@app.exception_handler(Exception)
async def generic_exception_handler(request: FastAPIRequest, exc: Exception):
    """
    Handles any other unexpected exceptions with format detection.
    """
    log.exception(
        "Generic Exception Handler triggered: %s, Request: %s %s",
        exc,
        request.method,
        request.url,
    )
    error_obj = a2a.create_internal_error(
        message="An unexpected server error occurred: %s" % type(exc).__name__
    )
    response = a2a.create_error_response(error=error_obj, request_id=None)
    return JSONResponse(
        status_code=status.HTTP_500_INTERNAL_SERVER_ERROR,
        content=response.model_dump(exclude_none=True),
    )


@app.get("/health", tags=["Health"])
async def read_root():
    """Basic health check endpoint."""
    log.debug("Health check endpoint '/health' called")
    return {"status": "A2A Web UI Backend is running"}<|MERGE_RESOLUTION|>--- conflicted
+++ resolved
@@ -37,11 +37,7 @@
     people,
     sse,
     visualization,
-<<<<<<< HEAD
     projects
-=======
-    feedback,
->>>>>>> ebc5515a
 )
 from .routers.sessions import router as session_router
 from .routers.tasks import router as task_router
@@ -62,6 +58,7 @@
     sse,
     tasks,
     visualization,
+    feedback,
 )
 
 # from .infrastructure.persistence import DatabaseService  # Removed with infrastructure
@@ -603,11 +600,8 @@
     )
     app.include_router(people.router, prefix=api_prefix, tags=["People"])
     app.include_router(auth.router, prefix=api_prefix, tags=["Auth"])
-<<<<<<< HEAD
     app.include_router(projects.router, prefix=api_prefix, tags=["Projects"])
-=======
     app.include_router(feedback.router, prefix=api_prefix, tags=["Feedback"])
->>>>>>> ebc5515a
     log.info("Legacy routers mounted for endpoints not yet migrated")
 
     # Register shared exception handlers from community repo

import logging
import os
from pathlib import Path

import httpx
import sqlalchemy as sa
from fastapi import FastAPI, HTTPException
from fastapi import Request as FastAPIRequest
from fastapi import status
from typing import TYPE_CHECKING

import sqlalchemy as sa
from a2a.types import InternalError, JSONRPCError
from a2a.types import JSONRPCResponse as A2AJSONRPCResponse
from alembic import command
from alembic.config import Config
from fastapi import FastAPI, HTTPException
from fastapi import Request as FastAPIRequest
from fastapi import status
from fastapi.exceptions import RequestValidationError
from fastapi.middleware.cors import CORSMiddleware
from fastapi.responses import JSONResponse
from starlette.middleware.sessions import SessionMiddleware
from starlette.staticfiles import StaticFiles

from .routers.sessions import router as session_router
from .routers.tasks import router as task_router
from .routers.users import router as user_router
from ...common import a2a
from ...gateway.http_sse import dependencies
<<<<<<< HEAD

# Import OAuth utilities from enterprise package
try:
    from solace_agent_mesh_enterprise.gateway.auth.internal import oauth_utils
except ImportError:
    # Enterprise package not available - these functions will raise errors
    oauth_utils = None
from ...gateway.http_sse.routers import (
=======
from .routers import (
>>>>>>> 8527c063
    agent_cards,
    artifacts,
    auth,
    config,
    feedback,
    people,
    sse,
    speech,
    visualization,
    projects,
    prompts,
)
from .routers.sessions import router as session_router
from .routers.tasks import router as task_router
from .routers.users import router as user_router

from alembic import command
from alembic.config import Config

from a2a.types import InternalError, InvalidRequestError, JSONRPCError
from a2a.types import JSONRPCResponse as A2AJSONRPCResponse
from ...common import a2a
from ...gateway.http_sse import dependencies


if TYPE_CHECKING:
    from gateway.http_sse.component import WebUIBackendComponent

log = logging.getLogger(__name__)

app = FastAPI(
    title="A2A Web UI Backend",
    version="1.0.0",  # Updated to reflect simplified architecture
    description="Backend API and SSE server for the A2A Web UI, hosted by Solace AI Connector.",
)

# Global flag to track if dependencies have been initialized
_dependencies_initialized = False

# Global component instance (set during setup_dependencies)
_component = None

def get_gateway_oauth_proxy():
    """
    Get the OAuth proxy instance from the component.

    The enterprise setup_oauth_proxy_routes() function stores the proxy
    on component.gateway_oauth_proxy for access by auth callback routes.

    Returns:
        GatewayOAuthProxy instance or None if not configured
    """
    # Get the component instance (stored globally during app creation)
    global _component
    if _component and hasattr(_component, "gateway_oauth_proxy"):
        return _component.gateway_oauth_proxy
    return None


def _extract_access_token(request: FastAPIRequest) -> str:
    auth_header = request.headers.get("Authorization")
    if auth_header and auth_header.startswith("Bearer "):
        return auth_header[7:]

    try:
        if "access_token" in request.session:
            log.debug("AuthMiddleware: Found token in session.")
            return request.session["access_token"]
    except AssertionError:
        log.debug("AuthMiddleware: Could not access request.session.")

    if "token" in request.query_params:
        return request.query_params["token"]

    return None


async def _validate_token(
    auth_service_url: str, auth_provider: str, access_token: str
) -> bool:
    """
    Validate token using enterprise OAuth utilities.

    Requires enterprise package to be installed.
    """
    if oauth_utils is None:
        raise ImportError(
            "Enterprise package required for OAuth authentication. "
            "Install: pip install solace-agent-mesh-enterprise"
        )
    return await oauth_utils.validate_token_with_oauth_service(
        auth_service_url, auth_provider, access_token
    )


async def _get_user_info(
    auth_service_url: str, auth_provider: str, access_token: str
) -> dict:
    """
    Get user info using enterprise OAuth utilities.

    Requires enterprise package to be installed.
    """
    if oauth_utils is None:
        raise ImportError(
            "Enterprise package required for OAuth authentication. "
            "Install: pip install solace-agent-mesh-enterprise"
        )
    return await oauth_utils.get_user_info_from_oauth_service(
        auth_service_url, auth_provider, access_token
    )


def _extract_user_identifier(user_info: dict) -> str:
    """
    Extract user identifier using enterprise OAuth utilities.

    Requires enterprise package to be installed.
    Returns fallback value if extraction fails.
    """
    if oauth_utils is None:
        raise ImportError(
            "Enterprise package required for OAuth authentication. "
            "Install: pip install solace-agent-mesh-enterprise"
        )

    user_identifier = oauth_utils.extract_user_identifier(user_info)

    if not user_identifier:
        log.warning(
            "AuthMiddleware: Could not extract user identifier. Using fallback."
        )
        return "sam_dev_user"

    return user_identifier


def _extract_user_details(user_info: dict, user_identifier: str) -> tuple:
    email_from_auth = (
        user_info.get("email")
        or user_info.get("preferred_username")
        or user_info.get("upn")
        or user_identifier
    )

    display_name = (
        user_info.get("name")
        or user_info.get("given_name", "") + " " + user_info.get("family_name", "")
        or user_info.get("preferred_username")
        or user_identifier
    ).strip()

    return email_from_auth, display_name


async def _create_user_state_without_identity_service(
    user_identifier: str, email_from_auth: str, display_name: str
) -> dict:
    final_user_id = user_identifier or email_from_auth or "sam_dev_user"
    if not final_user_id or final_user_id.lower() in ["unknown", "null", "none", ""]:
        final_user_id = "sam_dev_user"
        log.warning(
            "AuthMiddleware: Had to use fallback user ID due to invalid identifier: %s",
            user_identifier,
        )

    log.debug(
        "AuthMiddleware: Internal IdentityService not configured on component. Using user ID: %s",
        final_user_id,
    )
    return {
        "id": final_user_id,
        "email": email_from_auth or final_user_id,
        "name": display_name or final_user_id,
        "authenticated": True,
        "auth_method": "oidc",
    }


async def _create_user_state_with_identity_service(
    identity_service,
    user_identifier: str,
    email_from_auth: str,
    display_name: str,
    user_info: dict,
) -> dict:
    lookup_value = email_from_auth if "@" in email_from_auth else user_identifier
    user_profile = await identity_service.get_user_profile(
        {identity_service.lookup_key: lookup_value, "user_info": user_info}
    )

    if not user_profile:
        return None

    user_state = user_profile.copy()
    if not user_state.get("id"):
        user_state["id"] = user_identifier
    if not user_state.get("email"):
        user_state["email"] = email_from_auth
    if not user_state.get("name"):
        user_state["name"] = display_name
    user_state["authenticated"] = True
    user_state["auth_method"] = "oidc"

    return user_state


def _create_auth_middleware(component):
    class AuthMiddleware:
        def __init__(self, app, component):
            self.app = app
            self.component = component

        async def __call__(self, scope, receive, send):
            if scope["type"] != "http":
                await self.app(scope, receive, send)
                return

            request = FastAPIRequest(scope, receive)

            if not request.url.path.startswith("/api"):
                await self.app(scope, receive, send)
                return

            skip_paths = [
                "/api/v1/config",
                "/api/v1/auth/callback",
                "/api/v1/auth/tool/callback",
                "/api/v1/auth/login",
                "/api/v1/auth/refresh",
                "/api/v1/csrf-token",
                "/api/v1/gateway-oauth",  # Gateway OAuth proxy endpoints (enterprise)
                "/health",
            ]

            if any(request.url.path.startswith(path) for path in skip_paths):
                await self.app(scope, receive, send)
                return

            use_auth = dependencies.api_config and dependencies.api_config.get(
                "frontend_use_authorization"
            )

            if use_auth:
                await self._handle_authenticated_request(request, scope, receive, send)
            else:
                request.state.user = {
                    "id": "sam_dev_user",
                    "name": "Sam Dev User",
                    "email": "sam@dev.local",
                    "authenticated": True,
                    "auth_method": "development",
                }
                log.debug(
                    "AuthMiddleware: Set development user state with id: sam_dev_user"
                )

            await self.app(scope, receive, send)

        async def _handle_authenticated_request(self, request, scope, receive, send):
            access_token = _extract_access_token(request)

            if not access_token:
                log.warning("AuthMiddleware: No access token found. Returning 401.")
                response = JSONResponse(
                    status_code=status.HTTP_401_UNAUTHORIZED,
                    content={
                        "detail": "Not authenticated",
                        "error_type": "authentication_required",
                    },
                )
                await response(scope, receive, send)
                return

            try:
                auth_service_url = dependencies.api_config.get(
                    "external_auth_service_url"
                )
                auth_provider = dependencies.api_config.get("external_auth_provider")

                if not auth_service_url:
                    log.error("Auth service URL not configured.")
                    response = JSONResponse(
                        status_code=status.HTTP_500_INTERNAL_SERVER_ERROR,
                        content={"detail": "Auth service not configured"},
                    )
                    await response(scope, receive, send)
                    return

                if not await _validate_token(
                    auth_service_url, auth_provider, access_token
                ):
                    log.warning("AuthMiddleware: Token validation failed")
                    response = JSONResponse(
                        status_code=status.HTTP_401_UNAUTHORIZED,
                        content={
                            "detail": "Invalid token",
                            "error_type": "invalid_token",
                        },
                    )
                    await response(scope, receive, send)
                    return

                user_info = await _get_user_info(
                    auth_service_url, auth_provider, access_token
                )
                if not user_info:
                    log.warning(
                        "AuthMiddleware: Failed to get user info from external auth service"
                    )
                    response = JSONResponse(
                        status_code=status.HTTP_401_UNAUTHORIZED,
                        content={
                            "detail": "Could not retrieve user info from auth provider",
                            "error_type": "user_info_failed",
                        },
                    )
                    await response(scope, receive, send)
                    return

                user_identifier = _extract_user_identifier(user_info)
                if not user_identifier or user_identifier.lower() in [
                    "null",
                    "none",
                    "",
                ]:
                    log.error(
                        "AuthMiddleware: No valid user identifier from OAuth provider"
                    )
                    response = JSONResponse(
                        status_code=status.HTTP_401_UNAUTHORIZED,
                        content={
                            "detail": "OAuth provider returned no valid user identifier",
                            "error_type": "invalid_user_identifier_from_provider",
                        },
                    )
                    await response(scope, receive, send)
                    return

                email_from_auth, display_name = _extract_user_details(
                    user_info, user_identifier
                )

                identity_service = self.component.identity_service
                if not identity_service:
                    request.state.user = (
                        await _create_user_state_without_identity_service(
                            user_identifier, email_from_auth, display_name
                        )
                    )
                else:
                    user_state = await _create_user_state_with_identity_service(
                        identity_service,
                        user_identifier,
                        email_from_auth,
                        display_name,
                        user_info,
                    )
                    if not user_state:
                        log.error(
                            "AuthMiddleware: User authenticated but not found in internal IdentityService"
                        )
                        response = JSONResponse(
                            status_code=status.HTTP_403_FORBIDDEN,
                            content={
                                "detail": "User not authorized for this application",
                                "error_type": "not_authorized",
                            },
                        )
                        await response(scope, receive, send)
                        return
                    request.state.user = user_state

            except httpx.RequestError as exc:
                log.error("Error calling auth service: %s", exc)
                response = JSONResponse(
                    status_code=status.HTTP_503_SERVICE_UNAVAILABLE,
                    content={"detail": "Auth service is unavailable"},
                )
                await response(scope, receive, send)
                return
            except Exception as exc:
                log.error(
                    "An unexpected error occurred during token validation: %s", exc
                )
                response = JSONResponse(
                    status_code=status.HTTP_500_INTERNAL_SERVER_ERROR,
                    content={
                        "detail": "An internal error occurred during authentication"
                    },
                )
                await response(scope, receive, send)
                return

    return AuthMiddleware


def _setup_alembic_config(database_url: str) -> Config:
    alembic_cfg = Config()
    alembic_cfg.set_main_option(
        "script_location",
        os.path.join(os.path.dirname(__file__), "alembic"),
    )
    alembic_cfg.set_main_option("sqlalchemy.url", database_url)
    return alembic_cfg


def _run_community_migrations(database_url: str) -> None:
    """
    Run Alembic migrations for the community database schema.
    This includes sessions, chat_messages tables and their indexes.
    """
    try:
        from sqlalchemy import create_engine

        log.info("Starting community migrations...")
        engine = create_engine(database_url)
        inspector = sa.inspect(engine)
        existing_tables = inspector.get_table_names()

        if not existing_tables or "sessions" not in existing_tables:
            log.info("Running initial community database setup")
            alembic_cfg = _setup_alembic_config(database_url)
            command.upgrade(alembic_cfg, "head")
            log.info("Community database migrations completed")
        else:
            log.info("Checking for community schema updates")
            alembic_cfg = _setup_alembic_config(database_url)
            command.upgrade(alembic_cfg, "head")
            log.info("Community database schema is current")
    except Exception as e:
        log.warning(
            "Community migration check failed: %s - attempting to run migrations",
            e,
        )
        try:
            alembic_cfg = _setup_alembic_config(database_url)
            command.upgrade(alembic_cfg, "head")
            log.info("Community database migrations completed")
        except Exception as migration_error:
            log.error("Community migration failed: %s", migration_error)
            log.error("Check database connectivity and permissions")
            raise RuntimeError(
                f"Community database migration failed: {migration_error}"
            ) from migration_error


def _run_enterprise_migrations(
    component: "WebUIBackendComponent", database_url: str
) -> None:
    """
    Run migrations for enterprise features like advanced analytics, audit logs, etc.
    This is optional and only runs if the enterprise package is available.
    """
    try:
        from solace_agent_mesh_enterprise.webui_backend.migration_runner import (
            run_migrations,
        )

        webui_app = component.get_app()
        app_config = getattr(webui_app, "app_config", {}) if webui_app else {}
        log.info("Starting enterprise migrations...")
        run_migrations(database_url, app_config)
        log.info("Enterprise migrations completed")
    except (ImportError, ModuleNotFoundError):
        log.debug("Enterprise module not found - skipping enterprise migrations")
    except Exception as e:
        log.error("Enterprise migration failed: %s", e)
        log.error("Advanced features may be unavailable")
        raise RuntimeError(f"Enterprise database migration failed: {e}") from e


def _setup_database(
    component: "WebUIBackendComponent",
    database_url: str,
    platform_database_url: str = None
) -> None:
    """
    Initialize database connections and run all required migrations.
    Sets up both runtime and platform database schemas.

    Args:
        component: WebUIBackendComponent instance
        database_url: Runtime database URL (sessions, tasks, chat) - REQUIRED
        platform_database_url: Platform database URL (agents, connectors, deployments).
                                If None, platform features will be unavailable.
    """
    dependencies.init_database(database_url)
    log.info("Persistence enabled - sessions will be stored in database")
    log.info("Running database migrations...")

    _run_community_migrations(database_url)

    if platform_database_url:
        log.info("Platform database configured - running migrations")
        _run_enterprise_migrations(component, platform_database_url)
    else:
        log.info("No platform database configured - skipping platform migrations")


def _get_app_config(component: "WebUIBackendComponent") -> dict:
    webui_app = component.get_app()
    app_config = {}
    if webui_app:
        app_config = getattr(webui_app, "app_config", {})
        if app_config is None:
            log.warning("webui_app.app_config is None, using empty dict.")
            app_config = {}
    else:
        log.warning("Could not get webui_app from component. Using empty app_config.")
    return app_config


def _create_api_config(app_config: dict, database_url: str) -> dict:
    return {
        "external_auth_service_url": app_config.get(
            "external_auth_service_url", "http://localhost:8080"
        ),
        "external_auth_callback_uri": app_config.get(
            "external_auth_callback_uri", "http://localhost:8000/api/v1/auth/callback"
        ),
        "external_auth_provider": app_config.get("external_auth_provider", "azure"),
        "frontend_use_authorization": app_config.get(
            "frontend_use_authorization", False
        ),
        "frontend_redirect_url": app_config.get(
            "frontend_redirect_url", "http://localhost:3000"
        ),
        "persistence_enabled": database_url is not None,
    }


def setup_dependencies(
    component: "WebUIBackendComponent",
    database_url: str = None,
    platform_database_url: str = None
):
    """
    Initialize dependencies for both runtime and platform databases.

    Args:
        component: WebUIBackendComponent instance
        database_url: Runtime database URL (sessions, tasks, chat).
                     If None, runs in compatibility mode with in-memory sessions.
        platform_database_url: Platform database URL (agents, connectors, deployments).
                                If None, platform features will be unavailable (returns 501).

    This function is idempotent and safe to call multiple times.
    """
    global _dependencies_initialized, _component

    if _dependencies_initialized:
        log.debug("[setup_dependencies] Dependencies already initialized, skipping")
        return

    # Store component globally for access by get_gateway_oauth_proxy()
    _component = component

    dependencies.set_component_instance(component)

    if database_url:
        _setup_database(component, database_url, platform_database_url)
    else:
        log.warning(
            "No database URL provided - using in-memory session storage (data not persisted across restarts)"
        )
        log.info("This maintains backward compatibility for existing SAM installations")

    app_config = _get_app_config(component)
    api_config_dict = _create_api_config(app_config, database_url)

    dependencies.set_api_config(api_config_dict)
    log.debug("API configuration extracted and stored.")

    _setup_middleware(component)
    _setup_routers()

    log.error("DEBUG: About to call _setup_oauth_proxy_routes()")
    _setup_oauth_proxy_routes(component)  # Setup gateway OAuth proxy if enterprise is available
    log.error("DEBUG: Finished calling _setup_oauth_proxy_routes()")

    _setup_static_files()

    _dependencies_initialized = True
    log.debug("[setup_dependencies] Dependencies initialization complete")


def _setup_middleware(component: "WebUIBackendComponent") -> None:
    allowed_origins = component.get_cors_origins()
    app.add_middleware(
        CORSMiddleware,
        allow_origins=allowed_origins,
        allow_credentials=True,
        allow_methods=["*"],
        allow_headers=["*"],
    )
    log.info("CORSMiddleware added with origins: %s", allowed_origins)

    session_manager = component.get_session_manager()
    app.add_middleware(SessionMiddleware, secret_key=session_manager.secret_key)
    log.info("SessionMiddleware added.")

    auth_middleware_class = _create_auth_middleware(component)
    app.add_middleware(auth_middleware_class, component=component)
    log.info("AuthMiddleware added.")


def _setup_routers() -> None:
    api_prefix = "/api/v1"

    app.include_router(session_router, prefix=api_prefix, tags=["Sessions"])
    app.include_router(user_router, prefix=f"{api_prefix}/users", tags=["Users"])
    app.include_router(config.router, prefix=api_prefix, tags=["Config"])
    app.include_router(agent_cards.router, prefix=api_prefix, tags=["Agent Cards"])
    app.include_router(task_router, prefix=api_prefix, tags=["Tasks"])
    app.include_router(sse.router, prefix=f"{api_prefix}/sse", tags=["SSE"])
    app.include_router(
        artifacts.router, prefix=f"{api_prefix}/artifacts", tags=["Artifacts"]
    )
    app.include_router(
        visualization.router,
        prefix=f"{api_prefix}/visualization",
        tags=["Visualization"],
    )
    app.include_router(people.router, prefix=api_prefix, tags=["People"])
    app.include_router(auth.router, prefix=api_prefix, tags=["Auth"])
    app.include_router(projects.router, prefix=api_prefix, tags=["Projects"])
    app.include_router(feedback.router, prefix=api_prefix, tags=["Feedback"])
    app.include_router(prompts.router, prefix=f"{api_prefix}/prompts", tags=["Prompts"])
    app.include_router(speech.router, prefix=f"{api_prefix}/speech", tags=["Speech"])
    log.info("Legacy routers mounted for endpoints not yet migrated")

    # Register shared exception handlers from community repo
    from .shared.exception_handlers import register_exception_handlers

    register_exception_handlers(app)
    log.info("Registered shared exception handlers from community repo")

    # Mount enterprise routers if available
    try:
        from solace_agent_mesh_enterprise.webui_backend.routers import (
            get_enterprise_routers,
        )

        enterprise_routers = get_enterprise_routers()
        for router_config in enterprise_routers:
            app.include_router(
                router_config["router"],
                prefix=router_config["prefix"],
                tags=router_config["tags"],
            )
        log.info("Mounted %d enterprise routers", len(enterprise_routers))

    except ImportError:
        log.debug("No enterprise package detected - skipping enterprise routers")
    except ModuleNotFoundError:
        log.debug(
            "Enterprise module not found - skipping enterprise routers and exception handlers"
        )
    except Exception as e:
        log.warning("Failed to load enterprise routers and exception handlers: %s", e)


def _setup_oauth_proxy_routes(component: "WebUIBackendComponent") -> None:
    """
    Setup OAuth proxy routes using enterprise module.

    This allows WebUI to act as an OAuth proxy for other gateways (like MCP).
    Delegates to enterprise implementation.

    Args:
        component: WebUIBackendComponent instance
    """
    try:
        from solace_agent_mesh_enterprise.gateway.auth import setup_oauth_proxy_routes

        setup_oauth_proxy_routes(app, component)
        log.info("OAuth proxy routes setup completed")

    except ImportError:
        log.debug("Enterprise package not available - OAuth proxy routes not configured")
    except Exception as e:
        log.error("Failed to setup OAuth proxy routes: %s", e, exc_info=True)


def _setup_static_files() -> None:
    current_dir = os.path.dirname(os.path.abspath(__file__))
    root_dir = Path(os.path.normpath(os.path.join(current_dir, "..", "..")))
    static_files_dir = Path.joinpath(root_dir, "client", "webui", "frontend", "static")

    if not os.path.isdir(static_files_dir):
        log.warning(
            "Static files directory '%s' not found. Frontend may not be served.",
            static_files_dir,
        )
    else:
        try:
            app.mount(
                "/", StaticFiles(directory=static_files_dir, html=True), name="static"
            )
            log.info("Mounted static files directory '%s' at '/'", static_files_dir)
        except Exception as static_mount_err:
            log.error(
                "Failed to mount static files directory '%s': %s",
                static_files_dir,
                static_mount_err,
            )


@app.exception_handler(HTTPException)
async def http_exception_handler(request: FastAPIRequest, exc: HTTPException):
    """
    HTTP exception handler with automatic format detection.
    Returns JSON-RPC format for tasks/SSE endpoints, REST format for others.
    """
    log.warning(
        "HTTP Exception Handler triggered: Status=%s, Detail=%s, Request: %s %s",
        exc.status_code,
        exc.detail,
        request.method,
        request.url,
    )

    # Check if this is a JSON-RPC endpoint (tasks and SSE endpoints use JSON-RPC)
    is_jsonrpc_endpoint = request.url.path.startswith(
        "/api/v1/tasks"
    ) or request.url.path.startswith("/api/v1/sse")

    if is_jsonrpc_endpoint:
        # Use JSON-RPC format for tasks and SSE endpoints
        error_data = None
        error_code = InternalError().code
        error_message = str(exc.detail)

        if isinstance(exc.detail, dict):
            if "code" in exc.detail and "message" in exc.detail:
                error_code = exc.detail["code"]
                error_message = exc.detail["message"]
                error_data = exc.detail.get("data")
            else:
                error_data = exc.detail
        elif isinstance(exc.detail, str):
            if exc.status_code == status.HTTP_400_BAD_REQUEST:
                error_code = -32600
            elif exc.status_code == status.HTTP_404_NOT_FOUND:
                error_code = -32601
                error_message = "Resource not found"

        error_obj = JSONRPCError(
            code=error_code, message=error_message, data=error_data
        )
        response = A2AJSONRPCResponse(error=error_obj)
        return JSONResponse(
            status_code=exc.status_code, content=response.model_dump(exclude_none=True)
        )
    else:
        # Use standard REST format for sessions and other REST endpoints
        if isinstance(exc.detail, dict):
            error_response = exc.detail
        elif isinstance(exc.detail, str):
            error_response = {"detail": exc.detail}
        else:
            error_response = {"detail": str(exc.detail)}

        return JSONResponse(status_code=exc.status_code, content=error_response)


@app.exception_handler(RequestValidationError)
async def validation_exception_handler(
    request: FastAPIRequest, exc: RequestValidationError
):
    """
    Handles Pydantic validation errors with format detection.
    """
    log.warning(
        "Validation Exception Handler triggered: %s, Request: %s %s",
        exc.errors(),
        request.method,
        request.url,
    )
    response = a2a.create_invalid_request_error_response(
        message="Invalid request parameters", data=exc.errors(), request_id=None
    )
    return JSONResponse(
        status_code=status.HTTP_422_UNPROCESSABLE_ENTITY,
        content=response.model_dump(exclude_none=True),
    )


@app.exception_handler(Exception)
async def generic_exception_handler(request: FastAPIRequest, exc: Exception):
    """
    Handles any other unexpected exceptions with format detection.
    """
    log.exception(
        "Generic Exception Handler triggered: %s, Request: %s %s",
        exc,
        request.method,
        request.url,
    )
    error_obj = a2a.create_internal_error(
        message="An unexpected server error occurred: %s" % type(exc).__name__
    )
    response = a2a.create_error_response(error=error_obj, request_id=None)
    return JSONResponse(
        status_code=status.HTTP_500_INTERNAL_SERVER_ERROR,
        content=response.model_dump(exclude_none=True),
    )


@app.get("/health", tags=["Health"])
async def read_root():
    """Basic health check endpoint."""
    log.debug("Health check endpoint '/health' called")
    return {"status": "A2A Web UI Backend is running"}<|MERGE_RESOLUTION|>--- conflicted
+++ resolved
@@ -1,16 +1,11 @@
 import logging
 import os
 from pathlib import Path
+from typing import TYPE_CHECKING
 
 import httpx
 import sqlalchemy as sa
-from fastapi import FastAPI, HTTPException
-from fastapi import Request as FastAPIRequest
-from fastapi import status
-from typing import TYPE_CHECKING
-
-import sqlalchemy as sa
-from a2a.types import InternalError, JSONRPCError
+from a2a.types import InternalError, InvalidRequestError, JSONRPCError
 from a2a.types import JSONRPCResponse as A2AJSONRPCResponse
 from alembic import command
 from alembic.config import Config
@@ -23,23 +18,9 @@
 from starlette.middleware.sessions import SessionMiddleware
 from starlette.staticfiles import StaticFiles
 
-from .routers.sessions import router as session_router
-from .routers.tasks import router as task_router
-from .routers.users import router as user_router
 from ...common import a2a
 from ...gateway.http_sse import dependencies
-<<<<<<< HEAD
-
-# Import OAuth utilities from enterprise package
-try:
-    from solace_agent_mesh_enterprise.gateway.auth.internal import oauth_utils
-except ImportError:
-    # Enterprise package not available - these functions will raise errors
-    oauth_utils = None
-from ...gateway.http_sse.routers import (
-=======
 from .routers import (
->>>>>>> 8527c063
     agent_cards,
     artifacts,
     auth,
@@ -56,14 +37,12 @@
 from .routers.tasks import router as task_router
 from .routers.users import router as user_router
 
-from alembic import command
-from alembic.config import Config
-
-from a2a.types import InternalError, InvalidRequestError, JSONRPCError
-from a2a.types import JSONRPCResponse as A2AJSONRPCResponse
-from ...common import a2a
-from ...gateway.http_sse import dependencies
-
+# Import OAuth utilities from enterprise package
+try:
+    from solace_agent_mesh_enterprise.gateway.auth.internal import oauth_utils
+except ImportError:
+    # Enterprise package not available - these functions will raise errors
+    oauth_utils = None
 
 if TYPE_CHECKING:
     from gateway.http_sse.component import WebUIBackendComponent

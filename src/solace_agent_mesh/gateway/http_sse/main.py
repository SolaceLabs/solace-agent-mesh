--- conflicted
+++ resolved
@@ -37,12 +37,8 @@
     people,
     sse,
     visualization,
-<<<<<<< HEAD
-    feedback,
+    projects,
     prompts,
-=======
-    projects,
->>>>>>> 29d758c5
 )
 from .routers.sessions import router as session_router
 from .routers.tasks import router as task_router

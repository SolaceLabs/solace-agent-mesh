import os
from pathlib import Path
from typing import TYPE_CHECKING

import httpx
import sqlalchemy as sa
from a2a.types import InternalError, JSONRPCError
from a2a.types import JSONRPCResponse as A2AJSONRPCResponse
from alembic import command
from alembic.config import Config
from fastapi import FastAPI, HTTPException
from fastapi import Request as FastAPIRequest
from fastapi import status
from fastapi.exceptions import RequestValidationError
from fastapi.middleware.cors import CORSMiddleware
from fastapi.responses import JSONResponse
from solace_ai_connector.common.log import log
from starlette.middleware.sessions import SessionMiddleware
from starlette.staticfiles import StaticFiles

from ...common import a2a
from ...gateway.http_sse import dependencies
from ...gateway.http_sse.routers import (
    agent_cards,
    artifacts,
    auth,
    config,
    people,
    sse,
    tasks,
    visualization,
)
from .routers.sessions import router as session_router
from .routers.tasks import router as task_router
from .routers.users import router as user_router

if TYPE_CHECKING:
    from gateway.http_sse.component import WebUIBackendComponent

app = FastAPI(
    title="A2A Web UI Backend",
    version="1.0.0",  # Updated to reflect simplified architecture
    description="Backend API and SSE server for the A2A Web UI, hosted by Solace AI Connector.",
)


def _extract_access_token(request: FastAPIRequest) -> str:
    auth_header = request.headers.get("Authorization")
    if auth_header and auth_header.startswith("Bearer "):
        return auth_header[7:]

    try:
        if "access_token" in request.session:
            log.debug("AuthMiddleware: Found token in session.")
            return request.session["access_token"]
    except AssertionError:
        log.debug("AuthMiddleware: Could not access request.session.")

    if "token" in request.query_params:
        return request.query_params["token"]

    return None


async def _validate_token(auth_service_url: str, auth_provider: str, access_token: str) -> bool:
    async with httpx.AsyncClient() as client:
        validation_response = await client.post(
            f"{auth_service_url}/is_token_valid",
            json={"provider": auth_provider},
            headers={"Authorization": f"Bearer {access_token}"},
        )
    return validation_response.status_code == 200


async def _get_user_info(auth_service_url: str, auth_provider: str, access_token: str) -> dict:
    async with httpx.AsyncClient() as client:
        userinfo_response = await client.get(
            f"{auth_service_url}/user_info?provider={auth_provider}",
            headers={"Authorization": f"Bearer {access_token}"},
        )

    if userinfo_response.status_code != 200:
        return None

    return userinfo_response.json()


def _extract_user_identifier(user_info: dict) -> str:
    user_identifier = (
        user_info.get("sub")
        or user_info.get("client_id")
        or user_info.get("username")
        or user_info.get("oid")
        or user_info.get("preferred_username")
        or user_info.get("upn")
        or user_info.get("unique_name")
        or user_info.get("email")
        or user_info.get("name")
        or user_info.get("azp")
    )

    if user_identifier and user_identifier.lower() == "unknown":
        log.warning("AuthMiddleware: IDP returned 'Unknown' as user identifier. Using fallback.")
        return "sam_dev_user"

    return user_identifier


def _extract_user_details(user_info: dict, user_identifier: str) -> tuple:
    email_from_auth = (
        user_info.get("email")
        or user_info.get("preferred_username")
        or user_info.get("upn")
        or user_identifier
    )

    display_name = (
        user_info.get("name")
        or user_info.get("given_name", "") + " " + user_info.get("family_name", "")
        or user_info.get("preferred_username")
        or user_identifier
    ).strip()

    return email_from_auth, display_name


async def _create_user_state_without_identity_service(user_identifier: str, email_from_auth: str, display_name: str) -> dict:
    final_user_id = user_identifier or email_from_auth or "sam_dev_user"
    if not final_user_id or final_user_id.lower() in ["unknown", "null", "none", ""]:
        final_user_id = "sam_dev_user"
        log.warning(
            "AuthMiddleware: Had to use fallback user ID due to invalid identifier: %s",
            user_identifier,
        )

    log.error(
        "AuthMiddleware: Internal IdentityService not configured on component. Using user ID: %s",
        final_user_id,
    )
    return {
        "id": final_user_id,
        "email": email_from_auth or final_user_id,
        "name": display_name or final_user_id,
        "authenticated": True,
        "auth_method": "oidc",
    }


async def _create_user_state_with_identity_service(identity_service, user_identifier: str, email_from_auth: str, display_name: str) -> dict:
    lookup_value = email_from_auth if "@" in email_from_auth else user_identifier
    user_profile = await identity_service.get_user_profile(
        {identity_service.lookup_key: lookup_value}
    )

    if not user_profile:
        return None

    user_state = user_profile.copy()
    if not user_state.get("id"):
        user_state["id"] = user_identifier
    if not user_state.get("email"):
        user_state["email"] = email_from_auth
    if not user_state.get("name"):
        user_state["name"] = display_name
    user_state["authenticated"] = True
    user_state["auth_method"] = "oidc"

    return user_state


def _create_auth_middleware(component):
    class AuthMiddleware:
        def __init__(self, app, component):
            self.app = app
            self.component = component

        async def __call__(self, scope, receive, send):
            if scope["type"] != "http":
                await self.app(scope, receive, send)
                return

            request = FastAPIRequest(scope, receive)

            if not request.url.path.startswith("/api"):
                await self.app(scope, receive, send)
                return

            skip_paths = [
                "/api/v1/config", "/api/v1/auth/callback", "/api/v1/auth/login",
                "/api/v1/auth/refresh", "/api/v1/csrf-token", "/health",
            ]

            if any(request.url.path.startswith(path) for path in skip_paths):
                await self.app(scope, receive, send)
                return

            use_auth = dependencies.api_config and dependencies.api_config.get("frontend_use_authorization")

            if use_auth:
                await self._handle_authenticated_request(request, scope, receive, send)
            else:
                request.state.user = {
                    "id": "sam_dev_user", "name": "Sam Dev User", "email": "sam@dev.local",
                    "authenticated": True, "auth_method": "development",
                }
                log.debug("AuthMiddleware: Set development user state with id: sam_dev_user")

            await self.app(scope, receive, send)

        async def _handle_authenticated_request(self, request, scope, receive, send):
            access_token = _extract_access_token(request)

            if not access_token:
                log.warning("AuthMiddleware: No access token found. Returning 401.")
                response = JSONResponse(
                    status_code=status.HTTP_401_UNAUTHORIZED,
                    content={"detail": "Not authenticated", "error_type": "authentication_required"},
                )
                await response(scope, receive, send)
                return

            try:
                auth_service_url = dependencies.api_config.get("external_auth_service_url")
                auth_provider = dependencies.api_config.get("external_auth_provider")

                if not auth_service_url:
                    log.error("Auth service URL not configured.")
                    response = JSONResponse(
                        status_code=status.HTTP_500_INTERNAL_SERVER_ERROR,
                        content={"detail": "Auth service not configured"},
                    )
                    await response(scope, receive, send)
                    return

                if not await _validate_token(auth_service_url, auth_provider, access_token):
                    log.warning("AuthMiddleware: Token validation failed")
                    response = JSONResponse(
                        status_code=status.HTTP_401_UNAUTHORIZED,
                        content={"detail": "Invalid token", "error_type": "invalid_token"},
                    )
                    await response(scope, receive, send)
                    return

                user_info = await _get_user_info(auth_service_url, auth_provider, access_token)
                if not user_info:
                    log.warning("AuthMiddleware: Failed to get user info from external auth service")
                    response = JSONResponse(
                        status_code=status.HTTP_401_UNAUTHORIZED,
                        content={"detail": "Could not retrieve user info from auth provider", "error_type": "user_info_failed"},
                    )
                    await response(scope, receive, send)
                    return

                user_identifier = _extract_user_identifier(user_info)
                if not user_identifier or user_identifier.lower() in ["null", "none", ""]:
                    log.error("AuthMiddleware: No valid user identifier from OAuth provider")
                    response = JSONResponse(
                        status_code=status.HTTP_401_UNAUTHORIZED,
                        content={"detail": "OAuth provider returned no valid user identifier", "error_type": "invalid_user_identifier_from_provider"},
                    )
                    await response(scope, receive, send)
                    return

                email_from_auth, display_name = _extract_user_details(user_info, user_identifier)

                identity_service = self.component.identity_service
                if not identity_service:
                    request.state.user = await _create_user_state_without_identity_service(user_identifier, email_from_auth, display_name)
                else:
                    user_state = await _create_user_state_with_identity_service(identity_service, user_identifier, email_from_auth, display_name)
                    if not user_state:
                        log.error("AuthMiddleware: User authenticated but not found in internal IdentityService")
                        response = JSONResponse(
                            status_code=status.HTTP_403_FORBIDDEN,
                            content={"detail": "User not authorized for this application", "error_type": "not_authorized"},
                        )
                        await response(scope, receive, send)
                        return
                    request.state.user = user_state

            except httpx.RequestError as exc:
                log.error("Error calling auth service: %s", exc)
                response = JSONResponse(
                    status_code=status.HTTP_503_SERVICE_UNAVAILABLE,
                    content={"detail": "Auth service is unavailable"},
                )
                await response(scope, receive, send)
                return
            except Exception as exc:
                log.error("An unexpected error occurred during token validation: %s", exc)
                response = JSONResponse(
                    status_code=status.HTTP_500_INTERNAL_SERVER_ERROR,
                    content={"detail": "An internal error occurred during authentication"},
                )
                await response(scope, receive, send)
                return

    return AuthMiddleware


def _setup_alembic_config(database_url: str) -> Config:
    alembic_cfg = Config()
    alembic_cfg.set_main_option(
        "script_location",
        os.path.join(os.path.dirname(__file__), "alembic"),
    )
    alembic_cfg.set_main_option("sqlalchemy.url", database_url)
    return alembic_cfg


def _run_community_migrations(database_url: str) -> None:
    try:
        from sqlalchemy import create_engine

        engine = create_engine(database_url)
        inspector = sa.inspect(engine)
        existing_tables = inspector.get_table_names()

        if not existing_tables or "sessions" not in existing_tables:
            log.info("Running community database migrations...")
            alembic_cfg = _setup_alembic_config(database_url)
            command.upgrade(alembic_cfg, "head")
            log.info("Community database migrations complete.")
        else:
            log.info(
                "Community database tables already exist, skipping community migrations."
            )
    except Exception as e:
        log.warning(
            "Community migration check failed, attempting to run migrations anyway: %s",
            e,
        )
        try:
            alembic_cfg = _setup_alembic_config(database_url)
            command.upgrade(alembic_cfg, "head")
            log.info("Community database migrations complete.")
        except Exception as migration_error:
            log.warning(
                "Community migration failed but continuing: %s", migration_error
            )


def _run_enterprise_migrations(component: "WebUIBackendComponent", database_url: str) -> None:
    try:
        from solace_agent_mesh_enterprise.webui_backend.migration_runner import (
            run_migrations,
        )

<<<<<<< HEAD
        webui_app = component.get_app()
        app_config = getattr(webui_app, "app_config", {}) if webui_app else {}
        log.info("Running enterprise migrations...")
        run_migrations(database_url, app_config)
        log.info("Enterprise migrations completed")
    except (ImportError, ModuleNotFoundError):
        log.debug("Enterprise module not found - skipping enterprise migrations")
    except Exception as e:
        log.warning("Enterprise migration failed but continuing: %s", e)
=======
                    identity_service = self.component.identity_service
                    if not identity_service:
                        # Make absolutely sure we have a valid user ID - never "Unknown"
                        final_user_id = (
                            user_identifier or email_from_auth or "sam_dev_user"
                        )
                        if not final_user_id or final_user_id.lower() in [
                            "unknown",
                            "null",
                            "none",
                            "",
                        ]:
                            final_user_id = "sam_dev_user"
                            log.warning(
                                "AuthMiddleware: Had to use fallback user ID due to invalid identifier: %s",
                                user_identifier,
                            )

                        log.error(
                            "AuthMiddleware: Internal IdentityService not configured on component. Using user ID: %s",
                            final_user_id,
                        )
                        request.state.user = {
                            "id": final_user_id,
                            "email": email_from_auth or final_user_id,
                            "name": display_name or final_user_id,
                            "authenticated": True,
                            "auth_method": "oidc",
                        }
                        log.info(
                            "AuthMiddleware: Set fallback user state with id: %s",
                            final_user_id,
                        )
                    else:
                        # Try to look up user profile using the email or user identifier
                        lookup_value = (
                            email_from_auth
                            if "@" in email_from_auth
                            else user_identifier
                        )
                        user_profile = await identity_service.get_user_profile(
                            {identity_service.lookup_key: lookup_value}, 
                            user_info=user_info
                        )
                        if not user_profile:
                            log.error(
                                "AuthMiddleware: User '%s' authenticated but not found in internal IdentityService.",
                                lookup_value,
                            )
                            response = JSONResponse(
                                status_code=status.HTTP_403_FORBIDDEN,
                                content={
                                    "detail": "User not authorized for this application",
                                    "error_type": "not_authorized",
                                },
                            )
                            await response(scope, receive, send)
                            return

                        request.state.user = user_profile.copy()
                        # Ensure the ID is set from the OAuth provider if not present in the profile
                        if not request.state.user.get("id"):
                            request.state.user["id"] = user_identifier
                        # Also ensure email and name are set if not in profile
                        if not request.state.user.get("email"):
                            request.state.user["email"] = email_from_auth
                        if not request.state.user.get("name"):
                            request.state.user["name"] = display_name
                        request.state.user["authenticated"] = True
                        request.state.user["auth_method"] = "oidc"
                        log.info(
                            "AuthMiddleware: Set enriched user profile with id: %s",
                            request.state.user.get("id"),
                        )
>>>>>>> cbd65b7e


def _setup_database(component: "WebUIBackendComponent", database_url: str) -> None:
    dependencies.init_database(database_url)
    log.info("Persistence enabled - sessions will be stored in database")
    log.info("Checking database migrations...")

    _run_community_migrations(database_url)
    _run_enterprise_migrations(component, database_url)


def _get_app_config(component: "WebUIBackendComponent") -> dict:
    webui_app = component.get_app()
    app_config = {}
    if webui_app:
        app_config = getattr(webui_app, "app_config", {})
        if app_config is None:
            log.warning("webui_app.app_config is None, using empty dict.")
            app_config = {}
    else:
        log.warning("Could not get webui_app from component. Using empty app_config.")
    return app_config


def _create_api_config(app_config: dict, database_url: str) -> dict:
    return {
        "external_auth_service_url": app_config.get(
            "external_auth_service_url", "http://localhost:8080"
        ),
        "external_auth_callback_uri": app_config.get(
            "external_auth_callback_uri", "http://localhost:8000/api/v1/auth/callback"
        ),
        "external_auth_provider": app_config.get("external_auth_provider", "azure"),
        "frontend_use_authorization": app_config.get(
            "frontend_use_authorization", False
        ),
        "frontend_redirect_url": app_config.get(
            "frontend_redirect_url", "http://localhost:3000"
        ),
        "persistence_enabled": database_url is not None,
    }


def setup_dependencies(component: "WebUIBackendComponent", database_url: str = None):
    """
    This function initializes the simplified architecture while maintaining full
    backward compatibility with existing API contracts.

    If database_url is None, runs in compatibility mode with in-memory sessions.
    """
    dependencies.set_component_instance(component)

    if database_url:
        _setup_database(component, database_url)
    else:
        log.warning(
            "No database URL provided - using in-memory session storage (data not persisted across restarts)"
        )
        log.info("This maintains backward compatibility for existing SAM installations")

    app_config = _get_app_config(component)
    api_config_dict = _create_api_config(app_config, database_url)

    dependencies.set_api_config(api_config_dict)
    log.info("API configuration extracted and stored.")

    _setup_middleware(component)
    _setup_routers()
    _setup_static_files()


def _setup_middleware(component: "WebUIBackendComponent") -> None:
    allowed_origins = component.get_cors_origins()
    app.add_middleware(
        CORSMiddleware,
        allow_origins=allowed_origins,
        allow_credentials=True,
        allow_methods=["*"],
        allow_headers=["*"],
    )
    log.info("CORSMiddleware added with origins: %s", allowed_origins)

    session_manager = component.get_session_manager()
    app.add_middleware(SessionMiddleware, secret_key=session_manager.secret_key)
    log.info("SessionMiddleware added.")

    auth_middleware_class = _create_auth_middleware(component)
    app.add_middleware(auth_middleware_class, component=component)
    log.info("AuthMiddleware added.")


def _setup_routers() -> None:
    api_prefix = "/api/v1"

    app.include_router(session_router, prefix=api_prefix, tags=["Sessions"])
    app.include_router(user_router, prefix=f"{api_prefix}/users", tags=["Users"])
    app.include_router(task_router, prefix=f"{api_prefix}/tasks", tags=["Tasks"])
    app.include_router(config.router, prefix=api_prefix, tags=["Config"])
    app.include_router(agent_cards.router, prefix=api_prefix, tags=["Agent Cards"])
    app.include_router(tasks.router, prefix=api_prefix, tags=["A2A Messages"])
    app.include_router(sse.router, prefix=f"{api_prefix}/sse", tags=["SSE"])
    app.include_router(artifacts.router, prefix=f"{api_prefix}/artifacts", tags=["Artifacts"])
    app.include_router(visualization.router, prefix=f"{api_prefix}/visualization", tags=["Visualization"])
    app.include_router(people.router, prefix=api_prefix, tags=["People"])
    app.include_router(auth.router, prefix=api_prefix, tags=["Auth"])
    log.info("Legacy routers mounted for endpoints not yet migrated")


def _setup_static_files() -> None:
    current_dir = os.path.dirname(os.path.abspath(__file__))
    root_dir = Path(os.path.normpath(os.path.join(current_dir, "..", "..")))
    static_files_dir = Path.joinpath(root_dir, "client", "webui", "frontend", "static")

    if not os.path.isdir(static_files_dir):
        log.warning(
            "Static files directory '%s' not found. Frontend may not be served.",
            static_files_dir,
        )
    else:
        try:
            app.mount(
                "/", StaticFiles(directory=static_files_dir, html=True), name="static"
            )
            log.info("Mounted static files directory '%s' at '/'", static_files_dir)
        except Exception as static_mount_err:
            log.error(
                "Failed to mount static files directory '%s': %s",
                static_files_dir,
                static_mount_err,
            )


@app.exception_handler(HTTPException)
async def http_exception_handler(request: FastAPIRequest, exc: HTTPException):
    """
    HTTP exception handler with automatic format detection.
    Returns JSON-RPC format for tasks/SSE endpoints, REST format for others.
    """
    log.warning(
        "HTTP Exception: Status=%s, Detail=%s, Request: %s %s",
        exc.status_code,
        exc.detail,
        request.method,
        request.url,
    )

    # Check if this is a JSON-RPC endpoint (tasks and SSE endpoints use JSON-RPC)
    is_jsonrpc_endpoint = request.url.path.startswith(
        "/api/v1/tasks"
    ) or request.url.path.startswith("/api/v1/sse")

    if is_jsonrpc_endpoint:
        # Use JSON-RPC format for tasks and SSE endpoints
        error_data = None
        error_code = InternalError().code
        error_message = str(exc.detail)

        if isinstance(exc.detail, dict):
            if "code" in exc.detail and "message" in exc.detail:
                error_code = exc.detail["code"]
                error_message = exc.detail["message"]
                error_data = exc.detail.get("data")
            else:
                error_data = exc.detail
        elif isinstance(exc.detail, str):
            if exc.status_code == status.HTTP_400_BAD_REQUEST:
                error_code = -32600
            elif exc.status_code == status.HTTP_404_NOT_FOUND:
                error_code = -32601
                error_message = "Resource not found"

        error_obj = JSONRPCError(
            code=error_code, message=error_message, data=error_data
        )
        response = A2AJSONRPCResponse(error=error_obj)
        return JSONResponse(
            status_code=exc.status_code, content=response.model_dump(exclude_none=True)
        )
    else:
        # Use standard REST format for sessions and other REST endpoints
        if isinstance(exc.detail, dict):
            error_response = exc.detail
        elif isinstance(exc.detail, str):
            error_response = {"detail": exc.detail}
        else:
            error_response = {"detail": str(exc.detail)}

        return JSONResponse(status_code=exc.status_code, content=error_response)


@app.exception_handler(RequestValidationError)
async def validation_exception_handler(
    request: FastAPIRequest, exc: RequestValidationError
):
    """
    Handles Pydantic validation errors with format detection.
    """
    log.warning(
        "Request Validation Error: %s, Request: %s %s",
        exc.errors(),
        request.method,
        request.url,
    )
    response = a2a.create_invalid_request_error_response(
        message="Invalid request parameters", data=exc.errors(), request_id=None
    )
    return JSONResponse(
        status_code=status.HTTP_400_BAD_REQUEST,
        content=response.model_dump(exclude_none=True),
    )


@app.exception_handler(Exception)
async def generic_exception_handler(request: FastAPIRequest, exc: Exception):
    """
    Handles any other unexpected exceptions with format detection.
    """
    log.exception(
        "Unhandled Exception: %s, Request: %s %s", exc, request.method, request.url
    )
    error_obj = a2a.create_internal_error(
        message="An unexpected server error occurred: %s" % type(exc).__name__
    )
    response = a2a.create_error_response(error=error_obj, request_id=None)
    return JSONResponse(
        status_code=status.HTTP_500_INTERNAL_SERVER_ERROR,
        content=response.model_dump(exclude_none=True),
    )


@app.get("/health", tags=["Health"])
async def read_root():
    """Basic health check endpoint."""
    log.debug("Health check endpoint '/health' called")
    return {"status": "A2A Web UI Backend is running"}<|MERGE_RESOLUTION|>--- conflicted
+++ resolved
@@ -146,10 +146,11 @@
     }
 
 
-async def _create_user_state_with_identity_service(identity_service, user_identifier: str, email_from_auth: str, display_name: str) -> dict:
+async def _create_user_state_with_identity_service(identity_service, user_identifier: str, email_from_auth: str, display_name: str, user_info: dict) -> dict:
     lookup_value = email_from_auth if "@" in email_from_auth else user_identifier
     user_profile = await identity_service.get_user_profile(
-        {identity_service.lookup_key: lookup_value}
+        {identity_service.lookup_key: lookup_value},
+        user_info=user_info
     )
 
     if not user_profile:
@@ -267,7 +268,7 @@
                 if not identity_service:
                     request.state.user = await _create_user_state_without_identity_service(user_identifier, email_from_auth, display_name)
                 else:
-                    user_state = await _create_user_state_with_identity_service(identity_service, user_identifier, email_from_auth, display_name)
+                    user_state = await _create_user_state_with_identity_service(identity_service, user_identifier, email_from_auth, display_name, user_info)
                     if not user_state:
                         log.error("AuthMiddleware: User authenticated but not found in internal IdentityService")
                         response = JSONResponse(
@@ -346,7 +347,6 @@
             run_migrations,
         )
 
-<<<<<<< HEAD
         webui_app = component.get_app()
         app_config = getattr(webui_app, "app_config", {}) if webui_app else {}
         log.info("Running enterprise migrations...")
@@ -356,82 +356,6 @@
         log.debug("Enterprise module not found - skipping enterprise migrations")
     except Exception as e:
         log.warning("Enterprise migration failed but continuing: %s", e)
-=======
-                    identity_service = self.component.identity_service
-                    if not identity_service:
-                        # Make absolutely sure we have a valid user ID - never "Unknown"
-                        final_user_id = (
-                            user_identifier or email_from_auth or "sam_dev_user"
-                        )
-                        if not final_user_id or final_user_id.lower() in [
-                            "unknown",
-                            "null",
-                            "none",
-                            "",
-                        ]:
-                            final_user_id = "sam_dev_user"
-                            log.warning(
-                                "AuthMiddleware: Had to use fallback user ID due to invalid identifier: %s",
-                                user_identifier,
-                            )
-
-                        log.error(
-                            "AuthMiddleware: Internal IdentityService not configured on component. Using user ID: %s",
-                            final_user_id,
-                        )
-                        request.state.user = {
-                            "id": final_user_id,
-                            "email": email_from_auth or final_user_id,
-                            "name": display_name or final_user_id,
-                            "authenticated": True,
-                            "auth_method": "oidc",
-                        }
-                        log.info(
-                            "AuthMiddleware: Set fallback user state with id: %s",
-                            final_user_id,
-                        )
-                    else:
-                        # Try to look up user profile using the email or user identifier
-                        lookup_value = (
-                            email_from_auth
-                            if "@" in email_from_auth
-                            else user_identifier
-                        )
-                        user_profile = await identity_service.get_user_profile(
-                            {identity_service.lookup_key: lookup_value}, 
-                            user_info=user_info
-                        )
-                        if not user_profile:
-                            log.error(
-                                "AuthMiddleware: User '%s' authenticated but not found in internal IdentityService.",
-                                lookup_value,
-                            )
-                            response = JSONResponse(
-                                status_code=status.HTTP_403_FORBIDDEN,
-                                content={
-                                    "detail": "User not authorized for this application",
-                                    "error_type": "not_authorized",
-                                },
-                            )
-                            await response(scope, receive, send)
-                            return
-
-                        request.state.user = user_profile.copy()
-                        # Ensure the ID is set from the OAuth provider if not present in the profile
-                        if not request.state.user.get("id"):
-                            request.state.user["id"] = user_identifier
-                        # Also ensure email and name are set if not in profile
-                        if not request.state.user.get("email"):
-                            request.state.user["email"] = email_from_auth
-                        if not request.state.user.get("name"):
-                            request.state.user["name"] = display_name
-                        request.state.user["authenticated"] = True
-                        request.state.user["auth_method"] = "oidc"
-                        log.info(
-                            "AuthMiddleware: Set enriched user profile with id: %s",
-                            request.state.user.get("id"),
-                        )
->>>>>>> cbd65b7e
 
 
 def _setup_database(component: "WebUIBackendComponent", database_url: str) -> None:

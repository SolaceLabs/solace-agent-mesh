"""
Pydantic models for the structured data payloads used in A2A DataPart objects.
These models correspond to the JSON schemas defined in a2a_spec/schemas/
and are used for validating non-visible status update messages.
"""

from typing import Any, Dict, List, Literal, Optional, Union
from pydantic import BaseModel, Field


class ToolInvocationStartData(BaseModel):
    """
    Data model for a tool invocation start signal.
    Corresponds to tool_invocation_start.json schema.
    """

    type: Literal["tool_invocation_start"] = Field(
        "tool_invocation_start", description="The constant type for this data part."
    )
    tool_name: str = Field(..., description="The name of the tool being called.")
    tool_args: Dict[str, Any] = Field(
        ..., description="The arguments passed to the tool."
    )
    function_call_id: str = Field(
        ..., description="The ID from the LLM's function call."
    )


class LlmInvocationData(BaseModel):
    """
    Data model for an LLM invocation signal.
    Corresponds to llm_invocation.json schema.
    """

    type: Literal["llm_invocation"] = Field(
        "llm_invocation", description="The constant type for this data part."
    )
    request: Dict[str, Any] = Field(
        ...,
        description="A sanitized representation of the LlmRequest object sent to the model.",
    )
    usage: Optional[Dict[str, Any]] = Field(
        None,
        description="Token usage information for this LLM call (input_tokens, output_tokens, cached_input_tokens, model)",
    )


class AgentProgressUpdateData(BaseModel):
    """
    Data model for an agent progress update signal.
    Corresponds to agent_progress_update.json schema.
    """

    type: Literal["agent_progress_update"] = Field(
        "agent_progress_update", description="The constant type for this data part."
    )
    status_text: str = Field(
        ...,
        description="A human-readable progress message (e.g., 'Analyzing the report...').",
    )


class ArtifactCreationProgressData(BaseModel):
    """
    Data model for an artifact creation progress signal.
    Corresponds to artifact_creation_progress.json schema.
    """

    type: Literal["artifact_creation_progress"] = Field(
        "artifact_creation_progress",
        description="The constant type for this data part.",
    )
    filename: str = Field(..., description="The name of the artifact being created.")
    status: Literal["in-progress", "completed", "failed"] = Field(
        ..., description="The status of the artifact creation."
    )
    bytes_transferred: int = Field(
        ..., description="The number of bytes transferred so far."
    )
    description: Optional[str] = Field(
        None, description="An optional description of the artifact being created."
    )
    artifact_chunk: Optional[str] = Field(
        None,
        description="The chunk of artifact data that was transferred in this progress update. Only present for 'in-progress' status.",
    )
    mime_type: Optional[str] = Field(
        None,
        description="The MIME type of the artifact. Only present for 'completed' status.",
    )
    version: Optional[int] = Field(
        None,
        description="The version number of the artifact being created or updated.",
    )


class ToolResultData(BaseModel):
    """
    Data model for a tool execution result signal.
    Corresponds to tool_result.json schema.
    """

    type: Literal["tool_result"] = Field(
        "tool_result", description="The constant type for this data part."
    )
    tool_name: str = Field(..., description="The name of the tool that was called.")
    result_data: Any = Field(..., description="The data returned by the tool.")
    function_call_id: str = Field(
        ..., description="The ID from the LLM's function call."
    )
    llm_usage: Optional[Dict[str, Any]] = Field(
        None,
        description="Token usage if this tool made LLM calls (input_tokens, output_tokens, cached_input_tokens, model)",
    )


<<<<<<< HEAD
class WorkflowNodeRequestData(BaseModel):
    """
    Data part sent by workflow to agent for node execution.
    Corresponds to workflow_node_request.json schema.
    """

    type: Literal["workflow_node_request"] = Field(
        "workflow_node_request", description="The constant type for this data part."
    )
    workflow_name: str = Field(..., description="Name of the workflow")
    node_id: str = Field(..., description="ID of the workflow node")
    input_schema: Optional[Dict[str, Any]] = Field(
        None, description="JSON Schema for input (overrides agent card)"
    )
    output_schema: Optional[Dict[str, Any]] = Field(
        None, description="JSON Schema for output (overrides agent card)"
    )


class WorkflowNodeResultData(BaseModel):
    """
    Data part returned by agent to workflow with execution result.
    Corresponds to workflow_node_result.json schema.
    """

    type: Literal["workflow_node_result"] = Field(
        "workflow_node_result", description="The constant type for this data part."
    )
    status: Literal["success", "failure"] = Field(
        ..., description="Execution result status"
    )
    artifact_name: Optional[str] = Field(
        None, description="Name of result artifact if success"
    )
    artifact_version: Optional[int] = Field(
        None, description="Version of result artifact"
    )
    error_message: Optional[str] = Field(None, description="Error message if failure")
    validation_errors: Optional[List[str]] = Field(
        None, description="Schema validation errors if any"
    )
    retry_count: int = Field(0, description="Number of retries attempted")
=======
class TemplateBlockData(BaseModel):
    """
    Data model for a buffered inline template block ready for resolution.
    Corresponds to template_block.json schema.
    """

    type: Literal["template_block"] = Field(
        "template_block", description="The constant type for this data part."
    )
    template_id: str = Field(
        ..., description="UUID for tracking this specific template instance."
    )
    data_artifact: str = Field(
        ..., description="Data artifact filename or filename:version."
    )
    jsonpath: Optional[str] = Field(
        None, description="Optional JSONPath expression to filter data."
    )
    limit: Optional[int] = Field(
        None, description="Optional limit on number of items/rows to pass to template."
    )
    template_content: str = Field(
        ..., description="The full Liquid template content."
    )
>>>>>>> 6259d92c


SignalData = Union[
    ToolInvocationStartData,
    LlmInvocationData,
    AgentProgressUpdateData,
    ArtifactCreationProgressData,
    ToolResultData,
<<<<<<< HEAD
    WorkflowNodeRequestData,
    WorkflowNodeResultData,
=======
    TemplateBlockData,
>>>>>>> 6259d92c
]<|MERGE_RESOLUTION|>--- conflicted
+++ resolved
@@ -114,7 +114,30 @@
     )
 
 
-<<<<<<< HEAD
+class TemplateBlockData(BaseModel):
+    """
+    Data model for a buffered inline template block ready for resolution.
+    Corresponds to template_block.json schema.
+    """
+
+    type: Literal["template_block"] = Field(
+        "template_block", description="The constant type for this data part."
+    )
+    template_id: str = Field(
+        ..., description="UUID for tracking this specific template instance."
+    )
+    data_artifact: str = Field(
+        ..., description="Data artifact filename or filename:version."
+    )
+    jsonpath: Optional[str] = Field(
+        None, description="Optional JSONPath expression to filter data."
+    )
+    limit: Optional[int] = Field(
+        None, description="Optional limit on number of items/rows to pass to template."
+    )
+    template_content: str = Field(..., description="The full Liquid template content.")
+
+
 class WorkflowNodeRequestData(BaseModel):
     """
     Data part sent by workflow to agent for node execution.
@@ -157,32 +180,6 @@
         None, description="Schema validation errors if any"
     )
     retry_count: int = Field(0, description="Number of retries attempted")
-=======
-class TemplateBlockData(BaseModel):
-    """
-    Data model for a buffered inline template block ready for resolution.
-    Corresponds to template_block.json schema.
-    """
-
-    type: Literal["template_block"] = Field(
-        "template_block", description="The constant type for this data part."
-    )
-    template_id: str = Field(
-        ..., description="UUID for tracking this specific template instance."
-    )
-    data_artifact: str = Field(
-        ..., description="Data artifact filename or filename:version."
-    )
-    jsonpath: Optional[str] = Field(
-        None, description="Optional JSONPath expression to filter data."
-    )
-    limit: Optional[int] = Field(
-        None, description="Optional limit on number of items/rows to pass to template."
-    )
-    template_content: str = Field(
-        ..., description="The full Liquid template content."
-    )
->>>>>>> 6259d92c
 
 
 SignalData = Union[
@@ -191,10 +188,7 @@
     AgentProgressUpdateData,
     ArtifactCreationProgressData,
     ToolResultData,
-<<<<<<< HEAD
+    TemplateBlockData,
     WorkflowNodeRequestData,
     WorkflowNodeResultData,
-=======
-    TemplateBlockData,
->>>>>>> 6259d92c
 ]
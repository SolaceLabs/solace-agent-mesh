--- conflicted
+++ resolved
@@ -69,12 +69,6 @@
             Format responses to the user in Markdown using appropriate formatting.
 
       # --- Frontend Config Passthrough ---
-<<<<<<< HEAD
-      frontend_welcome_message: >
-            
-      frontend_bot_name: Solace Agent Mesh
-      frontend_collect_feedback: false
-=======
       frontend_welcome_message: ${FRONTEND_WELCOME_MESSAGE}
       frontend_bot_name: ${FRONTEND_BOT_NAME}
       frontend_collect_feedback: true
@@ -99,5 +93,4 @@
       #   task_retention_days: 90          # Days to retain task records (default: 90, minimum: 7)
       #   feedback_retention_days: 90      # Days to retain feedback records (default: 90, minimum: 7)
       #   cleanup_interval_hours: 24       # How often cleanup runs (default: 24, minimum: 1)
-      #   batch_size: 1000                 # Records deleted per transaction (default: 1000, range: 1-10000)
->>>>>>> ebc5515a
+      #   batch_size: 1000                 # Records deleted per transaction (default: 1000, range: 1-10000)
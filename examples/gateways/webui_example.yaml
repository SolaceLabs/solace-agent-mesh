--- conflicted
+++ resolved
@@ -21,22 +21,8 @@
     # --- App Level Config (Validated by WebUIBackendApp.app_schema) ---
     app_config:
       # --- Required ---
-<<<<<<< HEAD
-      namespace: ${NAMESPACE, a2a/dev} # Namespace for A2A communication
-      session_secret_key: ${SESSION_SECRET_KEY, please_change_me_in_production} # Secret for web sessions
-      # --- Authorization Service (Required for proper access control) ---
-      authorization_service:
-        type: "default_rbac"
-        role_definitions_path: "examples/auth/dev-roles.yaml"
-        user_assignments_path: "examples/auth/dev-users.yaml"
-      session_service:
-        type: sql
-        database_url: ${WEB_UI_GATEWAY_DATABASE_URL}
-        default_behavior: "PERSISTENT"
-=======
       namespace: ${NAMESPACE} # Namespace for A2A communication
       session_secret_key: "${SESSION_SECRET_KEY}" # Secret for web sessions
->>>>>>> 962c2a2b
 
       # --- Authorization Service (Required for proper access control) ---
       # authorization_service:

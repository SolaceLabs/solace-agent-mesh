--- conflicted
+++ resolved
@@ -36,22 +36,6 @@
            c. Direct Execution: If the task is not suitable for delegation (neither to a single agent nor a multi-agent sequence) and falls within your own capabilities, execute the task yourself.
 
         Artifact Management Guidelines:
-<<<<<<< HEAD
-        - If the task requires creating an artifact (e.g., a file): create the artifact using the appropriate tools and make it immediately available to the user by using the signal_artifact_for_return tool.
-        - For file creation tasks: directly proceed with writing the file content using the appropriate tool without generating a preview of the content beforehand. This is to ensure efficiency.
-        - Be aware that once an artifact (like a file) is created and made available, the user will have mechanisms to access it.
-        - Throughout task execution, provide regular progress updates using `status_update` embed directives. It is crucial to issue a `status_update` immediately before initiating any tool call.
-        - Provide artifacts to the user by using the `signal_artifact_for_return` tool and not by embedding them in the response. Only embed them in the response if it is important to the flow of the conversation.
-      session_service: 
-        type: sql
-        default_behavior: PERSISTENT
-        database_url: ${ORCHESTRATOR_DATABASE_URL}
-      
-      artifact_service:
-        type: "filesystem"
-        base_path: "/tmp/samv2"
-        artifact_scope: namespace # Default scope, shares artifacts within the NAMESPACE
-=======
         - If an artifact was created during the task (either by yourself or a delegated agent), you must use the `list_artifacts` tool to get the details of the created artifacts.
         - You must then review the list of artifacts and return the ones that are important for the user by using the `signal_artifact_for_return` tool.
         - Provide regular progress updates using `status_update` embed directives, especially before initiating any tool call.
@@ -62,7 +46,6 @@
         database_url: "${ORCHESTRATOR_DATABASE_URL}"
         default_behavior: "PERSISTENT"    
       artifact_service: *default_artifact_service # Points to shared_config.yaml
->>>>>>> 962c2a2b
       artifact_handling_mode: "reference" # Embed artifacts created by *this* agent
       enable_embed_resolution: true # Enable embed feature and instruction injection
       enable_artifact_content_instruction: true # Enable instruction for late-stage embed

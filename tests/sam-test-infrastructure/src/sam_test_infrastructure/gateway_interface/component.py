"""
GDK-based Test Gateway Component for integration testing.
Translates test inputs into A2A messages, sends them via the dev_mode broker,
and captures A2A responses from the agent under test.
"""

import asyncio
import base64
import threading
from collections import defaultdict
from typing import Any, Dict, List, Union, Optional, Tuple

from solace_ai_connector.common.log import log

from solace_agent_mesh.gateway.base.component import BaseGatewayComponent
from solace_agent_mesh.common.a2a.types import ContentPart
from solace_agent_mesh.common import a2a
from a2a.types import (
    TaskStatusUpdateEvent,
    TaskArtifactUpdateEvent,
    Task,
    JSONRPCError,
)

info = {
    "class_name": "TestGatewayComponent",
    "description": "GDK-based Test Gateway for integration testing.",
    "config_parameters": [],
    "input_schema": {},
    "output_schema": {},
}


class TestGatewayComponent(BaseGatewayComponent):
    """
    A GDK-based Test Gateway Component.
    - Receives test inputs programmatically.
    - Translates inputs to A2A messages.
    - Publishes A2A tasks to the dev_mode broker.
    - Subscribes to A2A responses/updates from the agent via dev_mode broker.
    - Captures these A2A responses for test assertions.
    """

    def __init__(self, **kwargs: Any):
        super().__init__(**kwargs)
        self.name = self.component_config.get("gateway_id", "TestGateway")

        self._captured_outputs: Dict[
            str,
            asyncio.Queue[
                Union[
                    TaskStatusUpdateEvent, TaskArtifactUpdateEvent, Task, JSONRPCError
                ]
            ],
        ] = defaultdict(asyncio.Queue)
        self.captured_cancel_calls: List[str] = []
        self.context_lock = threading.Lock()
        log.info("%s TestGatewayComponent initialized.", self.log_identifier)

    async def _extract_initial_claims(
        self, external_event_data: Dict[str, Any]
    ) -> Optional[Dict[str, Any]]:
        """
        Extracts the primary identity claims from the test input data.
        """
        user_identity_str = external_event_data.get(
            "user_identity", "default_test_user@example.com"
        )
        log.debug(
            "%s Extracted initial claims for test user: %s",
            self.log_identifier,
            user_identity_str,
        )
        if not user_identity_str:
            return None
        return {"id": user_identity_str, "source": "test_gateway"}

    async def _translate_external_input(
        self, external_event: dict[str, Any]
    ) -> Tuple[str, List[ContentPart], dict[str, Any]]:
        """
        Translates a structured test input dictionary into A2A task components.
        The `external_event` is expected to have keys like:
        - 'target_agent_name': str
<<<<<<< HEAD
        - 'parts': List[Dict] (where each dict defines a ContentPart)
=======
        - 'a2a_parts': List[Dict] (where each dict defines a ContentPart)
>>>>>>> ebc5515a
        - 'external_context_override': Optional[Dict] (to be merged into the returned context)
        - '_authenticated_user_identity': Dict (injected by the caller)
        """
        log_id = f"{self.log_identifier}[TranslateTestInput]"
        log.debug("%s Translating test input: %s", log_id, external_event)

        authenticated_user_identity = external_event.get("_authenticated_user_identity")
        if not authenticated_user_identity:
            raise ValueError(
                "Internal error: authenticated_user_identity not passed to _translate_external_input"
            )

        target_agent_name = external_event.get("target_agent_name")
        if not target_agent_name:
            raise ValueError("Test input must specify 'target_agent_name'.")

<<<<<<< HEAD
        a2a_parts_data = external_event.get(
            "a2a_parts", external_event.get("parts", [])
        )
=======
        a2a_parts_data = external_event.get("a2a_parts", [])
>>>>>>> ebc5515a
        a2a_parts: List[ContentPart] = []
        for part_data in a2a_parts_data:
            part_type = part_data.get("type")
            if part_type == "text":
                a2a_parts.append(a2a.create_text_part(text=part_data.get("text", "")))
            elif part_type == "file":
                if "bytes_base64" in part_data and part_data["bytes_base64"]:
                    content_bytes = base64.b64decode(part_data["bytes_base64"])
                    a2a_parts.append(
                        a2a.create_file_part_from_bytes(
                            content_bytes=content_bytes,
                            name=part_data.get("name", None),
                            mime_type=part_data.get(
                                "mime_type", "application/octet-stream"
                            ),
                            metadata=part_data.get("metadata"),
                        )
                    )
                elif "uri" in part_data and part_data["uri"]:
                    a2a_parts.append(
                        a2a.create_file_part_from_uri(
                            uri=part_data["uri"],
                            name=part_data.get("name", "testfile.dat"),
                            mime_type=part_data.get(
                                "mime_type", "application/octet-stream"
                            ),
                            metadata=part_data.get("metadata"),
                        )
                    )
                else:
                    log.warning(
                        "%s FilePart in test input is missing 'bytes_base64' or 'uri'. Skipping. Data: %s",
                        log_id,
                        part_data,
                    )
            elif part_type == "data":
                a2a_parts.append(
                    a2a.create_data_part(
                        data=part_data.get("data", {}),
                        metadata=part_data.get("metadata"),
                    )
                )
            else:
                log.warning(
                    "%s Unsupported part type in test input: %s", log_id, part_type
                )

        if not a2a_parts:
            log.warning("%s No A2A parts translated from test input.", log_id)

        test_provided_external_context = external_event.get("external_context", {})

        user_id_str = authenticated_user_identity.get("id")
        if "a2a_session_id" in test_provided_external_context:
            session_id_for_task_context = test_provided_external_context[
                "a2a_session_id"
            ]
        else:
            session_id_for_task_context = f"setup_session_for_{user_id_str}"

        first_text_part_content = (
            a2a_parts_data[0].get("text", "")
            if a2a_parts_data and a2a_parts_data[0].get("type") == "text"
            else ""
        )

        constructed_external_context = {
            "test_input_event_id": external_event.get(
                "test_event_id", f"test-event-{asyncio.get_running_loop().time()}"
            ),
            "authenticated_user_identity": authenticated_user_identity,
            "app_name_for_artifacts": target_agent_name,
            "user_id_for_artifacts": user_id_str,
            "a2a_session_id": session_id_for_task_context,
            "original_stateful_prompt": first_text_part_content,
            **{
                k: v
                for k, v in test_provided_external_context.items()
                if k != "a2a_session_id"
            },
        }
        if "a2a_session_id" in test_provided_external_context:
            constructed_external_context["a2a_session_id"] = (
                test_provided_external_context["a2a_session_id"]
            )

        invoked_artifacts = external_event.get("invoked_with_artifacts")
        if invoked_artifacts:
            constructed_external_context["invoked_with_artifacts"] = invoked_artifacts

        log.debug(
            "%s Translation complete. Target: %s, Parts: %d, Context: %s",
            log_id,
            target_agent_name,
            len(a2a_parts),
            constructed_external_context,
        )
        return target_agent_name, a2a_parts, constructed_external_context

    async def _send_update_to_external(
        self,
        external_request_context: Dict[str, Any],
        event_data: Union[TaskStatusUpdateEvent, TaskArtifactUpdateEvent],
        is_final_chunk_of_update: bool,
    ):
        task_id = event_data.task_id
        log.debug(
            "%s Capturing A2A update for task %s: %s",
            self.log_identifier,
            task_id,
            type(event_data).__name__,
        )
        await self._captured_outputs[task_id].put(event_data)

    async def _send_final_response_to_external(
        self, external_request_context: Dict[str, Any], task_data: Task
    ):
        task_id = task_data.id
        log.debug(
            "%s Capturing A2A final response for task %s", self.log_identifier, task_id
        )
        await self._captured_outputs[task_id].put(task_data)

    async def _send_error_to_external(
        self, external_request_context: Dict[str, Any], error_data: JSONRPCError
    ):
        task_id = external_request_context.get("a2a_task_id_for_event")
        if not task_id and error_data.data and isinstance(error_data.data, dict):
            task_id = error_data.data.get("taskId")

        log.debug(
            "%s Capturing A2A error for task %s: %s",
            self.log_identifier,
            task_id or "UNKNOWN_TASK",
            error_data.message,
        )
        if task_id:
            await self._captured_outputs[task_id].put(error_data)
        else:
            await self._captured_outputs["__unassigned_errors__"].put(error_data)
            log.warning(
                "%s Captured error for UNKNOWN_TASK: %s",
                self.log_identifier,
                error_data.message,
            )

    def _start_listener(self) -> None:
        log.debug(
            "%s TestGatewayComponent: _start_listener called (no-op).",
            self.log_identifier,
        )
        pass

    def _stop_listener(self) -> None:
        log.debug(
            "%s TestGatewayComponent: _stop_listener called (no-op).",
            self.log_identifier,
        )
        pass

    async def send_test_input(self, test_input_data: dict[str, Any]) -> str:
        """
        Primary method for tests to send input to this Test Gateway.
        It authenticates, translates, and submits the A2A task.

        Args:
            test_input_data: A dictionary representing the test input. Expected keys:
                             'target_agent_name', 'user_identity', 'a2a_parts' (list of dicts),
                             'external_context_override' (optional dict).

        Returns:
            The task_id assigned to the submitted A2A task.
        """
        log.debug(
            "%s TestGatewayComponent: send_test_input called with: %s",
            self.log_identifier,
            test_input_data,
        )

        user_identity = await self.authenticate_and_enrich_user(test_input_data)
        if user_identity is None:
            raise PermissionError("Test user authentication failed.")

        # Pass the user_identity into the event data for translation
        test_input_data_for_translation = test_input_data.copy()
        test_input_data_for_translation["_authenticated_user_identity"] = user_identity

        target_agent_name, a2a_parts, external_request_context_for_storage = (
            await self._translate_external_input(test_input_data_for_translation)
        )

        task_id = await self.submit_a2a_task(
            target_agent_name=target_agent_name,
            a2a_parts=a2a_parts,
            external_request_context=external_request_context_for_storage,
            user_identity=user_identity,
            is_streaming=test_input_data.get("is_streaming", True),
        )
        log.info(
            "%s TestGatewayComponent: Submitted task %s for agent %s.",
            self.log_identifier,
            task_id,
            target_agent_name,
        )
        return task_id

    async def cancel_task(
        self, agent_name: str, task_id: str, user_identity: str = "test_user"
    ):
        """
        Constructs and sends a task cancellation request.
        """
        log.info(
            "%s TestGatewayComponent: Cancelling task %s for agent %s.",
            self.log_identifier,
            task_id,
            agent_name,
        )
        self.captured_cancel_calls.append(task_id)

        target_topic, payload, user_properties = self.core_a2a_service.cancel_task(
            agent_name=agent_name,
            task_id=task_id,
            client_id=self.gateway_id,
            user_id=user_identity,
        )

        self.publish_a2a_message(
            topic=target_topic, payload=payload, user_properties=user_properties
        )
        log.info(
            "%s TestGatewayComponent: Cancellation message for task %s sent.",
            self.log_identifier,
            task_id,
        )

    async def get_next_captured_output(
        self, task_id: str, timeout: float = 5.0
    ) -> Optional[
        Union[TaskStatusUpdateEvent, TaskArtifactUpdateEvent, Task, JSONRPCError]
    ]:
        """
        Retrieves the next captured A2A output for a given task_id.
        """
        if task_id not in self._captured_outputs:
            try:
                await asyncio.wait_for(
                    self._wait_for_queue_creation(task_id), timeout=0.1
                )
            except asyncio.TimeoutError:
                log.debug(
                    "%s TestGatewayComponent: No output queue for task_id %s after initial wait.",
                    self.log_identifier,
                    task_id,
                )
                return None

        try:
            output = await asyncio.wait_for(
                self._captured_outputs[task_id].get(), timeout=timeout
            )
            self._captured_outputs[task_id].task_done()
            log.debug(
                "%s TestGatewayComponent: Dequeued output for task %s: %s",
                self.log_identifier,
                task_id,
                type(output).__name__,
            )
            return output
        except asyncio.TimeoutError:
            log.debug(
                "%s TestGatewayComponent: Timeout waiting for output for task_id %s.",
                self.log_identifier,
                task_id,
            )
            return None
        except KeyError:
            log.warning(
                "%s TestGatewayComponent: KeyError for task_id %s in get_next_captured_output.",
                self.log_identifier,
                task_id,
            )
            return None

    async def _wait_for_queue_creation(self, task_id: str):
        """Helper to wait briefly for an asyncio.Queue to appear for a task_id."""
        poll_interval = 0.01
        max_polls = 10
        for _ in range(max_polls):
            if task_id in self._captured_outputs:
                return
            await asyncio.sleep(poll_interval)

    async def get_all_captured_outputs(
        self, task_id: str, drain_timeout: float = 0.2
    ) -> list[
        Union[TaskStatusUpdateEvent, TaskArtifactUpdateEvent, Task, JSONRPCError]
    ]:
        """
        Retrieves all currently captured A2A outputs for a given task_id and empties the queue.
        Waits for `drain_timeout` for any final messages after the queue initially appears empty.
        """
        outputs: list[
            Union[TaskStatusUpdateEvent, TaskArtifactUpdateEvent, Task, JSONRPCError]
        ] = []
        queue = self._captured_outputs[task_id]

        while True:
            try:
                item = await asyncio.wait_for(queue.get(), timeout=0.001)
                outputs.append(item)
                queue.task_done()
            except asyncio.TimeoutError:
                try:
                    item = await asyncio.wait_for(queue.get(), timeout=drain_timeout)
                    outputs.append(item)
                    queue.task_done()
                except asyncio.TimeoutError:
                    log.debug(
                        "%s TestGatewayComponent: Drain timeout reached for task %s. Collected %d outputs.",
                        self.log_identifier,
                        task_id,
                        len(outputs),
                    )
                    break
            except Exception as e:
                log.error(
                    "%s TestGatewayComponent: Unexpected error draining queue for task %s: %s",
                    self.log_identifier,
                    task_id,
                    e,
                )
                break
        return outputs

    def clear_all_captured_cancel_calls(self) -> None:
        """Clears the list of captured cancellation calls."""
        self.captured_cancel_calls = []
        log.debug(
            "%s TestGatewayComponent: Cleared all captured cancel calls.",
            self.log_identifier,
        )

    def was_cancel_called_for_task(self, task_id: str) -> bool:
        """Checks if cancel_task was called for a specific task ID."""
        return task_id in self.captured_cancel_calls

    def clear_captured_outputs(self, task_id: Optional[str] = None) -> None:
        """
        Clears captured outputs. If task_id is provided, clears for that specific task.
        If task_id is None, clears all captured outputs for all tasks.
        """
        with self.context_lock:
            if task_id:
                if task_id in self._captured_outputs:
                    q = self._captured_outputs[task_id]
                    while not q.empty():
                        try:
                            q.get_nowait()
                            q.task_done()
                        except asyncio.QueueEmpty:
                            break
                    del self._captured_outputs[task_id]
                    log.debug(
                        "%s TestGatewayComponent: Cleared outputs for task_id %s.",
                        self.log_identifier,
                        task_id,
                    )
            else:
                for tid in list(self._captured_outputs.keys()):
                    q = self._captured_outputs[tid]
                    while not q.empty():
                        try:
                            q.get_nowait()
                            q.task_done()
                        except asyncio.QueueEmpty:
                            break
                self._captured_outputs.clear()
                self._captured_outputs = defaultdict(asyncio.Queue)
                log.debug(
                    "%s TestGatewayComponent: Cleared all captured outputs.",
                    self.log_identifier,
                )<|MERGE_RESOLUTION|>--- conflicted
+++ resolved
@@ -82,11 +82,7 @@
         Translates a structured test input dictionary into A2A task components.
         The `external_event` is expected to have keys like:
         - 'target_agent_name': str
-<<<<<<< HEAD
-        - 'parts': List[Dict] (where each dict defines a ContentPart)
-=======
         - 'a2a_parts': List[Dict] (where each dict defines a ContentPart)
->>>>>>> ebc5515a
         - 'external_context_override': Optional[Dict] (to be merged into the returned context)
         - '_authenticated_user_identity': Dict (injected by the caller)
         """
@@ -103,13 +99,9 @@
         if not target_agent_name:
             raise ValueError("Test input must specify 'target_agent_name'.")
 
-<<<<<<< HEAD
         a2a_parts_data = external_event.get(
             "a2a_parts", external_event.get("parts", [])
         )
-=======
-        a2a_parts_data = external_event.get("a2a_parts", [])
->>>>>>> ebc5515a
         a2a_parts: List[ContentPart] = []
         for part_data in a2a_parts_data:
             part_type = part_data.get("type")

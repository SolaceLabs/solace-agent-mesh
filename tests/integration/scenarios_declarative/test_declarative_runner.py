"""
Pytest test runner for declarative (YAML/JSON) test scenarios.
"""

import base64
import builtins
import json
import math
import os
import re
from pathlib import Path
from typing import Any

import pytest
import yaml
from asteval import Interpreter
from google.genai import types as adk_types  # Add this import
from sam_test_infrastructure.a2a_validator.validator import A2AMessageValidator
from sam_test_infrastructure.artifact_service.service import TestInMemoryArtifactService
from sam_test_infrastructure.gateway_interface.component import TestGatewayComponent
from sam_test_infrastructure.llm_server.server import (
    ChatCompletionRequest,
    TestLLMServer,
)

from solace_agent_mesh.agent.sac.app import SamAgentApp
from solace_agent_mesh.agent.sac.component import SamAgentComponent
from solace_agent_mesh.agent.testing.debug_utils import pretty_print_event_history
from solace_agent_mesh.agent.utils.artifact_helpers import (
    load_artifact_content_or_metadata,
)
<<<<<<< HEAD
from solace_agent_mesh.common.types import (
=======
from sam_test_infrastructure.a2a_validator.validator import A2AMessageValidator
from a2a.types import (
    TextPart,
>>>>>>> 35f30469
    DataPart,
    JSONRPCError,
    Task,
    TaskArtifactUpdateEvent,
    TaskStatusUpdateEvent,
    TextPart,
)
<<<<<<< HEAD

=======
from a2a.utils.message import get_data_parts, get_message_text
from solace_agent_mesh.agent.sac.app import SamAgentApp
from solace_agent_mesh.agent.sac.component import SamAgentComponent
from google.genai import types as adk_types  # Add this import
import re
import json
import builtins
from asteval import Interpreter
import math
>>>>>>> 35f30469
from ..scenarios_programmatic.test_helpers import (
    extract_outputs_from_event_list,
    get_all_task_events,
)

MODEL_SUFFIX_REGEX = r"test-model-([^-]+)-"

TEST_RUNNER_MATH_SYMBOLS = {
    "abs": abs,
    "round": round,
    "min": min,
    "max": max,
    "sin": math.sin,
    "cos": math.cos,
    "tan": math.tan,
    "sqrt": math.sqrt,
    "pow": math.pow,
    "exp": math.exp,
    "log": math.log,
    "log10": math.log10,
    "pi": math.pi,
    "e": math.e,
    "inf": math.inf,
    "radians": math.radians,
    "factorial": math.factorial,
    "sum": sum,
    "sinh": math.sinh,
    "cosh": math.cosh,
    "tanh": math.tanh,
}


async def _setup_scenario_environment(
    declarative_scenario: dict[str, Any],
    test_llm_server: TestLLMServer,
    test_artifact_service_instance: TestInMemoryArtifactService,
    scenario_id: str,
    artifact_scope: str,
) -> None:
    """
    Primes the LLM server and sets up initial artifacts based on the scenario definition.
    """
    llm_interactions = declarative_scenario.get("llm_interactions", [])
    primed_llm_responses = []
    for interaction in llm_interactions:
        if "static_response" in interaction:
            try:
                primed_llm_responses.append(interaction["static_response"])
            except Exception as e:
                pytest.fail(
                    f"Scenario {scenario_id}: Error parsing LLM static_response: {e}\nResponse data: {interaction['static_response']}"
                )
        else:
            raise AssertionError(
                f"Scenario {scenario_id}: 'static_response' missing in llm_interaction: {interaction}"
            )
    test_llm_server.prime_responses(primed_llm_responses)
    primed_image_responses = declarative_scenario.get(
        "primed_image_generation_responses", []
    )
    if primed_image_responses:
        test_llm_server.prime_image_generation_responses(primed_image_responses)
    setup_artifacts_spec = declarative_scenario.get("setup_artifacts", [])
    if setup_artifacts_spec:
        gateway_input_data_for_artifact_setup = declarative_scenario.get(
            "gateway_input", {}
        )
        user_identity_for_artifacts = gateway_input_data_for_artifact_setup.get(
            "user_identity", "default_artifact_user@example.com"
        )
        app_name_for_setup = (
            "test_namespace"
            if artifact_scope == "namespace"
            else gateway_input_data_for_artifact_setup.get(
                "target_agent_name", "TestAgent_Setup"
            )
        )
        session_id_for_setup = gateway_input_data_for_artifact_setup.get(
            "external_context", {}
        ).get("a2a_session_id", f"setup_session_for_{user_identity_for_artifacts}")

        for artifact_spec in setup_artifacts_spec:
            filename = artifact_spec["filename"]
            mime_type = artifact_spec.get("mime_type", "application/octet-stream")
            content_str = artifact_spec.get("content")
            content_base64 = artifact_spec.get("content_base64")

            content_bytes = b""
            if content_str is not None:
                content_bytes = content_str.encode("utf-8")
            elif content_base64 is not None:
                content_bytes = base64.b64decode(content_base64)
            else:
                raise AssertionError(
                    f"Scenario {scenario_id}: Artifact spec for '{filename}' must have 'content' or 'content_base64'."
                )

            part_to_save = adk_types.Part(
                inline_data=adk_types.Blob(mime_type=mime_type, data=content_bytes)
            )

            effective_session_id_for_save = session_id_for_setup

            await test_artifact_service_instance.save_artifact(
                app_name=app_name_for_setup,
                user_id=user_identity_for_artifacts,
                session_id=effective_session_id_for_save,
                filename=filename,
                artifact=part_to_save,
            )
            if "metadata" in artifact_spec:
                metadata_filename = f"{filename}.metadata.json"
                metadata_bytes = json.dumps(artifact_spec["metadata"]).encode("utf-8")
                metadata_part = adk_types.Part(
                    inline_data=adk_types.Blob(
                        mime_type="application/json", data=metadata_bytes
                    )
                )
                await test_artifact_service_instance.save_artifact(
                    app_name=app_name_for_setup,
                    user_id=user_identity_for_artifacts,
                    session_id=effective_session_id_for_save,
                    filename=metadata_filename,
                    artifact=metadata_part,
                )
            print(f"Scenario {scenario_id}: Setup artifact '{filename}' created.")


async def _execute_gateway_and_collect_events(
    test_gateway_app_instance: TestGatewayComponent,
    gateway_input_data: dict[str, Any],
    overall_timeout: float,
    scenario_id: str,
) -> tuple[
    str,
    list[TaskStatusUpdateEvent | TaskArtifactUpdateEvent | Task | JSONRPCError],
    str | None,
    str | None,
]:
    """
    Submits input to the gateway, collects all events, and extracts key text outputs.
    """
    task_id = await test_gateway_app_instance.send_test_input(gateway_input_data)
    assert task_id, (
        f"Scenario {scenario_id}: Failed to submit task via TestGatewayComponent."
    )
    print(f"Scenario {scenario_id}: Task {task_id} submitted.")

    all_captured_events = await get_all_task_events(
        gateway_component=test_gateway_app_instance,
        task_id=task_id,
        overall_timeout=overall_timeout,
    )
    assert all_captured_events, (
        f"Scenario {scenario_id}: No events captured from gateway for task {task_id}."
    )

    (
        _terminal_event_obj_for_text,
        aggregated_stream_text_for_final_assert,
        text_from_terminal_event_for_final_assert,
    ) = extract_outputs_from_event_list(all_captured_events, scenario_id)

    return (
        task_id,
        all_captured_events,
        aggregated_stream_text_for_final_assert,
        text_from_terminal_event_for_final_assert,
    )


async def _assert_summary_in_text(
    text_to_search: str,
    artifact_identifiers: list[dict[str, Any]],
    component: "SamAgentComponent",
    user_id: str,
    session_id: str,
    app_name: str,
    scenario_id: str,
    context_str: str,
):
    """Asserts that key details of an artifact's metadata summary are present in text."""
    # The header check is now performed by the caller (_assert_llm_interactions)
    # to handle multiple valid header formats.

    for artifact_ref in artifact_identifiers:
        filename = artifact_ref.get("filename")
        filename_regex = artifact_ref.get("filename_matches_regex")
        version = artifact_ref.get("version", "latest")

        if filename_regex:
            # For regex, we can't load the artifact. We just check that a summary
            # with a matching filename exists in the prompt.
            header_regex = re.compile(
                r"(?:--- Metadata for artifact '(.+?)' \(v\d+\) ---|Artifact: '(.+?)' \(version: \d+\))"
            )
            found_match = False
            for line in text_to_search.splitlines():
                match = header_regex.search(line)
                if match:
                    # The filename could be in group 1 or group 2
                    extracted_filename = match.group(1) or match.group(2)
                    if extracted_filename and re.match(
                        filename_regex, extracted_filename
                    ):
                        found_match = True
                        print(
                            f"Scenario {scenario_id}: {context_str} - Found artifact summary header for filename '{extracted_filename}' which matches regex '{filename_regex}'."
                        )
                        break
            assert found_match, (
                f"Scenario {scenario_id}: {context_str} - Could not find an artifact summary header in the text "
                f"with a filename matching the regex '{filename_regex}'.\nText searched:\n---\n{text_to_search}\n---"
            )
            continue  # Move to the next artifact identifier

        metadata_result = await load_artifact_content_or_metadata(
            artifact_service=component.artifact_service,
            app_name=app_name,
            user_id=user_id,
            session_id=session_id,
            filename=filename,
            version=version,
            load_metadata_only=True,
        )

        assert metadata_result.get("status") == "success", (
            f"Scenario {scenario_id}: {context_str} - Failed to load metadata for '{filename}' v{version} for assertion: "
            f"{metadata_result.get('message')}"
        )

        metadata = metadata_result.get("metadata", {})
        resolved_version = metadata_result.get("version")

        # Spot-check key fields
        # The agent can produce two different headers depending on the context.
        header_format_1 = f"--- Metadata for artifact '{filename}' (v{resolved_version}) ---"
        header_format_2 = f"Artifact: '{filename}' (version: {resolved_version})"

        assert (
            header_format_1 in text_to_search or header_format_2 in text_to_search
        ), (
            f"Scenario {scenario_id}: {context_str} - Expected artifact header not found for '{filename}' v{resolved_version} in text:\n"
            f"---\n{text_to_search}\n---"
        )

        if "description" in metadata:
            desc_val = metadata["description"]
            expected_desc_md = f"*   **Description:** {desc_val}"
            expected_desc_yaml = f"description: {desc_val}"
            assert (
                expected_desc_md in text_to_search
                or expected_desc_yaml in text_to_search
            ), (
                f"Scenario {scenario_id}: {context_str} - Expected description for artifact '{filename}' not found in either markdown or yaml format in text:\n"
                f"---\n{text_to_search}\n---"
            )

        if "mime_type" in metadata:
            mime_val = metadata["mime_type"]
            expected_mime_md = f"*   **Type:** {mime_val}"
            expected_mime_yaml = f"mime_type: {mime_val}"
            assert (
                expected_mime_md in text_to_search
                or expected_mime_yaml in text_to_search
            ), (
                f"Scenario {scenario_id}: {context_str} - Expected mime_type for artifact '{filename}' not found in either markdown or yaml format in text:\n"
                f"---\n{text_to_search}\n---"
            )


async def _assert_llm_interactions(
    expected_llm_interactions: list[dict[str, Any]],
    captured_llm_requests: list[ChatCompletionRequest],
    scenario_id: str,
    test_artifact_service_instance: TestInMemoryArtifactService,
    gateway_input_data: dict[str, Any],
    agent_components: dict[str, SamAgentComponent],
    artifact_scope: str,
) -> None:
    """
    Asserts the captured LLM requests against the expected interactions.
    """
    # Build a map from model suffix to component instance ONCE.
    model_suffix_to_component = {}
    for agent_name, component in agent_components.items():
        model_config = component.get_config("model", {})
        if isinstance(model_config, dict):
            model_name_str = model_config.get("model", "")
            match = re.search(MODEL_SUFFIX_REGEX, model_name_str)
            if match:
                suffix = match.group(1)
                model_suffix_to_component[suffix] = component

    assert len(captured_llm_requests) == len(expected_llm_interactions), (
        f"Scenario {scenario_id}: Mismatch in number of LLM calls. Expected {len(expected_llm_interactions)}, Got {len(captured_llm_requests)}"
    )

    for i, expected_interaction in enumerate(expected_llm_interactions):
        if "expected_request" in expected_interaction:
            actual_request_raw = captured_llm_requests[i]
            expected_req_details = expected_interaction["expected_request"]

            # Determine which agent is making the call
            calling_agent_component = None
            model_name_str = actual_request_raw.model
            match = re.search(MODEL_SUFFIX_REGEX, model_name_str)
            if match:
                suffix = match.group(1)
                calling_agent_component = model_suffix_to_component.get(suffix)

            assert calling_agent_component is not None, (
                f"Could not determine calling agent component from model name '{model_name_str}'"
            )

            if "prompt_contains_artifact_summary_for" in expected_req_details:
                artifact_identifiers = expected_req_details[
                    "prompt_contains_artifact_summary_for"
                ]
                user_id = gateway_input_data.get("user_identity")
                session_id = gateway_input_data.get("external_context", {}).get(
                    "a2a_session_id"
                )

                app_name_for_artifacts = (
                    "test_namespace"
                    if artifact_scope == "namespace"
                    else calling_agent_component.agent_name
                )

                assert user_id, (
                    "gateway_input.user_identity is required for artifact summary assertion."
                )
                assert session_id, (
                    "gateway_input.external_context.a2a_session_id is required for artifact summary assertion."
                )
                assert app_name_for_artifacts, (
                    "Could not determine app_name for artifact summary assertion."
                )

                sam_agent_component = calling_agent_component

                # The agent code uses two possible headers depending on the input method.
                # We will check for the presence of the common part.
                header_for_filepart = "The user has provided the following file as context for your task."
                header_for_invoked = "The user has provided the following artifacts as context for your task."

                # The enriched prompt is the last message in the history.
                last_message = actual_request_raw.messages[-1]
<<<<<<< HEAD
                assert last_message.role == "user", (
                    f"Expected last message to be from user, but was {last_message.role}"
                )
                actual_prompt_text = last_message.content
                assert isinstance(actual_prompt_text, str), (
                    f"Expected last message content to be a string, but was {type(actual_prompt_text)}"
=======
                assert (
                    last_message.role == "user"
                ), f"Expected last message to be from user, but was {last_message.role}"

                actual_prompt_text = ""
                if isinstance(last_message.content, str):
                    actual_prompt_text = last_message.content
                elif isinstance(last_message.content, list):
                    # Handle multi-part content by concatenating text parts
                    for part in last_message.content:
                        if isinstance(part, dict) and part.get("type") == "text":
                            actual_prompt_text += part.get("text", "") + "\n"
                    actual_prompt_text = actual_prompt_text.strip()
                else:
                    pytest.fail(
                        f"Scenario {scenario_id}: LLM call {i+1} - Last message content is neither a string nor a list of parts. Got type: {type(last_message.content)}"
                    )

                assert (
                    header_for_filepart in actual_prompt_text
                    or header_for_invoked in actual_prompt_text
                ), (
                    f"Scenario {scenario_id}: LLM call {i+1} prompt - Expected an artifact summary header but none was found in text:\n"
                    f"---\n{actual_prompt_text}\n---"
>>>>>>> 35f30469
                )

                await _assert_summary_in_text(
                    text_to_search=actual_prompt_text,
                    artifact_identifiers=artifact_identifiers,
                    component=sam_agent_component,
                    user_id=user_id,
                    session_id=session_id,
                    app_name=app_name_for_artifacts,
                    scenario_id=scenario_id,
                    context_str=f"LLM call {i + 1} prompt",
                )

            actual_tool_names = []
            if actual_request_raw.tools:
                for tool_config_dict in actual_request_raw.tools:
                    if tool_config_dict.get(
                        "type"
                    ) == "function" and tool_config_dict.get("function"):
                        actual_tool_names.append(tool_config_dict["function"]["name"])

            if "assert_tools_exact" in expected_req_details:
                expected_tools = expected_req_details["assert_tools_exact"]
                assert sorted(actual_tool_names) == sorted(expected_tools), (
                    f"Scenario {scenario_id}: LLM call {i + 1} exact tool list mismatch. Expected {sorted(expected_tools)}, Got {sorted(actual_tool_names)}"
                )

            elif "tools_present" in expected_req_details:
                expected_tools_subset = set(expected_req_details["tools_present"])
                actual_tools_set = set(actual_tool_names)
                assert expected_tools_subset.issubset(actual_tools_set), (
                    f"Scenario {scenario_id}: LLM call {i + 1} tools not present. Expected {expected_tools_subset} to be in {actual_tools_set}"
                )

            if "expected_tool_responses_in_llm_messages" in expected_req_details:
                expected_tool_responses_spec = expected_req_details[
                    "expected_tool_responses_in_llm_messages"
                ]
                actual_tool_response_messages = [
                    msg
                    for msg in actual_request_raw.messages
                    if msg.role == "tool"
                    or (
                        isinstance(msg.content, list)
                        and any(
                            part.get("type") == "tool_result"
                            for part in msg.content
                            if isinstance(part, dict)
                        )
                    )
                ]

                num_expected = len(expected_tool_responses_spec)
                assert len(actual_tool_response_messages) >= num_expected, (
                    f"Scenario {scenario_id}: LLM call {i + 1} - Not enough tool responses in history. Expected at least {num_expected}, Got {len(actual_tool_response_messages)}"
                )

                # Only assert against the most recent tool responses, as prior calls will be in history.
                most_recent_tool_responses = actual_tool_response_messages[
                    -num_expected:
                ]

                for j, expected_tool_resp_spec in enumerate(
                    expected_tool_responses_spec
                ):
                    actual_tool_resp_msg = most_recent_tool_responses[j]

                    expected_tool_name = expected_tool_resp_spec.get(
                        "tool_name"
                    ) or expected_tool_resp_spec.get("function_name")

                    if (
                        "tool_call_id_matches_prior_request_index"
                        in expected_tool_resp_spec
                    ):
                        actual_tool_call_id_from_response = (
                            actual_tool_resp_msg.tool_call_id
                        )
                        if not actual_tool_call_id_from_response:
<<<<<<< HEAD
                            pytest.fail(
                                f"Scenario {scenario_id}: LLM call {i + 1}, Tool Response {j + 1} - Actual tool response message is missing a tool_call_id."
=======
                            raise AssertionError(
                                f"Scenario {scenario_id}: LLM call {i+1}, Tool Response {j+1} - Actual tool response message is missing a tool_call_id."
>>>>>>> 35f30469
                            )

                        originating_llm_interaction_yaml_idx = -1
                        for k_origin_search in range(i - 1, -1, -1):
                            potential_origin_interaction_yaml = (
                                expected_llm_interactions[k_origin_search]
                            )
                            potential_origin_static_response_yaml = (
                                potential_origin_interaction_yaml.get("static_response")
                            )

                            if potential_origin_static_response_yaml:
                                potential_choices = (
                                    potential_origin_static_response_yaml.get(
                                        "choices", []
                                    )
                                )
                                tool_calls_in_potential_origin_yaml = []
                                if potential_choices:
                                    tool_calls_in_potential_origin_yaml = (
                                        potential_choices[0]
                                        .get("message", {})
                                        .get("tool_calls", [])
                                    )
                                for (
                                    tool_call_yaml_obj
                                ) in tool_calls_in_potential_origin_yaml:
                                    if (
                                        tool_call_yaml_obj.get("id")
                                        == actual_tool_call_id_from_response
                                    ):
                                        originating_llm_interaction_yaml_idx = (
                                            k_origin_search
                                        )
                                        break
                                if originating_llm_interaction_yaml_idx != -1:
                                    break

                        if originating_llm_interaction_yaml_idx == -1:
<<<<<<< HEAD
                            pytest.fail(
                                f"Scenario {scenario_id}: LLM call {i + 1}, Tool Response {j + 1} - Could not find an originating LLM interaction in the YAML's 'llm_interactions' (index 0 to {i - 1}) that produced tool_call_id '{actual_tool_call_id_from_response}'."
=======
                            raise AssertionError(
                                f"Scenario {scenario_id}: LLM call {i+1}, Tool Response {j+1} - Could not find an originating LLM interaction in the YAML's 'llm_interactions' (index 0 to {i-1}) that produced tool_call_id '{actual_tool_call_id_from_response}'."
>>>>>>> 35f30469
                            )

                        originating_static_response_yaml = expected_llm_interactions[
                            originating_llm_interaction_yaml_idx
                        ].get("static_response")
                        originating_choices = originating_static_response_yaml.get(
                            "choices", []
                        )
                        originating_tool_calls_array_in_yaml = []
                        if originating_choices:
                            originating_tool_calls_array_in_yaml = (
                                originating_choices[0]
                                .get("message", {})
                                .get("tool_calls", [])
                            )

                        expected_tool_call_idx_within_origin = expected_tool_resp_spec[
                            "tool_call_id_matches_prior_request_index"
                        ]

                        if not (
                            0
                            <= expected_tool_call_idx_within_origin
                            < len(originating_tool_calls_array_in_yaml)
                        ):
<<<<<<< HEAD
                            pytest.fail(
                                f"Scenario {scenario_id}: LLM call {i + 1}, Tool Response {j + 1} - 'tool_call_id_matches_prior_request_index' ({expected_tool_call_idx_within_origin}) "
=======
                            raise AssertionError(
                                f"Scenario {scenario_id}: LLM call {i+1}, Tool Response {j+1} - 'tool_call_id_matches_prior_request_index' ({expected_tool_call_idx_within_origin}) "
>>>>>>> 35f30469
                                f"is out of bounds for the tool_calls (count: {len(originating_tool_calls_array_in_yaml)}) of the identified originating LLM interaction (YAML index {originating_llm_interaction_yaml_idx})."
                            )

                        expected_originating_tool_call_obj_yaml = (
                            originating_tool_calls_array_in_yaml[
                                expected_tool_call_idx_within_origin
                            ]
                        )
                        expected_tool_call_id_from_yaml_origin = (
                            expected_originating_tool_call_obj_yaml.get("id")
                        )

                        assert (
                            actual_tool_call_id_from_response
                            == expected_tool_call_id_from_yaml_origin
                        ), (
                            f"Scenario {scenario_id}: LLM call {i + 1}, Tool Response {j + 1} - tool_call_id mismatch. "
                            f"Actual response tool_call_id '{actual_tool_call_id_from_response}' does not match "
                            f"expected originating tool_call_id '{expected_tool_call_id_from_yaml_origin}' from YAML interaction {originating_llm_interaction_yaml_idx + 1}, tool_call index {expected_tool_call_idx_within_origin}."
                        )
                        originating_tool_name_from_yaml = (
                            expected_originating_tool_call_obj_yaml.get(
                                "function", {}
                            ).get("name")
                        )
                        if expected_tool_name:
                            assert (
                                originating_tool_name_from_yaml == expected_tool_name
                            ), (
                                f"Scenario {scenario_id}: LLM call {i + 1}, Tool Response {j + 1} - Tool name mismatch. "
                                f"Expected '{expected_tool_name}' (from current tool_response assertion spec), "
                                f"Got '{originating_tool_name_from_yaml}' from originating tool call in YAML interaction {originating_llm_interaction_yaml_idx + 1}."
                            )
                        else:
                            # If the spec doesn't provide a name, derive it from the originating call
                            expected_tool_name = originating_tool_name_from_yaml

                    if (
                        "response_contains_artifact_summary_for"
                        in expected_tool_resp_spec
                    ):
                        artifact_identifiers = expected_tool_resp_spec[
                            "response_contains_artifact_summary_for"
                        ]
                        user_id = gateway_input_data.get("user_identity")
                        session_id = gateway_input_data.get("external_context", {}).get(
                            "a2a_session_id"
                        )

                        # Determine the peer agent that was called
                        peer_tool_name = expected_tool_name
                        assert peer_tool_name and peer_tool_name.startswith("peer_"), (
                            f"Scenario {scenario_id}: LLM call {i + 1}, Tool Response {j + 1} - 'response_contains_artifact_summary_for' can only be used with peer tool calls."
                        )
                        peer_agent_name = peer_tool_name.replace("peer_", "", 1)

                        peer_component = agent_components.get(peer_agent_name)
                        assert peer_component is not None, (
                            f"Could not find SamAgentComponent for peer agent '{peer_agent_name}' to generate artifact summary."
                        )

                        header_text = f"Peer agent `{peer_agent_name}` created {len(artifact_identifiers)} artifact(s):"

                        assert isinstance(actual_tool_resp_msg.content, str), (
                            f"Scenario {scenario_id}: LLM call {i + 1}, Tool Response {j + 1} - Expected string content for tool response, got {type(actual_tool_resp_msg.content)}"
                        )

                        try:
                            actual_response_json = json.loads(
                                actual_tool_resp_msg.content
                            )
                            actual_result_text = actual_response_json.get("result", "")
                        except json.JSONDecodeError:
                            pytest.fail(
                                f"Scenario {scenario_id}: LLM call {i + 1}, Tool Response {j + 1} - Expected JSON content for peer tool response, but got non-JSON string: '{actual_tool_resp_msg.content}'"
                            )

                        app_name_for_summary = (
                            "test_namespace"
                            if artifact_scope == "namespace"
                            else peer_agent_name
                        )
                        assert header_text in actual_result_text, (
                            f"Scenario {scenario_id}: LLM call {i+1}, Tool Response {j+1} - Expected header '{header_text}' not found in text:\n"
                            f"---\n{actual_result_text}\n---"
                        )

                        await _assert_summary_in_text(
                            text_to_search=actual_result_text,
                            artifact_identifiers=artifact_identifiers,
                            component=peer_component,
                            user_id=user_id,
                            session_id=session_id,
                            app_name=app_name_for_summary,
                            scenario_id=scenario_id,
                            context_str=f"LLM call {i + 1}, Tool Response {j + 1}",
                        )

                    if "response_contains" in expected_tool_resp_spec:
<<<<<<< HEAD
                        assert isinstance(actual_tool_resp_msg.content, str), (
                            f"Scenario {scenario_id}: LLM call {i + 1}, Tool Response {j + 1} - Expected string content for tool response, got {type(actual_tool_resp_msg.content)}"
                        )
                        assert (
                            expected_tool_resp_spec["response_contains"]
                            in actual_tool_resp_msg.content
                        ), (
                            f"Scenario {scenario_id}: LLM call {i + 1}, Tool Response {j + 1} - Content mismatch. Expected to contain '{expected_tool_resp_spec['response_contains']}', Got '{actual_tool_resp_msg.content}'"
                        )
=======
                        assert isinstance(
                            actual_tool_resp_msg.content, str
                        ), f"Scenario {scenario_id}: LLM call {i+1}, Tool Response {j+1} - Expected string content for tool response, got {type(actual_tool_resp_msg.content)}"

                        expected_content = expected_tool_resp_spec["response_contains"]
                        if isinstance(expected_content, list):
                            for substring in expected_content:
                                assert (
                                    substring in actual_tool_resp_msg.content
                                ), f"Scenario {scenario_id}: LLM call {i+1}, Tool Response {j+1} - Content mismatch. Expected to contain '{substring}', Got '{actual_tool_resp_msg.content}'"
                        else:
                            assert (
                                expected_content in actual_tool_resp_msg.content
                            ), f"Scenario {scenario_id}: LLM call {i+1}, Tool Response {j+1} - Content mismatch. Expected to contain '{expected_content}', Got '{actual_tool_resp_msg.content}'"
>>>>>>> 35f30469

                    if "response_exact_match" in expected_tool_resp_spec:
                        expected_content = expected_tool_resp_spec[
                            "response_exact_match"
                        ]
                        actual_content = actual_tool_resp_msg.content
                        if isinstance(expected_content, dict) and isinstance(
                            actual_content, str
                        ):
                            try:
                                actual_content = json.loads(actual_content)
                            except json.JSONDecodeError:
                                pytest.fail(
                                    f"Scenario {scenario_id}: LLM call {i + 1}, Tool Response {j + 1} - Expected a dictionary, but actual content is a non-JSON string: '{actual_content}'"
                                )

                        assert expected_content == actual_content, (
                            f"Scenario {scenario_id}: LLM call {i + 1}, Tool Response {j + 1} - Exact content mismatch. Expected '{expected_content}', Got '{actual_content}'"
                        )

                    if "response_json_matches" in expected_tool_resp_spec:
                        try:
                            actual_response_json = json.loads(
                                actual_tool_resp_msg.content
                            )
                            expected_subset = expected_tool_resp_spec[
                                "response_json_matches"
                            ]
                            _assert_dict_subset(
                                expected_subset,
                                actual_response_json,
                                scenario_id,
                                event_index=i,
                                context_path=f"LLM call {i + 1} Tool Response {j + 1} JSON content",
                            )
                        except json.JSONDecodeError:
<<<<<<< HEAD
                            pytest.fail(
                                f"Scenario {scenario_id}: LLM call {i + 1}, Tool Response {j + 1} - Tool response content was not valid JSON: '{actual_tool_resp_msg.content}'"
=======
                            raise AssertionError(
                                f"Scenario {scenario_id}: LLM call {i+1}, Tool Response {j+1} - Tool response content was not valid JSON: '{actual_tool_resp_msg.content}'"
>>>>>>> 35f30469
                            )


async def _assert_gateway_event_sequence(
    expected_event_specs_list: list[dict[str, Any]],
    actual_events_list: list[
        TaskStatusUpdateEvent | TaskArtifactUpdateEvent | Task | JSONRPCError
    ],
    scenario_id: str,
    skip_intermediate_events: bool,
    expected_llm_interactions: list[dict[str, Any]],
    captured_llm_requests: list[ChatCompletionRequest],
    aggregated_stream_text_for_final_assert: str | None,
    text_from_terminal_event_for_final_assert: str | None,
    test_artifact_service_instance: TestInMemoryArtifactService,
    gateway_input_data: dict[str, Any],
    agent_components: dict[str, SamAgentComponent],
    artifact_scope: str,
) -> None:
    """
    Asserts the sequence and content of captured gateway events against expected specifications.
    """
    actual_event_cursor = 0
    expected_event_idx = 0

    while expected_event_idx < len(expected_event_specs_list):
        if actual_event_cursor >= len(actual_events_list):
            raise AssertionError(
                f"Scenario {scenario_id}: Ran out of actual events while looking for expected event "
                f"{expected_event_idx + 1} (Type: '{expected_event_specs_list[expected_event_idx].get('type')}', "
                f"Purpose: '{expected_event_specs_list[expected_event_idx].get('event_purpose', 'N/A')}'). "
                f"Found {len(actual_events_list)} actual events in total."
            )

        current_expected_spec = expected_event_specs_list[expected_event_idx]

        is_expected_aggregated_generic_text = (
            current_expected_spec.get("type") == "status_update"
            and current_expected_spec.get("event_purpose") == "generic_text_update"
            and current_expected_spec.get("assert_aggregated_stream_content", False)
        )

        if is_expected_aggregated_generic_text:
            print(
                f"Scenario {scenario_id}: Expecting aggregated generic_text_update for expected event {expected_event_idx + 1}."
            )
            aggregated_text_content = ""
            last_consumed_actual_event_for_aggregation: TaskStatusUpdateEvent | None = (
                None
            )
            initial_actual_cursor_for_aggregation = actual_event_cursor

            while actual_event_cursor < len(actual_events_list):
                potential_chunk_event = actual_events_list[actual_event_cursor]
                if (
                    isinstance(potential_chunk_event, TaskStatusUpdateEvent)
                    and _get_actual_event_purpose(potential_chunk_event)
                    == "generic_text_update"
                ):
                    aggregated_text_content += _extract_text_from_generic_update(
                        potential_chunk_event
                    )
                    last_consumed_actual_event_for_aggregation = potential_chunk_event
                    actual_event_cursor += 1

                    if potential_chunk_event.final:
                        print(
                            f"Scenario {scenario_id}: Aggregation stopped due to final_flag=true on chunk at actual index {actual_event_cursor - 1}."
                        )
                        break
                else:
                    print(
                        f"Scenario {scenario_id}: Aggregation stopped. Next actual event at index {actual_event_cursor} is not a continuable generic_text_update (Type: {type(potential_chunk_event).__name__}, Purpose: {_get_actual_event_purpose(potential_chunk_event)})."
                    )
                    break

            if last_consumed_actual_event_for_aggregation is None:
                raise AssertionError(
                    f"Scenario {scenario_id}: Expected an aggregated generic_text_update (event {expected_event_idx + 1}), "
                    f"but no generic_text_update events found at or after actual event index {initial_actual_cursor_for_aggregation}."
                )

            print(
                f"Scenario {scenario_id}: Matched expected event {expected_event_idx + 1} (Aggregated generic_text_update) "
                f"with actual events from index {initial_actual_cursor_for_aggregation} to {actual_event_cursor - 1}. "
                f"Aggregated text: '{aggregated_text_content}'"
            )

            await _assert_event_details(
                last_consumed_actual_event_for_aggregation,
                current_expected_spec,
                scenario_id,
                expected_event_idx,
                llm_interactions=expected_llm_interactions,
                actual_llm_requests=captured_llm_requests,
                aggregated_stream_text_for_final_assert=aggregated_stream_text_for_final_assert,
                text_from_terminal_event_for_final_assert=text_from_terminal_event_for_final_assert,
                override_text_for_assertion=aggregated_text_content,
                test_artifact_service_instance=test_artifact_service_instance,
                gateway_input_data=gateway_input_data,
                agent_components=agent_components,
                artifact_scope=artifact_scope,
            )
            expected_event_idx += 1
        else:
            current_actual_event = actual_events_list[actual_event_cursor]
            if _match_event(current_actual_event, current_expected_spec):
                print(
                    f"Scenario {scenario_id}: Matched expected event {expected_event_idx + 1} "
                    f"(Type: '{current_expected_spec.get('type')}', Purpose: '{current_expected_spec.get('event_purpose', 'N/A')}') "
                    f"with actual event at index {actual_event_cursor} (Type: {type(current_actual_event).__name__})."
                )
                await _assert_event_details(
                    current_actual_event,
                    current_expected_spec,
                    scenario_id,
                    expected_event_idx,
                    llm_interactions=expected_llm_interactions,
                    actual_llm_requests=captured_llm_requests,
                    aggregated_stream_text_for_final_assert=aggregated_stream_text_for_final_assert,
                    text_from_terminal_event_for_final_assert=text_from_terminal_event_for_final_assert,
                    test_artifact_service_instance=test_artifact_service_instance,
                    gateway_input_data=gateway_input_data,
                    agent_components=agent_components,
                    artifact_scope=artifact_scope,
                )
                expected_event_idx += 1
                actual_event_cursor += 1
            elif skip_intermediate_events:
                print(
                    f"Scenario {scenario_id}: Skipping actual event at index {actual_event_cursor} "
                    f"(Type: {type(current_actual_event).__name__}, Purpose: '{_get_actual_event_purpose(current_actual_event) or 'N/A'}') "
                    f"while looking for expected event {expected_event_idx + 1} "
                    f"(Type: '{current_expected_spec.get('type')}', Purpose: '{current_expected_spec.get('event_purpose', 'N/A')}')."
                )
                actual_event_cursor += 1
            else:
                raise AssertionError(
                    f"Scenario {scenario_id}: Event {expected_event_idx + 1} mismatch. "
                    f"Expected type '{current_expected_spec.get('type')}' (Purpose: '{current_expected_spec.get('event_purpose', 'N/A')}') "
                    f"but got actual type '{type(current_actual_event).__name__}' "
                    f"(Actual Purpose: '{_get_actual_event_purpose(current_actual_event) or 'N/A'}') "
                    f"at actual event index {actual_event_cursor}. Details: {str(current_actual_event)[:200]}"
                )

    if not skip_intermediate_events and actual_event_cursor < len(actual_events_list):
        raise AssertionError(
            f"Scenario {scenario_id}: Extra unexpected events found after matching all expected events. "
            f"Expected {len(expected_event_specs_list)} events, but got {len(actual_events_list)}. "
            f"Next unexpected event at index {actual_event_cursor}: {type(actual_events_list[actual_event_cursor]).__name__}"
        )
    elif skip_intermediate_events and expected_event_idx < len(
        expected_event_specs_list
    ):
        raise AssertionError(
            f"Scenario {scenario_id}: Not all expected events were found, even with skipping enabled. "
            f"Found {expected_event_idx} out of {len(expected_event_specs_list)} expected events. "
            f"Next expected was Type: '{expected_event_specs_list[expected_event_idx].get('type')}', "
            f"Purpose: '{expected_event_specs_list[expected_event_idx].get('event_purpose', 'N/A')}'."
        )


async def _assert_artifact_state(
    expected_artifact_state_specs: list[dict[str, Any]],
    test_artifact_service_instance: TestInMemoryArtifactService,
    gateway_input_data: dict[str, Any],
    scenario_id: str,
    artifact_scope: str,
) -> None:
    """
    Asserts the state of specific artifacts in the TestInMemoryArtifactService.
    This is called when an `assert_artifact_state` block is found in an event spec.
    """
    if not expected_artifact_state_specs:
        return
    agent_name_for_artifacts = (
        "test_namespace"
        if artifact_scope == "namespace"
        else gateway_input_data.get("target_agent_name")
    )
    assert agent_name_for_artifacts, (
        f"Scenario {scenario_id}: could not determine app_name for artifact state assertion"
    )

    for i, spec in enumerate(expected_artifact_state_specs):
        context_path = f"assert_artifact_state[{i}]"
        filename = spec.get("filename")
        filename_regex = spec.get("filename_matches_regex")

        if filename and filename_regex:
            raise AssertionError(
                f"Scenario {scenario_id}: '{context_path}' - Cannot specify both 'filename' and 'filename_matches_regex'."
            )
        if not filename and not filename_regex:
            raise AssertionError(
                f"Scenario {scenario_id}: '{context_path}' - Must specify either 'filename' or 'filename_matches_regex'."
            )
        user_id = spec.get("user_id") or gateway_input_data.get("user_identity")
        session_id = spec.get("session_id") or gateway_input_data.get(
            "external_context", {}
        ).get("a2a_session_id")

        assert user_id, (
            f"Scenario {scenario_id}: '{context_path}' - could not determine user_id."
        )
        assert session_id, (
            f"Scenario {scenario_id}: '{context_path}' - could not determine session_id."
        )

        version_to_check = spec.get("version")
        assert version_to_check is not None, (
            f"Scenario {scenario_id}: '{context_path}' must specify 'version'."
        )
        filename_for_lookup = filename
        if spec.get("namespace") == "user":
            filename_for_lookup = f"user:{filename}"
        elif filename_regex:
            import asyncio

            max_retries = 10
            retry_delay = 0.5
            matching_filenames = []

            for attempt in range(max_retries):
                all_keys = await test_artifact_service_instance.list_artifact_keys(
                    app_name=agent_name_for_artifacts,
                    user_id=user_id,
                    session_id=session_id,
                )
                matching_filenames = [
                    k for k in all_keys if re.match(filename_regex, k)
                ]

                if len(matching_filenames) == 1:
                    break

                if attempt < max_retries - 1:
                    await asyncio.sleep(retry_delay)

            assert len(matching_filenames) == 1, (
                f"Scenario {scenario_id}: '{context_path}' - Expected exactly one artifact matching regex '{filename_regex}', but found {len(matching_filenames)}: {matching_filenames}"
            )
            filename_for_lookup = matching_filenames[0]
        details = await test_artifact_service_instance.get_artifact_details(
            app_name=agent_name_for_artifacts,
            user_id=user_id,
            session_id=session_id,
            filename=filename_for_lookup,
            version=version_to_check,
        )
        assert details is not None, (
            f"Scenario {scenario_id}: Artifact '{filename_for_lookup}' version {version_to_check} not found for user '{user_id}' in session '{session_id}'."
        )

        content_bytes, mime_type = details
        has_text_spec = "expected_content_text" in spec
        has_bytes_spec = "expected_content_bytes_base64" in spec

        if has_text_spec and has_bytes_spec:
            raise AssertionError(
                f"Scenario {scenario_id}: '{context_path}' - Cannot specify both 'expected_content_text' and 'expected_content_bytes_base64'."
            )

        if has_text_spec:
            expected_text = spec["expected_content_text"]
            try:
                actual_text = content_bytes.decode("utf-8")
                assert actual_text == expected_text, (
                    f"Scenario {scenario_id}: '{context_path}' - Text content mismatch for '{filename_for_lookup}'. Expected '{expected_text}', Got '{actual_text}'"
                )
            except UnicodeDecodeError:
                raise AssertionError(
                    f"Scenario {scenario_id}: '{context_path}' - Artifact '{filename_for_lookup}' content could not be decoded as UTF-8 for text comparison."
                )

        if has_bytes_spec:
            expected_bytes = base64.b64decode(spec["expected_content_bytes_base64"])
            assert content_bytes == expected_bytes, (
                f"Scenario {scenario_id}: '{context_path}' - Byte content mismatch for '{filename_for_lookup}'."
            )
        if (
            "expected_metadata_contains" in spec
            or "assert_metadata_schema_key_count" in spec
        ):
            metadata_filename = f"{filename_for_lookup}.metadata.json"
            metadata_details = (
                await test_artifact_service_instance.get_artifact_details(
                    app_name=agent_name_for_artifacts,
                    user_id=user_id,
                    session_id=session_id,
                    filename=metadata_filename,
                    version=version_to_check,
                )
            )
            assert metadata_details, (
                f"Scenario {scenario_id}: Metadata for artifact '{filename_for_lookup}' v{version_to_check} not found."
            )

            metadata_bytes, _ = metadata_details
            try:
                actual_metadata = json.loads(metadata_bytes.decode("utf-8"))
                if "expected_metadata_contains" in spec:
                    _assert_dict_subset(
                        expected_subset=spec["expected_metadata_contains"],
                        actual_superset=actual_metadata,
                        scenario_id=scenario_id,
                        event_index=-1,
                        context_path=f"{context_path}.metadata",
                    )
                if "assert_metadata_schema_key_count" in spec:
                    expected_key_count = spec["assert_metadata_schema_key_count"]
                    schema = actual_metadata.get("schema", {})
                    structure = schema.get("structure", {})
                    assert isinstance(structure, dict), (
                        f"Scenario {scenario_id}: '{context_path}' - Metadata schema 'structure' is not a dictionary."
                    )
                    actual_key_count = len(structure)

                    assert actual_key_count == expected_key_count, (
                        f"Scenario {scenario_id}: '{context_path}' - Metadata schema key count mismatch. Expected {expected_key_count}, Got {actual_key_count}"
                    )

            except (json.JSONDecodeError, UnicodeDecodeError) as e:
                raise AssertionError(
                    f"Scenario {scenario_id}: '{context_path}' - Failed to decode metadata for '{filename_for_lookup}': {e}"
                )


async def _assert_generated_artifacts(
    expected_artifacts_spec_list: list[dict[str, Any]],
    test_artifact_service_instance: TestInMemoryArtifactService,
    task_id: str,
    gateway_input_data: dict[str, Any],
    test_gateway_app_instance: TestGatewayComponent,
    scenario_id: str,
    artifact_scope: str,
) -> None:
    """
    Asserts that artifacts generated during the test match the expected specifications.
    User ID and Session ID are now sourced directly from gateway_input_data, as the
    gateway's task context is correctly cleared after task completion (which occurs
    before this function is called in the test sequence). This ensures artifact assertions
    can still proceed using reliable identifiers.
    """
    if not expected_artifacts_spec_list:
        return

    user_id_for_artifacts = gateway_input_data.get("user_identity")
    agent_name_for_artifacts = (
        "test_namespace"
        if artifact_scope == "namespace"
        else gateway_input_data.get("target_agent_name")
    )

    external_context_from_input = gateway_input_data.get("external_context", {})
    session_id_for_artifacts = external_context_from_input.get("a2a_session_id")

    assert agent_name_for_artifacts, (
        f"Scenario {scenario_id}: could not determine app_name for _assert_generated_artifacts"
    )
    assert user_id_for_artifacts, (
        f"Scenario {scenario_id}: user_identity missing in gateway_input for _assert_generated_artifacts"
    )
    assert session_id_for_artifacts, (
        f"Scenario {scenario_id}: external_context.a2a_session_id missing in gateway_input for _assert_generated_artifacts"
    )

    for i, expected_artifact_spec in enumerate(expected_artifacts_spec_list):
        context_path = f"expected_artifacts[{i}]"
        filename_from_spec = expected_artifact_spec.get("filename")
        filename_regex_from_spec = expected_artifact_spec.get("filename_matches_regex")

        if filename_from_spec and filename_regex_from_spec:
            raise AssertionError(
                f"Scenario {scenario_id}: '{context_path}' - Cannot specify both 'filename' and 'filename_matches_regex'."
            )
        if not filename_from_spec and not filename_regex_from_spec:
            raise AssertionError(
                f"Scenario {scenario_id}: '{context_path}' - Must specify either 'filename' or 'filename_matches_regex'."
            )

        filename_to_process = ""
        if filename_from_spec:
            filename_to_process = filename_from_spec
        elif filename_regex_from_spec:
            all_artifact_keys_in_session = (
                await test_artifact_service_instance.list_artifact_keys(
                    app_name=agent_name_for_artifacts,
                    user_id=user_id_for_artifacts,
                    session_id=session_id_for_artifacts,
                )
            )
            matching_filenames = [
                key
                for key in all_artifact_keys_in_session
                if re.match(filename_regex_from_spec, key)
            ]
            assert len(matching_filenames) == 1, (
                f"Scenario {scenario_id}: '{context_path}' - Expected exactly one artifact matching regex "
                f"'{filename_regex_from_spec}' in session, but found {len(matching_filenames)}: {matching_filenames}. "
                f"All keys in session: {all_artifact_keys_in_session}"
            )
            filename_to_process = matching_filenames[0]
            print(
                f"Scenario {scenario_id}: Matched regex '{filename_regex_from_spec}' to filename '{filename_to_process}' for artifact assertion."
            )

        versions = await test_artifact_service_instance.list_versions(
            app_name=agent_name_for_artifacts,
            user_id=user_id_for_artifacts,
            session_id=session_id_for_artifacts,
            filename=filename_to_process,
        )
        assert versions, (
            f"Scenario {scenario_id}: No versions found for expected artifact '{filename_to_process}' (app: {agent_name_for_artifacts}, user: {user_id_for_artifacts}, session: {session_id_for_artifacts})."
        )
        latest_version = max(versions)
        version_to_check = expected_artifact_spec.get("version", latest_version)
        if version_to_check == "latest":
            version_to_check = latest_version

        details = await test_artifact_service_instance.get_artifact_details(
            app_name=agent_name_for_artifacts,
            user_id=user_id_for_artifacts,
            session_id=session_id_for_artifacts,
            filename=filename_to_process,
            version=version_to_check,
        )
        assert details is not None, (
            f"Scenario {scenario_id}: Artifact '{filename_to_process}' version {version_to_check} not found."
        )

        content_bytes, mime_type = details

        if "mime_type" in expected_artifact_spec:
            assert mime_type == expected_artifact_spec["mime_type"], (
                f"Scenario {scenario_id}: Artifact '{filename_to_process}' MIME type mismatch. Expected '{expected_artifact_spec['mime_type']}', Got '{mime_type}'"
            )

        if "content_contains" in expected_artifact_spec:
            try:
                content_str = content_bytes.decode("utf-8")
                assert expected_artifact_spec["content_contains"] in content_str, (
                    f"Scenario {scenario_id}: Artifact '{filename_to_process}' content mismatch. Expected to contain '{expected_artifact_spec['content_contains']}', Got '{content_str[:200]}...'"
                )
            except UnicodeDecodeError:
                raise AssertionError(
                    f"Scenario {scenario_id}: Artifact '{filename_to_process}' content could not be decoded as UTF-8 for 'content_contains' check. Consider a bytes-based assertion if it's binary."
                )
        if "text_exact" in expected_artifact_spec:
            try:
                content_str = content_bytes.decode("utf-8")
                assert expected_artifact_spec["text_exact"] == content_str, (
                    f"Scenario {scenario_id}: Artifact '{filename_to_process}' content exact match failed. Expected '{expected_artifact_spec['text_exact']}', Got '{content_str}'"
                )
            except UnicodeDecodeError:
                raise AssertionError(
                    f"Scenario {scenario_id}: Artifact '{filename_to_process}' content could not be decoded as UTF-8 for 'text_exact' check."
                )
        if "content_base64_exact" in expected_artifact_spec:
            actual_base64 = base64.b64encode(content_bytes).decode("utf-8")
            assert expected_artifact_spec["content_base64_exact"] == actual_base64, (
                f"Scenario {scenario_id}: Artifact '{filename_to_process}' base64 content exact match failed."
            )

        if "metadata_contains" in expected_artifact_spec:
            metadata_filename = f"{filename_to_process}.metadata.json"
            metadata_versions = await test_artifact_service_instance.list_versions(
                app_name=agent_name_for_artifacts,
                user_id=user_id_for_artifacts,
                session_id=session_id_for_artifacts,
                filename=metadata_filename,
            )
            assert metadata_versions, (
                f"Scenario {scenario_id}: No versions found for metadata artifact '{metadata_filename}'"
            )
            latest_metadata_version = max(metadata_versions)

            metadata_details = (
                await test_artifact_service_instance.get_artifact_details(
                    app_name=agent_name_for_artifacts,
                    user_id=user_id_for_artifacts,
                    session_id=session_id_for_artifacts,
                    filename=metadata_filename,
                    version=latest_metadata_version,
                )
            )
            assert metadata_details, (
                f"Scenario {scenario_id}: Metadata artifact '{metadata_filename}' version {latest_metadata_version} not found."
            )

            metadata_content_bytes, _ = metadata_details
            try:
                actual_metadata_dict = json.loads(
                    metadata_content_bytes.decode("utf-8")
                )
                _assert_dict_subset(
                    expected_subset=expected_artifact_spec["metadata_contains"],
                    actual_superset=actual_metadata_dict,
                    scenario_id=scenario_id,
                    event_index=-1,
                    context_path=f"Artifact '{filename_to_process}' metadata",
                )
            except json.JSONDecodeError:
                raise AssertionError(
                    f"Scenario {scenario_id}: Metadata for artifact '{filename_to_process}' was not valid JSON."
                )
            except UnicodeDecodeError:
                raise AssertionError(
                    f"Scenario {scenario_id}: Metadata for artifact '{filename_to_process}' could not be decoded as UTF-8."
                )


DECLARATIVE_TEST_DATA_DIR = Path(__file__).parent / "test_data"


def load_declarative_test_cases():
    """
    Loads all declarative test cases from the specified directory.
    """
    test_cases = []
    if not DECLARATIVE_TEST_DATA_DIR.is_dir():
        return []

    for filepath in sorted(DECLARATIVE_TEST_DATA_DIR.glob("**/*.yaml")):
        try:
            with open(filepath) as f:
                data = yaml.safe_load(f)
                if isinstance(data, dict):
                    relative_path = filepath.relative_to(DECLARATIVE_TEST_DATA_DIR)
                    test_id = str(relative_path.with_suffix("")).replace(
                        os.path.sep, "/"
                    )
                    tags = data.get("tags", [])
                    test_cases.append(
                        pytest.param(
                            data,
                            id=test_id,
                            marks=[getattr(pytest.mark, tag) for tag in tags],
                        )
                    )
                else:
                    print(f"Warning: Skipping file with non-dict content: {filepath}")
        except Exception as e:
            print(f"Warning: Could not load or parse test case file {filepath}: {e}")
    return test_cases


def pytest_generate_tests(metafunc):
    """
    Pytest hook to discover and parameterize tests based on declarative files.
    """
    if "declarative_scenario" in metafunc.fixturenames:
        test_cases = load_declarative_test_cases()
        metafunc.parametrize("declarative_scenario", test_cases)


SKIPPED_MERMAID_DIAGRAM_GENERATOR_SCENARIOS = [
    "test_mermaid_autogen_filename",
    "test_mermaid_basic_success",
    "test_mermaid_empty_syntax",
    "test_mermaid_invalid_syntax",
    "test_mermaid_no_extension",
]

SKIPPED_FAILING_EMBED_TESTS = [
    "embed_general_chain_malformed_001",
    "embed_general_malformed_no_close_delimiter_001",
    "embed_ac_template_missing_template_file_001",
]


@pytest.mark.asyncio
async def test_declarative_scenario(
    declarative_scenario: dict[str, Any],
    test_llm_server: TestLLMServer,
    test_gateway_app_instance: TestGatewayComponent,
    test_artifact_service_instance: TestInMemoryArtifactService,
    a2a_message_validator: A2AMessageValidator,
    mock_gemini_client: None,
    sam_app_under_test: SamAgentApp,
    main_agent_component: SamAgentComponent,
    peer_a_component: SamAgentComponent,
    peer_b_component: SamAgentComponent,
    peer_c_component: SamAgentComponent,
    peer_d_component: SamAgentComponent,
    monkeypatch: pytest.MonkeyPatch,
    mcp_server_harness,
    request: pytest.FixtureRequest,
):
    """
    Executes a single declarative test scenario discovered by pytest_generate_tests.
    """
    scenario_id = declarative_scenario.get("test_case_id", "N/A")
    scenario_description = declarative_scenario.get("description", "No description")

    # --- Phase 0: MCP Configuration now handled by mcp_configured_sam_app fixture ---

    if "monkeypatch_spec" in declarative_scenario:
        for patch_spec in declarative_scenario["monkeypatch_spec"]:
            target_str = patch_spec["target"]
            side_effect_type = patch_spec.get("side_effect")

            if side_effect_type == "exception":
                exception_type_str = patch_spec.get("exception_type", "Exception")
                exception_message = patch_spec.get(
                    "exception_message", "Simulated failure"
                )
                exception_class = getattr(builtins, exception_type_str, Exception)

                async def mock_save_fail(*args, **kwargs):
                    raise exception_class(exception_message)

                monkeypatch.setattr(target_str, mock_save_fail)
                print(
                    f"Scenario {scenario_id}: MONKEYPATCH APPLIED to '{target_str}' to raise {exception_type_str}."
                )

    if scenario_id in SKIPPED_FAILING_EMBED_TESTS:
        pytest.skip(f"Skipping failing embed test '{scenario_id}' until fixed.")

    if scenario_id in SKIPPED_MERMAID_DIAGRAM_GENERATOR_SCENARIOS:
        pytest.xfail(
            f"Skipping test '{scenario_id}' because the 'mermaid_diagram_generator' requires Playwright, which is not available in this environment."
        )
    print(f"\nRunning declarative scenario: {scenario_id} - {scenario_description}")

    agent_config_overrides = declarative_scenario.get(
        "test_runner_config_overrides", {}
    ).get("agent_config", {})
    # Default to 'namespace' to match the application's default schema.
    # Tests that require 'app' scope must explicitly set it in their YAML.
    artifact_scope = agent_config_overrides.get("artifact_scope", "namespace")
    print(f"Scenario {scenario_id}: Using artifact_scope: '{artifact_scope}'")

    agent_components = {
        main_agent_component.agent_name: main_agent_component,
        peer_a_component.agent_name: peer_a_component,
        peer_b_component.agent_name: peer_b_component,
        peer_c_component.agent_name: peer_c_component,
        peer_d_component.agent_name: peer_d_component,
    }

    # --- Phase 1: Setup Environment (including config overrides) ---
    if "test_runner_config_overrides" in declarative_scenario:
        if agent_config_overrides:
            # Get the component instance to patch
            sam_agent_component = None
            if (
                sam_app_under_test.flows
                and sam_app_under_test.flows[0].component_groups
            ):
                for group in sam_app_under_test.flows[0].component_groups:
                    for comp_wrapper in group:
                        actual_comp = getattr(comp_wrapper, "component", comp_wrapper)
                        if isinstance(actual_comp, SamAgentComponent):
                            sam_agent_component = actual_comp
                            break
                    if sam_agent_component:
                        break

            if not sam_agent_component:
                pytest.fail(
                    f"Scenario {scenario_id}: Could not find SamAgentComponent in sam_app_under_test to apply config overrides."
                )

            original_get_config = sam_agent_component.get_config

            def _patched_get_config(key: str, default: Any = None) -> Any:
                if key in agent_config_overrides:
                    override_value = agent_config_overrides[key]
                    print(
                        f"Scenario {scenario_id}: MONKEYPATCH OVERRIDE for config key '{key}'. Returning '{override_value}'."
                    )
                    return override_value
                return original_get_config(key, default)

            monkeypatch.setattr(sam_agent_component, "get_config", _patched_get_config)
            print(
                f"Scenario {scenario_id}: Applied config overrides: {agent_config_overrides}"
            )

    await _setup_scenario_environment(
        declarative_scenario,
        test_llm_server,
        test_artifact_service_instance,
        scenario_id,
        artifact_scope,
    )

    skip_intermediate_events = declarative_scenario.get(
        "skip_intermediate_events", False
    )

    gateway_input_data = declarative_scenario.get("gateway_input")
    if not gateway_input_data:
        pytest.fail(f"Scenario {scenario_id}: 'gateway_input' is missing.")

    overall_timeout = declarative_scenario.get(
        "expected_completion_timeout_seconds", 10.0
    )

    (
        task_id,
        all_captured_events,
        aggregated_stream_text_for_final_assert,
        text_from_terminal_event_for_final_assert,
    ) = await _execute_gateway_and_collect_events(
        test_gateway_app_instance, gateway_input_data, overall_timeout, scenario_id
    )
    print(
        f"Scenario {scenario_id}: Task {task_id} execution and event collection complete."
    )

    try:
        actual_events_list = all_captured_events
        captured_llm_requests = test_llm_server.get_captured_requests()
        expected_llm_interactions = declarative_scenario.get("llm_interactions", [])
        await _assert_llm_interactions(
            expected_llm_interactions,
            captured_llm_requests,
            scenario_id,
            test_artifact_service_instance,
            gateway_input_data,
            agent_components,
            artifact_scope,
        )
        expected_gateway_outputs_spec_list = declarative_scenario.get(
            "expected_gateway_output", []
        )
        await _assert_gateway_event_sequence(
            expected_event_specs_list=expected_gateway_outputs_spec_list,
            actual_events_list=actual_events_list,
            scenario_id=scenario_id,
            skip_intermediate_events=skip_intermediate_events,
            expected_llm_interactions=expected_llm_interactions,
            captured_llm_requests=captured_llm_requests,
            aggregated_stream_text_for_final_assert=aggregated_stream_text_for_final_assert,
            text_from_terminal_event_for_final_assert=text_from_terminal_event_for_final_assert,
            test_artifact_service_instance=test_artifact_service_instance,
            gateway_input_data=gateway_input_data,
            agent_components=agent_components,
            artifact_scope=artifact_scope,
        )
        expected_artifacts_spec_list = declarative_scenario.get(
            "expected_artifacts", []
        )
        await _assert_generated_artifacts(
            expected_artifacts_spec_list=expected_artifacts_spec_list,
            test_artifact_service_instance=test_artifact_service_instance,
            task_id=task_id,
            gateway_input_data=gateway_input_data,
            test_gateway_app_instance=test_gateway_app_instance,
            scenario_id=scenario_id,
            artifact_scope=artifact_scope,
        )

        print(f"Scenario {scenario_id}: Completed.")
    except Exception as e:
        print(
            f"\n--- Test failed for scenario: {scenario_id}. Printing event history: ---"
        )
        event_payloads = [
            event.model_dump(exclude_none=True) for event in all_captured_events
        ]
        pretty_print_event_history(event_payloads)
        raise e


def _extract_text_from_generic_update(event: TaskStatusUpdateEvent) -> str:
    if event.status and event.status.message:
        return get_message_text(event.status.message, delimiter="")
    return ""


def _get_actual_event_purpose(
    actual_event: TaskStatusUpdateEvent | TaskArtifactUpdateEvent | Task | JSONRPCError,
) -> str | None:
    """Determines the 'purpose' of a TaskStatusUpdateEvent for matching against expected_spec."""
    if isinstance(actual_event, TaskStatusUpdateEvent):
        if actual_event.status and actual_event.status.message:
            data_payloads = get_data_parts(actual_event.status.message.parts)
            for data in data_payloads:
                # New, preferred way of signaling
                signal_type = data.get("type")
                if signal_type in [
                    "tool_invocation_start",
                    "llm_invocation",
                    "llm_response",
                    "agent_progress_update",
                    "artifact_creation_progress",
                ]:
                    return signal_type
                # Legacy check for older signals
                if (
                    data.get("a2a_signal_type") == "agent_status_message"
                    or data.get("type") == "agent_progress"
                    or data.get("type") == "agent_status"
                ):
                    return "agent_progress_update"

        # Legacy check for metadata-based signals
        if (
            actual_event.status
            and actual_event.status.message
            and actual_event.status.message.metadata
        ):
            meta_type = actual_event.status.message.metadata.get("type")
            if meta_type in ["tool_invocation_start", "llm_invocation", "llm_response"]:
                return meta_type

        return "generic_text_update"
    return None


def _match_event(actual_event: Any, expected_spec: dict[str, Any]) -> bool:
    """
    Checks if an actual_event broadly matches an expected_spec based on 'type'
    and 'event_purpose' (if applicable).
    """
    expected_type_str = expected_spec.get("type")
    actual_type_name = type(actual_event).__name__

    type_matches = False
    if (
        expected_type_str == "status_update"
        and isinstance(actual_event, TaskStatusUpdateEvent)
        or expected_type_str == "artifact_update"
        and isinstance(actual_event, TaskArtifactUpdateEvent)
        or expected_type_str == "final_response"
        and isinstance(actual_event, Task)
        or expected_type_str == "error"
        and isinstance(actual_event, JSONRPCError)
    ):
        type_matches = True

    if not type_matches:
        return False
    if (
        isinstance(actual_event, TaskStatusUpdateEvent)
        and "event_purpose" in expected_spec
    ):
        actual_purpose = _get_actual_event_purpose(actual_event)
        expected_purpose = expected_spec["event_purpose"]
        if actual_purpose != expected_purpose:
            return False

    return True


async def _assert_event_details(
    actual_event: Any,
    expected_spec: dict[str, Any],
    scenario_id: str,
    event_index: int,
    llm_interactions: list[dict[str, Any]],
    actual_llm_requests: list[Any],
    aggregated_stream_text_for_final_assert: str | None,
    text_from_terminal_event_for_final_assert: str | None,
    override_text_for_assertion: str | None = None,
    test_artifact_service_instance: TestInMemoryArtifactService = None,
    gateway_input_data: dict[str, Any] = None,
    agent_components: dict[str, SamAgentComponent] = None,
    artifact_scope: str = "namespace",
):
    """
    Performs detailed assertions on a matched event.
    The `event_index` here refers to the index in the `expected_gateway_outputs_spec_list`.
    """
    print(
        f"Scenario {scenario_id}: Asserting details for event {event_index + 1} (Actual type: {type(actual_event).__name__}, Expected spec type: {expected_spec.get('type')})"
    )

    if isinstance(actual_event, TaskStatusUpdateEvent):
        actual_event_purpose = _get_actual_event_purpose(actual_event)

        text_to_assert_against = ""
        if actual_event_purpose == "generic_text_update":
            is_aggregated_assertion = expected_spec.get(
                "assert_aggregated_stream_content", False
            )
            if is_aggregated_assertion:
                if override_text_for_assertion is not None:
                    text_to_assert_against = override_text_for_assertion
                    print(
                        f"Scenario {scenario_id}: Event {event_index + 1} [AGGREGATED ASSERTION] Using override text: '{text_to_assert_against}'"
                    )
                else:
                    pytest.fail(
                        f"Scenario {scenario_id}: Event {event_index + 1} - Internal Test Runner Error: Expected aggregated content but override_text_for_assertion is None."
                    )
            else:
                text_to_assert_against = _extract_text_from_generic_update(actual_event)
                print(
                    f"Scenario {scenario_id}: Event {event_index + 1} [SINGLE EVENT ASSERTION] Using event text: '{text_to_assert_against}'"
                )
        elif actual_event_purpose == "agent_progress_update":
            if actual_event.status and actual_event.status.message:
                data_parts = get_data_parts(actual_event.status.message.parts)
                for data in data_parts:
                    if (
                        data.get("a2a_signal_type") == "agent_status_message"
                        or data.get("type") == "agent_status"
                    ):
                        text_to_assert_against = data.get("text", "")
                        break

        if "content_parts" in expected_spec and (
            actual_event_purpose == "agent_progress_update"
            or actual_event_purpose == "generic_text_update"
        ):
            for part_spec in expected_spec["content_parts"]:
                if part_spec["type"] == "text":
                    _assert_text_content(
                        text_to_assert_against,
                        part_spec,
                        scenario_id,
                        event_index=event_index,
                    )
                elif part_spec["type"] == "data":
<<<<<<< HEAD
                    actual_data_part = next(
                        (
                            p
                            for p in actual_event.status.message.parts
                            if isinstance(p, DataPart)
                        ),
                        None,
                    )
                    assert actual_data_part is not None, (
                        f"Scenario {scenario_id}: Event {event_index + 1} - Expected a DataPart but none was found."
                    )
=======
                    data_parts = get_data_parts(actual_event.status.message.parts)
                    assert (
                        data_parts
                    ), f"Scenario {scenario_id}: Event {event_index+1} - Expected a DataPart but none was found."
                    actual_data_part_content = data_parts[0]
>>>>>>> 35f30469

                    if "data_contains" in part_spec:
                        _assert_dict_subset(
                            expected_subset=part_spec["data_contains"],
                            actual_superset=actual_data_part_content,
                            scenario_id=scenario_id,
                            event_index=event_index,
                            context_path="DataPart content",
                        )

        if actual_event_purpose == "tool_invocation_start":
            data_parts = get_data_parts(actual_event.status.message.parts)
            assert (
                data_parts
            ), f"Scenario {scenario_id}: Event {event_index+1} - Expected a DataPart for tool_invocation_start event, but none was found."
            tool_data = data_parts[0]

            if "expected_tool_name" in expected_spec:
                assert (
<<<<<<< HEAD
                    metadata_data.get("tool_name")
                    == expected_spec["expected_tool_name"]
                ), (
                    f"Scenario {scenario_id}: Event {event_index + 1} - Tool name mismatch. Expected '{expected_spec['expected_tool_name']}', Got '{metadata_data.get('tool_name')}'"
                )
=======
                    tool_data.get("tool_name") == expected_spec["expected_tool_name"]
                ), f"Scenario {scenario_id}: Event {event_index+1} - Tool name mismatch. Expected '{expected_spec['expected_tool_name']}', Got '{tool_data.get('tool_name')}'"
>>>>>>> 35f30469
            if "expected_tool_args_contain" in expected_spec:
                expected_args_subset = expected_spec["expected_tool_args_contain"]
                actual_args = tool_data.get("tool_args", {})
                if isinstance(actual_args, str):
                    try:
                        actual_args = json.loads(actual_args)
                    except json.JSONDecodeError:
                        pytest.fail(
                            f"Scenario {scenario_id}: Event {event_index + 1} - Tool args were a string but not valid JSON: {actual_args}"
                        )

                assert isinstance(actual_args, dict), (
                    f"Scenario {scenario_id}: Event {event_index + 1} - Tool args is not a dict: {actual_args}"
                )
                for k, v_expected in expected_args_subset.items():
                    assert k in actual_args, (
                        f"Scenario {scenario_id}: Event {event_index + 1} - Expected key '{k}' not in tool_args {actual_args}"
                    )
                    assert actual_args[k] == v_expected, (
                        f"Scenario {scenario_id}: Event {event_index + 1} - Value for tool_arg '{k}' mismatch. Expected '{v_expected}', Got '{actual_args[k]}'"
                    )

        if actual_event_purpose in ["llm_invocation", "llm_response"]:
            data_parts = get_data_parts(actual_event.status.message.parts)
            assert (
                data_parts
            ), f"Scenario {scenario_id}: Event {event_index+1} - Expected a DataPart for {actual_event_purpose} event, but none was found."
            llm_data = data_parts[0]

            if "expected_llm_data_contains" in expected_spec:
                expected_subset = expected_spec["expected_llm_data_contains"]

                data_to_check = llm_data
                if actual_event_purpose == "llm_invocation":
                    data_to_check = llm_data.get("request", {})
                elif actual_event_purpose == "llm_response":
                    data_to_check = llm_data.get("data", {})

                for k, v_expected in expected_subset.items():
<<<<<<< HEAD
                    assert k in metadata_data, (
                        f"Scenario {scenario_id}: Event {event_index + 1} - Expected key '{k}' not in LLM data {metadata_data}"
                    )
=======
                    assert (
                        k in data_to_check
                    ), f"Scenario {scenario_id}: Event {event_index+1} - Expected key '{k}' not in LLM data {data_to_check}"
>>>>>>> 35f30469
                    if (
                        k == "model"
                        and isinstance(v_expected, str)
                        and v_expected.endswith("...")
                    ):
<<<<<<< HEAD
                        assert metadata_data[k].startswith(v_expected[:-3]), (
                            f"Scenario {scenario_id}: Event {event_index + 1} - Value for LLM data key '{k}' start mismatch. Expected to start with '{v_expected[:-3]}', Got '{metadata_data[k]}'"
                        )
=======
                        assert data_to_check[k].startswith(
                            v_expected[:-3]
                        ), f"Scenario {scenario_id}: Event {event_index+1} - Value for LLM data key '{k}' start mismatch. Expected to start with '{v_expected[:-3]}', Got '{data_to_check[k]}'"
>>>>>>> 35f30469
                    else:
                        if isinstance(v_expected, dict) and isinstance(
                            data_to_check.get(k), dict
                        ):
                            _assert_dict_subset(
                                expected_subset=v_expected,
                                actual_superset=data_to_check.get(k, {}),
                                scenario_id=scenario_id,
                                event_index=event_index,
                                context_path=f"LLM data key '{k}'",
                            )
                        elif isinstance(v_expected, list) and isinstance(
                            data_to_check.get(k), list
                        ):
                            _assert_list_subset(
                                expected_list_subset=v_expected,
                                actual_list_superset=data_to_check.get(k, []),
                                scenario_id=scenario_id,
                                event_index=event_index,
                                context_path=f"LLM data key '{k}'",
                            )
                        else:
<<<<<<< HEAD
                            assert metadata_data.get(k) == v_expected, (
                                f"Scenario {scenario_id}: Event {event_index + 1} - Value for LLM data key '{k}' mismatch. Expected '{v_expected}', Got '{metadata_data.get(k)}'"
                            )
=======
                            assert (
                                data_to_check.get(k) == v_expected
                            ), f"Scenario {scenario_id}: Event {event_index+1} - Value for LLM data key '{k}' mismatch. Expected '{v_expected}', Got '{data_to_check.get(k)}'"
>>>>>>> 35f30469

        if "final_flag" in expected_spec:
            assert actual_event.final == expected_spec["final_flag"], (
                f"Scenario {scenario_id}: Event {event_index + 1} - Final flag mismatch. Expected {expected_spec['final_flag']}, Got {actual_event.final}"
            )

    elif isinstance(actual_event, TaskArtifactUpdateEvent):
        if "expected_artifact_name_contains" in expected_spec:
            assert (
                expected_spec["expected_artifact_name_contains"]
                in actual_event.artifact.name
            ), (
                f"Scenario {scenario_id}: Event {event_index + 1} - Artifact name mismatch. Expected to contain '{expected_spec['expected_artifact_name_contains']}', Got '{actual_event.artifact.name}'"
            )

    elif isinstance(actual_event, Task):
        if "task_state" in expected_spec:
            assert (
                actual_event.status
                and actual_event.status.state.value == expected_spec["task_state"]
            ), (
                f"Scenario {scenario_id}: Event {event_index + 1} - Task state mismatch. Expected '{expected_spec['task_state']}', Got '{actual_event.status.state.value if actual_event.status else 'None'}'"
            )

        if "expected_produced_artifacts" in expected_spec:
            expected_artifacts = expected_spec["expected_produced_artifacts"]
            actual_artifacts = actual_event.metadata.get("produced_artifacts", [])
            # Convert to set of tuples to ignore order and allow comparison
            expected_set = {tuple(sorted(d.items())) for d in expected_artifacts}
            actual_set = {tuple(sorted(d.items())) for d in actual_artifacts}
            assert expected_set == actual_set, (
                f"Scenario {scenario_id}: Event {event_index + 1} - 'produced_artifacts' mismatch. Expected {expected_set}, Got {actual_set}"
            )

        text_for_final_assertion = ""
        if expected_spec.get("assert_content_against_stream", False):
            text_for_final_assertion = (
                aggregated_stream_text_for_final_assert
                if aggregated_stream_text_for_final_assert is not None
                else ""
            )
            print(
                f"Scenario {scenario_id}: Event {event_index + 1} (Final Response) - Asserting content_parts against AGGREGATED STREAM TEXT."
            )
        else:
            text_for_final_assertion = (
                text_from_terminal_event_for_final_assert
                if text_from_terminal_event_for_final_assert is not None
                else ""
            )
            print(
                f"Scenario {scenario_id}: Event {event_index + 1} (Final Response) - Asserting content_parts against TEXT FROM TERMINAL EVENT."
            )

        if "content_parts" in expected_spec:
            for part_spec in expected_spec["content_parts"]:
                if part_spec["type"] == "text":
                    _assert_text_content(
                        text_for_final_assertion,
                        part_spec,
                        scenario_id,
                        event_index=event_index,
                    )

    elif isinstance(actual_event, JSONRPCError):
        if "error_code" in expected_spec:
            assert actual_event.code == expected_spec["error_code"], (
                f"Scenario {scenario_id}: Event {event_index + 1} - Error code mismatch. Expected {expected_spec['error_code']}, Got {actual_event.code}"
            )
        if "error_message_contains" in expected_spec:
            assert expected_spec["error_message_contains"] in actual_event.message, (
                f"Scenario {scenario_id}: Event {event_index + 1} - Error message content mismatch. Expected to contain '{expected_spec['error_message_contains']}', Got '{actual_event.message}'"
            )

    if "assert_artifact_state" in expected_spec:
        assert (
            test_artifact_service_instance is not None
            and gateway_input_data is not None
        ), (
            "Internal Test Runner Error: Fixtures for artifact state assertion not passed down."
        )

        await _assert_artifact_state(
            expected_artifact_state_specs=expected_spec["assert_artifact_state"],
            test_artifact_service_instance=test_artifact_service_instance,
            gateway_input_data=gateway_input_data,
            scenario_id=scenario_id,
            artifact_scope=artifact_scope,
        )


def _assert_dict_subset(
    expected_subset: dict,
    actual_superset: dict,
    scenario_id: str,
    event_index: int,
    context_path: str,
):
    for expected_key_in_yaml, expected_value in expected_subset.items():
        actual_key_to_check = expected_key_in_yaml
        is_regex_match = False
        regex_suffix = "_matches_regex"

        is_contains_match = False
        if expected_key_in_yaml.endswith(regex_suffix):
            actual_key_to_check = expected_key_in_yaml[: -len(regex_suffix)]
            is_regex_match = True
        elif expected_key_in_yaml.endswith("_contains"):
            actual_key_to_check = expected_key_in_yaml[: -len("_contains")]
            is_contains_match = True

        current_path = f"{context_path}.{actual_key_to_check}"

        assert actual_key_to_check in actual_superset, (
            f"Scenario {scenario_id}: Event {event_index + 1} - Expected key '{current_path}' (derived from YAML key '{expected_key_in_yaml}') not in actual data: {actual_superset.keys()}"
        )

        actual_value = actual_superset[actual_key_to_check]

        if is_regex_match:
            assert isinstance(actual_value, str), (
                f"Scenario {scenario_id}: Event {event_index + 1} - Regex match for key '{current_path}' (from YAML key '{expected_key_in_yaml}') expected a string value in actual data, but got {type(actual_value)} ('{actual_value}')."
            )
            # Using re.fullmatch to ensure the entire string matches the pattern
            assert re.fullmatch(str(expected_value), actual_value), (
                f"Scenario {scenario_id}: Event {event_index + 1} - Regex mismatch for key '{current_path}' (from YAML key '{expected_key_in_yaml}'). Pattern '{expected_value}' did not fully match actual value '{actual_value}'."
            )
        elif is_contains_match:
            assert isinstance(actual_value, str), (
                f"Scenario {scenario_id}: Event {event_index + 1} - Contains match for key '{current_path}' (from YAML key '{expected_key_in_yaml}') expected a string value in actual data, but got {type(actual_value)} ('{actual_value}')."
            )
            expected_substrings = (
                expected_value if isinstance(expected_value, list) else [expected_value]
            )
            for item_to_contain in expected_substrings:
                assert str(item_to_contain) in actual_value, (
                    f"Scenario {scenario_id}: Event {event_index + 1} - Contains mismatch for key '{current_path}'. "
                    f"Expected to contain '{item_to_contain}', but it was not found in actual value '{actual_value}'."
                )
        # Check for special assertion directives in the expected_value
        elif (
            isinstance(expected_value, dict)
            and len(expected_value) == 1
            and "_regex" in expected_value
        ):
            regex_pattern = expected_value["_regex"]
            assert isinstance(actual_value, str), (
                f"Scenario {scenario_id}: Event {event_index + 1} - Key '{current_path}' - Expected a string value for regex match, but got type {type(actual_value)}."
            )
            assert re.search(regex_pattern, actual_value), (
                f"Scenario {scenario_id}: Event {event_index + 1} - Key '{current_path}' - Regex mismatch. Pattern '{regex_pattern}' not found in '{actual_value}'"
            )

        # Default recursive/equality checks
        elif isinstance(expected_value, dict) and isinstance(actual_value, dict):
            _assert_dict_subset(
                expected_value, actual_value, scenario_id, event_index, current_path
            )
        elif isinstance(expected_value, list) and isinstance(actual_value, list):
            _assert_list_subset(
                expected_value, actual_value, scenario_id, event_index, current_path
            )
        else:
            if isinstance(actual_value, str) and isinstance(expected_value, str):
                normalized_actual_value = _normalize_newlines(actual_value)
                normalized_expected_value = _normalize_newlines(expected_value)
                assert normalized_actual_value == normalized_expected_value, (
                    f"Scenario {scenario_id}: Event {event_index + 1} - Value mismatch for key '{current_path}'. Expected '{normalized_expected_value}', Got '{normalized_actual_value}'"
                )
            else:
                assert actual_value == expected_value, (
                    f"Scenario {scenario_id}: Event {event_index + 1} - Value mismatch for key '{current_path}'. Expected '{expected_value}' (type: {type(expected_value)}), Got '{actual_value}' (type: {type(actual_value)})"
                )


def _assert_list_subset(
    expected_list_subset: list,
    actual_list_superset: list,
    scenario_id: str,
    event_index: int,
    context_path: str,
):
    if len(expected_list_subset) > len(actual_list_superset):
        pytest.fail(
            f"Scenario {scenario_id}: Event {event_index + 1} - List at '{context_path}' - expected list has more items ({len(expected_list_subset)}) than actual ({len(actual_list_superset)})."
        )

    for i, expected_item in enumerate(expected_list_subset):
        current_item_path = f"{context_path}[{i}]"
        if isinstance(expected_item, dict) and isinstance(
            actual_list_superset[i], dict
        ):
            _assert_dict_subset(
                expected_item,
                actual_list_superset[i],
                scenario_id,
                event_index,
                current_item_path,
            )
        elif isinstance(expected_item, list) and isinstance(
            actual_list_superset[i], list
        ):
            _assert_list_subset(
                expected_item,
                actual_list_superset[i],
                scenario_id,
                event_index,
                current_item_path,
            )
        else:
            assert expected_item == actual_list_superset[i], (
                f"Scenario {scenario_id}: Event {event_index + 1} - Item mismatch at '{current_item_path}'. Expected '{expected_item}', Got '{actual_list_superset[i]}'"
            )


def _normalize_newlines(text: str) -> str:
    """Converts all CRLF and CR to LF."""
    if text is None:
        return None
    return text.replace("\r\n", "\n").replace("\r", "\n")


def _assert_text_content(
    actual_text: str, expected_part_spec: dict, scenario_id: str, event_index: int
):
    """Helper to assert text content based on spec (contains, regex, exact, not_contains)."""
    normalized_actual_text = _normalize_newlines(actual_text)

    if "text_contains" in expected_part_spec:
        expected_substring_template = expected_part_spec["text_contains"]
        final_resolved_substring = ""
        last_end = 0
        for eval_match in re.finditer(
            r"eval_math:\[(.+?)\]", expected_substring_template
        ):
            expression_to_eval = eval_match.group(1).strip()
            final_resolved_substring += expected_substring_template[
                last_end : eval_match.start()
            ]
            try:
                aeval = Interpreter()
                aeval.symtable.update(TEST_RUNNER_MATH_SYMBOLS)
                evaluated_value = aeval.eval(expression_to_eval)
                final_resolved_substring += str(evaluated_value)
            except Exception as e:
<<<<<<< HEAD
                pytest.fail(
                    f"Scenario {scenario_id}: Event {event_index + 1} - Failed to dynamically evaluate math expression '{expression_to_eval}' in test: {e}"
=======
                raise AssertionError(
                    f"Scenario {scenario_id}: Event {event_index+1} - Failed to dynamically evaluate math expression '{expression_to_eval}' in test: {e}"
>>>>>>> 35f30469
                )
            last_end = eval_match.end()
        final_resolved_substring += expected_substring_template[last_end:]

        normalized_expected_substring = _normalize_newlines(final_resolved_substring)

        assert normalized_expected_substring in normalized_actual_text, (
            f"Scenario {scenario_id}: Event {event_index + 1} - Content mismatch. Expected to contain '{normalized_expected_substring}', Got '{normalized_actual_text}'"
        )

    if "text_matches_regex" in expected_part_spec:
        regex_pattern = expected_part_spec["text_matches_regex"]
        assert re.search(regex_pattern, actual_text), (
            f"Scenario {scenario_id}: Event {event_index + 1} - Content regex mismatch. Pattern '{regex_pattern}' not found in '{actual_text}'"
        )

    if "text_exact" in expected_part_spec:
        normalized_expected_exact = _normalize_newlines(
            expected_part_spec["text_exact"]
        )
        assert normalized_expected_exact == normalized_actual_text, (
            f"Scenario {scenario_id}: Event {event_index + 1} - Content exact match failed. Expected '{normalized_expected_exact}', Got '{normalized_actual_text}'"
        )

    if "text_not_contains" in expected_part_spec:
        unexpected_substring_template = expected_part_spec["text_not_contains"]
        final_resolved_unexpected_substring = ""
        last_end_not = 0
        for eval_match_not in re.finditer(
            r"eval_math:\[(.+?)\]", unexpected_substring_template
        ):
            expression_to_eval_not = eval_match_not.group(1).strip()
            final_resolved_unexpected_substring += unexpected_substring_template[
                last_end_not : eval_match_not.start()
            ]
            try:
                aeval_not = Interpreter()
                aeval_not.symtable.update(TEST_RUNNER_MATH_SYMBOLS)
                evaluated_value_not = aeval_not.eval(expression_to_eval_not)
                final_resolved_unexpected_substring += str(evaluated_value_not)
            except Exception as e_not:
<<<<<<< HEAD
                pytest.fail(
                    f"Scenario {scenario_id}: Event {event_index + 1} - Failed to dynamically evaluate math expression '{expression_to_eval_not}' in text_not_contains: {e_not}"
=======
                raise AssertionError(
                    f"Scenario {scenario_id}: Event {event_index+1} - Failed to dynamically evaluate math expression '{expression_to_eval_not}' in text_not_contains: {e_not}"
>>>>>>> 35f30469
                )
            last_end_not = eval_match_not.end()
        final_resolved_unexpected_substring += unexpected_substring_template[
            last_end_not:
        ]

        normalized_unexpected_substring = _normalize_newlines(
            final_resolved_unexpected_substring
        )
        assert normalized_unexpected_substring not in normalized_actual_text, (
            f"Scenario {scenario_id}: Event {event_index + 1} - Content mismatch. Expected NOT to contain '{normalized_unexpected_substring}', Got '{normalized_actual_text}'"
        )<|MERGE_RESOLUTION|>--- conflicted
+++ resolved
@@ -16,26 +16,22 @@
 from asteval import Interpreter
 from google.genai import types as adk_types  # Add this import
 from sam_test_infrastructure.a2a_validator.validator import A2AMessageValidator
-from sam_test_infrastructure.artifact_service.service import TestInMemoryArtifactService
-from sam_test_infrastructure.gateway_interface.component import TestGatewayComponent
-from sam_test_infrastructure.llm_server.server import (
-    ChatCompletionRequest,
-    TestLLMServer,
+from a2a.types import (
+    TextPart,
+    DataPart,
+    Task,
+    TaskStatusUpdateEvent,
+    TaskArtifactUpdateEvent,
+    JSONRPCError,
 )
-
+from a2a.utils.message import get_data_parts, get_message_text
 from solace_agent_mesh.agent.sac.app import SamAgentApp
 from solace_agent_mesh.agent.sac.component import SamAgentComponent
 from solace_agent_mesh.agent.testing.debug_utils import pretty_print_event_history
 from solace_agent_mesh.agent.utils.artifact_helpers import (
     load_artifact_content_or_metadata,
 )
-<<<<<<< HEAD
 from solace_agent_mesh.common.types import (
-=======
-from sam_test_infrastructure.a2a_validator.validator import A2AMessageValidator
-from a2a.types import (
-    TextPart,
->>>>>>> 35f30469
     DataPart,
     JSONRPCError,
     Task,
@@ -43,19 +39,7 @@
     TaskStatusUpdateEvent,
     TextPart,
 )
-<<<<<<< HEAD
-
-=======
-from a2a.utils.message import get_data_parts, get_message_text
-from solace_agent_mesh.agent.sac.app import SamAgentApp
-from solace_agent_mesh.agent.sac.component import SamAgentComponent
-from google.genai import types as adk_types  # Add this import
-import re
-import json
-import builtins
-from asteval import Interpreter
-import math
->>>>>>> 35f30469
+
 from ..scenarios_programmatic.test_helpers import (
     extract_outputs_from_event_list,
     get_all_task_events,
@@ -405,14 +389,6 @@
 
                 # The enriched prompt is the last message in the history.
                 last_message = actual_request_raw.messages[-1]
-<<<<<<< HEAD
-                assert last_message.role == "user", (
-                    f"Expected last message to be from user, but was {last_message.role}"
-                )
-                actual_prompt_text = last_message.content
-                assert isinstance(actual_prompt_text, str), (
-                    f"Expected last message content to be a string, but was {type(actual_prompt_text)}"
-=======
                 assert (
                     last_message.role == "user"
                 ), f"Expected last message to be from user, but was {last_message.role}"
@@ -437,7 +413,6 @@
                 ), (
                     f"Scenario {scenario_id}: LLM call {i+1} prompt - Expected an artifact summary header but none was found in text:\n"
                     f"---\n{actual_prompt_text}\n---"
->>>>>>> 35f30469
                 )
 
                 await _assert_summary_in_text(
@@ -517,13 +492,8 @@
                             actual_tool_resp_msg.tool_call_id
                         )
                         if not actual_tool_call_id_from_response:
-<<<<<<< HEAD
-                            pytest.fail(
-                                f"Scenario {scenario_id}: LLM call {i + 1}, Tool Response {j + 1} - Actual tool response message is missing a tool_call_id."
-=======
                             raise AssertionError(
                                 f"Scenario {scenario_id}: LLM call {i+1}, Tool Response {j+1} - Actual tool response message is missing a tool_call_id."
->>>>>>> 35f30469
                             )
 
                         originating_llm_interaction_yaml_idx = -1
@@ -563,13 +533,8 @@
                                     break
 
                         if originating_llm_interaction_yaml_idx == -1:
-<<<<<<< HEAD
-                            pytest.fail(
-                                f"Scenario {scenario_id}: LLM call {i + 1}, Tool Response {j + 1} - Could not find an originating LLM interaction in the YAML's 'llm_interactions' (index 0 to {i - 1}) that produced tool_call_id '{actual_tool_call_id_from_response}'."
-=======
                             raise AssertionError(
                                 f"Scenario {scenario_id}: LLM call {i+1}, Tool Response {j+1} - Could not find an originating LLM interaction in the YAML's 'llm_interactions' (index 0 to {i-1}) that produced tool_call_id '{actual_tool_call_id_from_response}'."
->>>>>>> 35f30469
                             )
 
                         originating_static_response_yaml = expected_llm_interactions[
@@ -595,13 +560,8 @@
                             <= expected_tool_call_idx_within_origin
                             < len(originating_tool_calls_array_in_yaml)
                         ):
-<<<<<<< HEAD
-                            pytest.fail(
-                                f"Scenario {scenario_id}: LLM call {i + 1}, Tool Response {j + 1} - 'tool_call_id_matches_prior_request_index' ({expected_tool_call_idx_within_origin}) "
-=======
                             raise AssertionError(
                                 f"Scenario {scenario_id}: LLM call {i+1}, Tool Response {j+1} - 'tool_call_id_matches_prior_request_index' ({expected_tool_call_idx_within_origin}) "
->>>>>>> 35f30469
                                 f"is out of bounds for the tool_calls (count: {len(originating_tool_calls_array_in_yaml)}) of the identified originating LLM interaction (YAML index {originating_llm_interaction_yaml_idx})."
                             )
 
@@ -701,17 +661,6 @@
                         )
 
                     if "response_contains" in expected_tool_resp_spec:
-<<<<<<< HEAD
-                        assert isinstance(actual_tool_resp_msg.content, str), (
-                            f"Scenario {scenario_id}: LLM call {i + 1}, Tool Response {j + 1} - Expected string content for tool response, got {type(actual_tool_resp_msg.content)}"
-                        )
-                        assert (
-                            expected_tool_resp_spec["response_contains"]
-                            in actual_tool_resp_msg.content
-                        ), (
-                            f"Scenario {scenario_id}: LLM call {i + 1}, Tool Response {j + 1} - Content mismatch. Expected to contain '{expected_tool_resp_spec['response_contains']}', Got '{actual_tool_resp_msg.content}'"
-                        )
-=======
                         assert isinstance(
                             actual_tool_resp_msg.content, str
                         ), f"Scenario {scenario_id}: LLM call {i+1}, Tool Response {j+1} - Expected string content for tool response, got {type(actual_tool_resp_msg.content)}"
@@ -726,7 +675,6 @@
                             assert (
                                 expected_content in actual_tool_resp_msg.content
                             ), f"Scenario {scenario_id}: LLM call {i+1}, Tool Response {j+1} - Content mismatch. Expected to contain '{expected_content}', Got '{actual_tool_resp_msg.content}'"
->>>>>>> 35f30469
 
                     if "response_exact_match" in expected_tool_resp_spec:
                         expected_content = expected_tool_resp_spec[
@@ -763,13 +711,8 @@
                                 context_path=f"LLM call {i + 1} Tool Response {j + 1} JSON content",
                             )
                         except json.JSONDecodeError:
-<<<<<<< HEAD
-                            pytest.fail(
-                                f"Scenario {scenario_id}: LLM call {i + 1}, Tool Response {j + 1} - Tool response content was not valid JSON: '{actual_tool_resp_msg.content}'"
-=======
                             raise AssertionError(
                                 f"Scenario {scenario_id}: LLM call {i+1}, Tool Response {j+1} - Tool response content was not valid JSON: '{actual_tool_resp_msg.content}'"
->>>>>>> 35f30469
                             )
 
 
@@ -1690,25 +1633,11 @@
                         event_index=event_index,
                     )
                 elif part_spec["type"] == "data":
-<<<<<<< HEAD
-                    actual_data_part = next(
-                        (
-                            p
-                            for p in actual_event.status.message.parts
-                            if isinstance(p, DataPart)
-                        ),
-                        None,
-                    )
-                    assert actual_data_part is not None, (
-                        f"Scenario {scenario_id}: Event {event_index + 1} - Expected a DataPart but none was found."
-                    )
-=======
                     data_parts = get_data_parts(actual_event.status.message.parts)
                     assert (
                         data_parts
                     ), f"Scenario {scenario_id}: Event {event_index+1} - Expected a DataPart but none was found."
                     actual_data_part_content = data_parts[0]
->>>>>>> 35f30469
 
                     if "data_contains" in part_spec:
                         _assert_dict_subset(
@@ -1728,16 +1657,8 @@
 
             if "expected_tool_name" in expected_spec:
                 assert (
-<<<<<<< HEAD
-                    metadata_data.get("tool_name")
-                    == expected_spec["expected_tool_name"]
-                ), (
-                    f"Scenario {scenario_id}: Event {event_index + 1} - Tool name mismatch. Expected '{expected_spec['expected_tool_name']}', Got '{metadata_data.get('tool_name')}'"
-                )
-=======
                     tool_data.get("tool_name") == expected_spec["expected_tool_name"]
                 ), f"Scenario {scenario_id}: Event {event_index+1} - Tool name mismatch. Expected '{expected_spec['expected_tool_name']}', Got '{tool_data.get('tool_name')}'"
->>>>>>> 35f30469
             if "expected_tool_args_contain" in expected_spec:
                 expected_args_subset = expected_spec["expected_tool_args_contain"]
                 actual_args = tool_data.get("tool_args", {})
@@ -1777,29 +1698,17 @@
                     data_to_check = llm_data.get("data", {})
 
                 for k, v_expected in expected_subset.items():
-<<<<<<< HEAD
-                    assert k in metadata_data, (
-                        f"Scenario {scenario_id}: Event {event_index + 1} - Expected key '{k}' not in LLM data {metadata_data}"
-                    )
-=======
                     assert (
                         k in data_to_check
                     ), f"Scenario {scenario_id}: Event {event_index+1} - Expected key '{k}' not in LLM data {data_to_check}"
->>>>>>> 35f30469
                     if (
                         k == "model"
                         and isinstance(v_expected, str)
                         and v_expected.endswith("...")
                     ):
-<<<<<<< HEAD
-                        assert metadata_data[k].startswith(v_expected[:-3]), (
-                            f"Scenario {scenario_id}: Event {event_index + 1} - Value for LLM data key '{k}' start mismatch. Expected to start with '{v_expected[:-3]}', Got '{metadata_data[k]}'"
-                        )
-=======
                         assert data_to_check[k].startswith(
                             v_expected[:-3]
                         ), f"Scenario {scenario_id}: Event {event_index+1} - Value for LLM data key '{k}' start mismatch. Expected to start with '{v_expected[:-3]}', Got '{data_to_check[k]}'"
->>>>>>> 35f30469
                     else:
                         if isinstance(v_expected, dict) and isinstance(
                             data_to_check.get(k), dict
@@ -1822,15 +1731,9 @@
                                 context_path=f"LLM data key '{k}'",
                             )
                         else:
-<<<<<<< HEAD
-                            assert metadata_data.get(k) == v_expected, (
-                                f"Scenario {scenario_id}: Event {event_index + 1} - Value for LLM data key '{k}' mismatch. Expected '{v_expected}', Got '{metadata_data.get(k)}'"
-                            )
-=======
                             assert (
                                 data_to_check.get(k) == v_expected
                             ), f"Scenario {scenario_id}: Event {event_index+1} - Value for LLM data key '{k}' mismatch. Expected '{v_expected}', Got '{data_to_check.get(k)}'"
->>>>>>> 35f30469
 
         if "final_flag" in expected_spec:
             assert actual_event.final == expected_spec["final_flag"], (
@@ -2076,13 +1979,8 @@
                 evaluated_value = aeval.eval(expression_to_eval)
                 final_resolved_substring += str(evaluated_value)
             except Exception as e:
-<<<<<<< HEAD
-                pytest.fail(
-                    f"Scenario {scenario_id}: Event {event_index + 1} - Failed to dynamically evaluate math expression '{expression_to_eval}' in test: {e}"
-=======
                 raise AssertionError(
                     f"Scenario {scenario_id}: Event {event_index+1} - Failed to dynamically evaluate math expression '{expression_to_eval}' in test: {e}"
->>>>>>> 35f30469
                 )
             last_end = eval_match.end()
         final_resolved_substring += expected_substring_template[last_end:]
@@ -2124,13 +2022,8 @@
                 evaluated_value_not = aeval_not.eval(expression_to_eval_not)
                 final_resolved_unexpected_substring += str(evaluated_value_not)
             except Exception as e_not:
-<<<<<<< HEAD
-                pytest.fail(
-                    f"Scenario {scenario_id}: Event {event_index + 1} - Failed to dynamically evaluate math expression '{expression_to_eval_not}' in text_not_contains: {e_not}"
-=======
                 raise AssertionError(
                     f"Scenario {scenario_id}: Event {event_index+1} - Failed to dynamically evaluate math expression '{expression_to_eval_not}' in text_not_contains: {e_not}"
->>>>>>> 35f30469
                 )
             last_end_not = eval_match_not.end()
         final_resolved_unexpected_substring += unexpected_substring_template[

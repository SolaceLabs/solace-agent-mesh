"""
Pytest test runner for declarative (YAML/JSON) test scenarios.
"""

import base64
import pytest
import yaml
import os
import asyncio
from pathlib import Path
from typing import Dict, Any, List, Union, Optional, Tuple
from fastapi.testclient import TestClient

from sam_test_infrastructure.llm_server.server import (
    TestLLMServer,
    ChatCompletionRequest,
)

from sam_test_infrastructure.gateway_interface.component import (
    TestGatewayComponent,
)
from sam_test_infrastructure.a2a_agent_server.server import TestA2AAgentServer
from sam_test_infrastructure.artifact_service.service import (
    TestInMemoryArtifactService,
)
from sam_test_infrastructure.a2a_validator.validator import A2AMessageValidator
from a2a.types import (
    TextPart,
    DataPart,
    Task,
    TaskStatusUpdateEvent,
    TaskArtifactUpdateEvent,
    JSONRPCError,
)
from a2a.utils.message import get_data_parts, get_message_text
from solace_agent_mesh.agent.sac.app import SamAgentApp
from solace_agent_mesh.agent.sac.component import SamAgentComponent
from solace_agent_mesh.gateway.http_sse.component import WebUIBackendComponent
from solace_agent_mesh.agent.proxies.base.component import BaseProxyComponent
from google.genai import types as adk_types  # Add this import
import re
import json
import builtins
from asteval import Interpreter
import math
from ..scenarios_programmatic.test_helpers import (
    get_all_task_events,
    extract_outputs_from_event_list,
)
from solace_agent_mesh.agent.utils.artifact_helpers import (
    generate_artifact_metadata_summary,
    load_artifact_content_or_metadata,
)
from solace_agent_mesh.agent.testing.debug_utils import pretty_print_event_history

MODEL_SUFFIX_REGEX = r"test-model-([^-]+)-"

TEST_RUNNER_MATH_SYMBOLS = {
    "abs": abs,
    "round": round,
    "min": min,
    "max": max,
    "sin": math.sin,
    "cos": math.cos,
    "tan": math.tan,
    "sqrt": math.sqrt,
    "pow": math.pow,
    "exp": math.exp,
    "log": math.log,
    "log10": math.log10,
    "pi": math.pi,
    "e": math.e,
    "inf": math.inf,
    "radians": math.radians,
    "factorial": math.factorial,
    "sum": sum,
    "sinh": math.sinh,
    "cosh": math.cosh,
    "tanh": math.tanh,
}


async def _setup_scenario_environment(
    declarative_scenario: Dict[str, Any],
    test_llm_server: TestLLMServer,
    test_artifact_service_instance: TestInMemoryArtifactService,
    test_db_engine,
    scenario_id: str,
    artifact_scope: str,
    test_a2a_agent_server_harness: Optional[TestA2AAgentServer] = None,
    mock_oauth_server: Optional[Any] = None,
) -> None:
    """
    Primes the LLM server and sets up initial artifacts based on the scenario definition.
    """
    llm_interactions = declarative_scenario.get("llm_interactions", [])
    primed_llm_responses = []
    for interaction in llm_interactions:
        if "static_response" in interaction:
            try:
                primed_llm_responses.append(interaction["static_response"])
            except Exception as e:
                pytest.fail(
                    f"Scenario {scenario_id}: Error parsing LLM static_response: {e}\nResponse data: {interaction['static_response']}"
                )
        else:
            raise AssertionError(
                f"Scenario {scenario_id}: 'static_response' missing in llm_interaction: {interaction}"
            )
    test_llm_server.prime_responses(primed_llm_responses)
    primed_image_responses = declarative_scenario.get(
        "primed_image_generation_responses", []
    )
    if primed_image_responses:
        test_llm_server.prime_image_generation_responses(primed_image_responses)
    setup_artifacts_spec = declarative_scenario.get("setup_artifacts", [])
    if setup_artifacts_spec:
        gateway_input_data_for_artifact_setup = declarative_scenario.get(
            "gateway_input", {}
        )
        user_identity_for_artifacts = gateway_input_data_for_artifact_setup.get(
            "user_identity", "default_artifact_user@example.com"
        )
        app_name_for_setup = (
            "test_namespace"
            if artifact_scope == "namespace"
            else gateway_input_data_for_artifact_setup.get(
                "target_agent_name", "TestAgent_Setup"
            )
        )
        session_id_for_setup = gateway_input_data_for_artifact_setup.get(
            "external_context", {}
        ).get("a2a_session_id", f"setup_session_for_{user_identity_for_artifacts}")

        for artifact_spec in setup_artifacts_spec:
            # If the artifact spec explicitly provides an app_name, use it.
            # This is crucial for proxy tests where the setup needs to match the proxy's target agent name.
            if "app_name" in artifact_spec:
                app_name_for_setup = artifact_spec["app_name"]
            filename = artifact_spec["filename"]
            mime_type = artifact_spec.get("mime_type", "application/octet-stream")
            content_str = artifact_spec.get("content")
            content_base64 = artifact_spec.get("content_base64")

            content_bytes = b""
            if content_str is not None:
                content_bytes = content_str.encode("utf-8")
            elif content_base64 is not None:
                content_bytes = base64.b64decode(content_base64)
            else:
                raise AssertionError(
                    f"Scenario {scenario_id}: Artifact spec for '{filename}' must have 'content' or 'content_base64'."
                )

            part_to_save = adk_types.Part(
                inline_data=adk_types.Blob(mime_type=mime_type, data=content_bytes)
            )

            effective_session_id_for_save = session_id_for_setup

            await test_artifact_service_instance.save_artifact(
                app_name=app_name_for_setup,
                user_id=user_identity_for_artifacts,
                session_id=effective_session_id_for_save,
                filename=filename,
                artifact=part_to_save,
            )
            if "metadata" in artifact_spec:
                metadata_filename = f"{filename}.metadata.json"
                metadata_bytes = json.dumps(artifact_spec["metadata"]).encode("utf-8")
                metadata_part = adk_types.Part(
                    inline_data=adk_types.Blob(
                        mime_type="application/json", data=metadata_bytes
                    )
                )
                await test_artifact_service_instance.save_artifact(
                    app_name=app_name_for_setup,
                    user_id=user_identity_for_artifacts,
                    session_id=effective_session_id_for_save,
                    filename=metadata_filename,
                    artifact=metadata_part,
                )
            print(f"Scenario {scenario_id}: Setup artifact '{filename}' created.")

    # Configure downstream agent auth expectations
    if test_a2a_agent_server_harness:
        downstream_auth_config = declarative_scenario.get("downstream_agent_auth", {})
        if downstream_auth_config:
            test_a2a_agent_server_harness.configure_auth_validation(
                enabled=downstream_auth_config.get("enabled", True),
                auth_type=downstream_auth_config.get("type"),
                expected_value=downstream_auth_config.get("expected_value"),
                should_fail_once=downstream_auth_config.get("should_fail_once", False),
            )
            print(
                f"Scenario {scenario_id}: Configured downstream agent auth validation."
            )

        # Configure HTTP error simulation if specified
        downstream_http_error = declarative_scenario.get("downstream_http_error")
        if downstream_http_error:
            status_code = downstream_http_error.get("status_code")
            error_body = downstream_http_error.get("error_body")

            if not status_code:
                raise ValueError(
                    f"Scenario {scenario_id}: 'downstream_http_error.status_code' is required"
                )

            test_a2a_agent_server_harness.configure_http_error_response(
                status_code=status_code, error_body=error_body
            )
            print(
                f"Scenario {scenario_id}: Configured downstream agent to return HTTP {status_code}."
            )

    # Configure OAuth mock server
    if mock_oauth_server:
        oauth_mock_config = declarative_scenario.get("mock_oauth_server", {})
        if oauth_mock_config:
            token_url = oauth_mock_config.get("token_url")
            if not token_url:
                raise ValueError(
                    f"Scenario {scenario_id}: 'mock_oauth_server.token_url' is required"
                )

            # Check if we need a sequence of responses (for retry testing)
            if "response_sequence" in oauth_mock_config:
                mock_oauth_server.configure_token_endpoint_sequence(
                    token_url=token_url,
                    responses=oauth_mock_config["response_sequence"],
                )
                print(
                    f"Scenario {scenario_id}: Configured OAuth mock with response sequence."
                )
            else:
                # Single response configuration
                mock_oauth_server.configure_token_endpoint(
                    token_url=token_url,
                    access_token=oauth_mock_config.get(
                        "access_token", "test_token_12345"
                    ),
                    expires_in=oauth_mock_config.get("expires_in", 3600),
                    error=oauth_mock_config.get("error"),
                    status_code=oauth_mock_config.get("status_code", 200),
                )
                print(
                    f"Scenario {scenario_id}: Configured OAuth mock endpoint at {token_url}."
                )

    setup_tasks_spec = declarative_scenario.get("setup_tasks", [])
    if setup_tasks_spec:
        from sqlalchemy.orm import sessionmaker
        from solace_agent_mesh.gateway.http_sse.repository.models import TaskModel
        from datetime import datetime, timezone
        import uuid

        Session = sessionmaker(bind=test_db_engine)
        db_session = Session()
        try:
            for task_spec in setup_tasks_spec:
                start_time_iso = task_spec.get("start_time_iso")
                start_time_ms = int(datetime.now(timezone.utc).timestamp() * 1000)
                if start_time_iso:
                    start_time_ms = int(
                        datetime.fromisoformat(start_time_iso).timestamp() * 1000
                    )

                end_time_ms = None
                if task_spec.get("end_time_iso"):
                    end_time_ms = int(
                        datetime.fromisoformat(
                            task_spec.get("end_time_iso")
                        ).timestamp()
                        * 1000
                    )

                new_task = TaskModel(
                    id=task_spec.get("task_id", f"setup-task-{uuid.uuid4().hex}"),
                    user_id=task_spec.get("user_id", "sam_dev_user"),
                    start_time=start_time_ms,
                    end_time=end_time_ms,
                    status=task_spec.get("status", "completed"),
                    initial_request_text=task_spec["message"],
                )
                db_session.add(new_task)
            db_session.commit()
            print(
                f"Scenario {scenario_id}: Setup {len(setup_tasks_spec)} tasks directly in the database."
            )
        finally:
            db_session.close()


async def _execute_gateway_actions(
    actions: List[Dict[str, Any]],
    test_gateway_app_instance: TestGatewayComponent,
    task_id: str,
    gateway_input_data: Dict[str, Any],
    scenario_id: str,
) -> None:
    """
    Executes a list of gateway actions after the initial input has been sent.
    """
    for i, action in enumerate(actions):
        action_type = action.get("type")

        if action_type == "cancel_task":
            delay_seconds = action.get("delay_seconds", 0.1)
            await asyncio.sleep(delay_seconds)

            agent_name = gateway_input_data.get("target_agent_name")
            user_identity = gateway_input_data.get("user_identity", "test_user")

            print(
                f"Scenario {scenario_id}: Executing cancel_task action for task {task_id} "
                f"(agent: {agent_name}, delay: {delay_seconds}s)"
            )

            await test_gateway_app_instance.cancel_task(
                agent_name=agent_name,
                task_id=task_id,
                user_identity=user_identity,
            )
        else:
            raise ValueError(
                f"Scenario {scenario_id}: Unknown gateway action type: {action_type}"
            )


async def _execute_gateway_and_collect_events(
    test_gateway_app_instance: TestGatewayComponent,
    gateway_input_data: Dict[str, Any],
    overall_timeout: float,
    scenario_id: str,
) -> Tuple[
    str,
    List[Union[TaskStatusUpdateEvent, TaskArtifactUpdateEvent, Task, JSONRPCError]],
    Optional[str],
    Optional[str],
]:
    """
    Submits input to the gateway, collects all events, and extracts key text outputs.
    """
    task_id = await test_gateway_app_instance.send_test_input(gateway_input_data)
    assert (
        task_id
    ), f"Scenario {scenario_id}: Failed to submit task via TestGatewayComponent."
    print(f"Scenario {scenario_id}: Task {task_id} submitted.")

    all_captured_events = await get_all_task_events(
        gateway_component=test_gateway_app_instance,
        task_id=task_id,
        overall_timeout=overall_timeout,
    )
    assert (
        all_captured_events
    ), f"Scenario {scenario_id}: No events captured from gateway for task {task_id}."

    (
        _terminal_event_obj_for_text,
        aggregated_stream_text_for_final_assert,
        text_from_terminal_event_for_final_assert,
    ) = extract_outputs_from_event_list(all_captured_events, scenario_id)

    return (
        task_id,
        all_captured_events,
        aggregated_stream_text_for_final_assert,
        text_from_terminal_event_for_final_assert,
    )


async def _execute_http_and_collect_events(
    webui_api_client: TestClient,
    http_request_input: Dict[str, Any],
    test_gateway_app_instance: TestGatewayComponent,
    overall_timeout: float,
    scenario_id: str,
) -> Tuple[
    str,
    str,
    List[Union[TaskStatusUpdateEvent, TaskArtifactUpdateEvent, Task, JSONRPCError]],
    Optional[str],
    Optional[str],
]:
    """
    Submits an HTTP request to the WebUI backend, collects all events, and extracts key text outputs.
    """
    method = http_request_input.get("method", "POST")
    path = http_request_input.get("path")
    json_body = http_request_input.get("json_body")
    query_params = http_request_input.get("query_params")

    if not path:
        pytest.fail(f"Scenario {scenario_id}: http_request_input is missing 'path'.")

    response = webui_api_client.request(
        method, path, params=query_params, json=json_body
    )

    assert (
        200 <= response.status_code < 300
    ), f"Scenario {scenario_id}: Initial HTTP request failed with status {response.status_code}. Response: {response.text}"

    response_data = response.json()
    task_id = response_data.get("result", {}).get("id")
    session_id = response_data.get("result", {}).get("contextId")

    assert (
        task_id
    ), f"Scenario {scenario_id}: Failed to extract task_id from HTTP response. Response: {response_data}"
    assert (
        session_id
    ), f"Scenario {scenario_id}: Failed to extract session_id (contextId) from HTTP response. Response: {response_data}"
    print(
        f"Scenario {scenario_id}: Task {task_id} submitted via HTTP in session {session_id}."
    )

    all_captured_events = await get_all_task_events(
        gateway_component=test_gateway_app_instance,
        task_id=task_id,
        overall_timeout=overall_timeout,
    )
    assert (
        all_captured_events
    ), f"Scenario {scenario_id}: No events captured from gateway for task {task_id}."

    (
        _terminal_event_obj_for_text,
        aggregated_stream_text_for_final_assert,
        text_from_terminal_event_for_final_assert,
    ) = extract_outputs_from_event_list(all_captured_events, scenario_id)

    return (
        task_id,
        session_id,
        all_captured_events,
        aggregated_stream_text_for_final_assert,
        text_from_terminal_event_for_final_assert,
    )


async def _assert_cancellation_sent(
    cancellation_spec: Dict[str, Any],
    test_gateway_app_instance: TestGatewayComponent,
    test_a2a_agent_server_harness: Optional[TestA2AAgentServer],
    task_id: str,
    scenario_id: str,
) -> None:
    """
    Asserts that cancellation was properly sent and received.
    """
    if not task_id:
        pytest.fail(
            f"Scenario {scenario_id}: Cannot assert cancellation without a task_id."
        )

    # Check if gateway sent the cancellation
    if cancellation_spec.get("gateway_sent", False):
        assert test_gateway_app_instance.was_cancel_called_for_task(task_id), (
            f"Scenario {scenario_id}: Expected gateway to send cancellation for task {task_id}, "
            f"but it was not sent."
        )
        print(
            f"Scenario {scenario_id}: Verified gateway sent cancellation for task {task_id}"
        )

    # Check if downstream agent received the cancellation
    if cancellation_spec.get("downstream_received", False):
        if not test_a2a_agent_server_harness:
            pytest.fail(
                f"Scenario {scenario_id}: Cannot verify downstream received cancellation "
                f"without test_a2a_agent_server_harness."
            )

        assert test_a2a_agent_server_harness.was_cancel_requested_for_task(task_id), (
            f"Scenario {scenario_id}: Expected downstream agent to receive cancellation "
            f"for task {task_id}, but it was not received."
        )
        print(
            f"Scenario {scenario_id}: Verified downstream agent received cancellation "
            f"for task {task_id}"
        )


async def _assert_http_responses(
    webui_api_client: TestClient,
    http_responses_spec: List[Dict[str, Any]],
    scenario_id: str,
    task_id: Optional[str] = None,
):
    """
    Executes HTTP requests and asserts the responses against the expected specifications.
    """
    if not http_responses_spec:
        return

    print(f"Scenario {scenario_id}: Performing HTTP response assertions...")

    for i, spec in enumerate(http_responses_spec):
        context_path = f"expected_http_responses[{i}]"
        description = spec.get("description", f"Assertion {i+1}")
        print(f"  - {context_path}: {description}")

        request_spec = spec.get("request")
        if not request_spec:
            pytest.fail(
                f"Scenario {scenario_id}: {context_path} is missing 'request' block."
            )

        method = request_spec.get("method", "GET")
        path = request_spec.get("path")
        if task_id and path and "{task_id}" in path:
            path = path.format(task_id=task_id)
        json_body = request_spec.get("json_body")
        query_params = request_spec.get("query_params")

        if not path:
            pytest.fail(
                f"Scenario {scenario_id}: {context_path}.request is missing 'path'."
            )

        response = webui_api_client.request(
            method, path, params=query_params, json=json_body
        )

        if "expected_status_code" in spec:
            assert response.status_code == spec["expected_status_code"], (
                f"Scenario {scenario_id}: {context_path} - Status code mismatch. "
                f"Expected {spec['expected_status_code']}, Got {response.status_code}. Response: {response.text}"
            )

        if "expected_content_type" in spec:
            assert (
                response.headers.get("content-type") == spec["expected_content_type"]
            ), (
                f"Scenario {scenario_id}: {context_path} - Content-Type mismatch. "
                f"Expected '{spec['expected_content_type']}', Got '{response.headers.get('content-type')}'."
            )

        if "text_contains" in spec:
            expected_substrings = spec["text_contains"]
            if not isinstance(expected_substrings, list):
                expected_substrings = [expected_substrings]
            for substring in expected_substrings:
                if task_id and "{task_id}" in substring:
                    substring = substring.format(task_id=task_id)
                assert substring in response.text, (
                    f"Scenario {scenario_id}: {context_path} - Expected text not found. "
                    f"Substring '{substring}' not in response text:\n---\n{response.text}\n---"
                )

        if spec.get("expected_body_is_empty_list", False):
            assert (
                response.json() == []
            ), f"Scenario {scenario_id}: {context_path} - Expected an empty list, but got: {response.json()}"

        if spec.get("expected_body_is_empty_dict", False):
            assert (
                response.json() == {}
            ), f"Scenario {scenario_id}: {context_path} - Expected an empty dict, but got: {response.json()}"

        if "expected_json_body_matches" in spec:
            expected_subset = spec["expected_json_body_matches"]
            try:
                actual_json = response.json()
            except json.JSONDecodeError:
                pytest.fail(
                    f"Scenario {scenario_id}: {context_path} - Response body was not valid JSON. Response: {response.text}"
                )

            if "expected_list_length" in spec:
                assert (
                    len(actual_json) == spec["expected_list_length"]
                ), f"Scenario {scenario_id}: {context_path} - Expected list of length {spec['expected_list_length']}, but got {len(actual_json)}."

            if isinstance(expected_subset, list):
                _assert_list_subset(
                    expected_list_subset=expected_subset,
                    actual_list_superset=actual_json,
                    scenario_id=scenario_id,
                    event_index=-1,  # Using -1 as this is not tied to a gateway event
                    context_path=context_path,
                )
            elif isinstance(expected_subset, dict):
                _assert_dict_subset(
                    expected_subset=expected_subset,
                    actual_superset=actual_json,
                    scenario_id=scenario_id,
                    event_index=-1,
                    context_path=context_path,
                )
            else:
                pytest.fail(
                    f"Scenario {scenario_id}: {context_path} - 'expected_json_body_matches' must be a list or a dict."
                )


async def _assert_summary_in_text(
    text_to_search: str,
    artifact_identifiers: List[Dict[str, Any]],
    component: Any,
    user_id: str,
    session_id: str,
    app_name: str,
    scenario_id: str,
    context_str: str,
):
    """Asserts that key details of an artifact's metadata summary are present in text."""
    # The header check is now performed by the caller (_assert_llm_interactions)
    # to handle multiple valid header formats.

    for artifact_ref in artifact_identifiers:
        filename = artifact_ref.get("filename")
        filename_regex = artifact_ref.get("filename_matches_regex")
        version = artifact_ref.get("version", "latest")

        if filename_regex:
            # For regex, we can't load the artifact. We just check that a summary
            # with a matching filename exists in the prompt.
            header_regex = re.compile(
                r"(?:--- Metadata for artifact '(.+?)' \(v\d+\) ---|Artifact: '(.+?)' \(version: \d+\))"
            )
            found_match = False
            for line in text_to_search.splitlines():
                match = header_regex.search(line)
                if match:
                    # The filename could be in group 1 or group 2
                    extracted_filename = match.group(1) or match.group(2)
                    if extracted_filename and re.match(
                        filename_regex, extracted_filename
                    ):
                        found_match = True
                        print(
                            f"Scenario {scenario_id}: {context_str} - Found artifact summary header for filename '{extracted_filename}' which matches regex '{filename_regex}'."
                        )
                        break
            assert found_match, (
                f"Scenario {scenario_id}: {context_str} - Could not find an artifact summary header in the text "
                f"with a filename matching the regex '{filename_regex}'.\nText searched:\n---\n{text_to_search}\n---"
            )
            continue  # Move to the next artifact identifier

        metadata_result = await load_artifact_content_or_metadata(
            artifact_service=component.artifact_service,
            app_name=app_name,
            user_id=user_id,
            session_id=session_id,
            filename=filename,
            version=version,
            load_metadata_only=True,
        )

        assert metadata_result.get("status") == "success", (
            f"Scenario {scenario_id}: {context_str} - Failed to load metadata for '{filename}' v{version} for assertion: "
            f"{metadata_result.get('message')}"
        )

        metadata = metadata_result.get("metadata", {})
        resolved_version = metadata_result.get("version")

        # Spot-check key fields
        # The agent can produce two different headers depending on the context.
        header_format_1 = (
            f"--- Metadata for artifact '{filename}' (v{resolved_version}) ---"
        )
        header_format_2 = f"Artifact: '{filename}' (version: {resolved_version})"

        assert header_format_1 in text_to_search or header_format_2 in text_to_search, (
            f"Scenario {scenario_id}: {context_str} - Expected artifact header not found for '{filename}' v{resolved_version} in text:\n"
            f"---\n{text_to_search}\n---"
        )

        if "description" in metadata:
            desc_val = metadata["description"]
            expected_desc_md = f"*   **Description:** {desc_val}"
            expected_desc_yaml = f"description: {desc_val}"
            assert (
                expected_desc_md in text_to_search
                or expected_desc_yaml in text_to_search
            ), (
                f"Scenario {scenario_id}: {context_str} - Expected description for artifact '{filename}' not found in either markdown or yaml format in text:\n"
                f"---\n{text_to_search}\n---"
            )

        if "mime_type" in metadata:
            mime_val = metadata["mime_type"]
            expected_mime_md = f"*   **Type:** {mime_val}"
            expected_mime_yaml = f"mime_type: {mime_val}"
            assert (
                expected_mime_md in text_to_search
                or expected_mime_yaml in text_to_search
            ), (
                f"Scenario {scenario_id}: {context_str} - Expected mime_type for artifact '{filename}' not found in either markdown or yaml format in text:\n"
                f"---\n{text_to_search}\n---"
            )


async def _assert_llm_interactions(
    expected_llm_interactions: List[Dict[str, Any]],
    captured_llm_requests: List[ChatCompletionRequest],
    scenario_id: str,
    test_artifact_service_instance: TestInMemoryArtifactService,
    gateway_input_data: Dict[str, Any],
    agent_components: Dict[str, SamAgentComponent],
    artifact_scope: str,
) -> None:
    """
    Asserts the captured LLM requests against the expected interactions.
    """
    # Build a map from model suffix to component instance ONCE.
    model_suffix_to_component = {}
    for agent_name, component in agent_components.items():
        model_config = component.get_config("model", {})
        if isinstance(model_config, dict):
            model_name_str = model_config.get("model", "")
            match = re.search(MODEL_SUFFIX_REGEX, model_name_str)
            if match:
                suffix = match.group(1)
                model_suffix_to_component[suffix] = component

    assert len(captured_llm_requests) == len(
        expected_llm_interactions
    ), f"Scenario {scenario_id}: Mismatch in number of LLM calls. Expected {len(expected_llm_interactions)}, Got {len(captured_llm_requests)}"

    for i, expected_interaction in enumerate(expected_llm_interactions):
        if "expected_request" in expected_interaction:
            actual_request_raw = captured_llm_requests[i]
            expected_req_details = expected_interaction["expected_request"]

            # Determine which agent is making the call
            calling_agent_component = None
            model_name_str = actual_request_raw.model
            match = re.search(MODEL_SUFFIX_REGEX, model_name_str)
            if match:
                suffix = match.group(1)
                calling_agent_component = model_suffix_to_component.get(suffix)

            assert (
                calling_agent_component is not None
            ), f"Could not determine calling agent component from model name '{model_name_str}'"

            if "prompt_contains_artifact_summary_for" in expected_req_details:
                artifact_identifiers = expected_req_details[
                    "prompt_contains_artifact_summary_for"
                ]
                user_id = gateway_input_data.get("user_identity")
                session_id = gateway_input_data.get("external_context", {}).get(
                    "a2a_session_id"
                )

                app_name_for_artifacts = (
                    "test_namespace"
                    if artifact_scope == "namespace"
                    else calling_agent_component.agent_name
                )

                assert (
                    user_id
                ), "gateway_input.user_identity is required for artifact summary assertion."
                assert (
                    session_id
                ), "gateway_input.external_context.a2a_session_id is required for artifact summary assertion."
                assert (
                    app_name_for_artifacts
                ), "Could not determine app_name for artifact summary assertion."

                sam_agent_component = calling_agent_component

                # The agent code uses two possible headers depending on the input method.
                # We will check for the presence of the common part.
                header_for_filepart = (
                    "The user has provided the following file as context for your task."
                )
                header_for_invoked = "The user has provided the following artifacts as context for your task."

                # The enriched prompt is the last message in the history.
                last_message = actual_request_raw.messages[-1]
                assert (
                    last_message.role == "user"
                ), f"Expected last message to be from user, but was {last_message.role}"

                actual_prompt_text = ""
                if isinstance(last_message.content, str):
                    actual_prompt_text = last_message.content
                elif isinstance(last_message.content, list):
                    # Handle multi-part content by concatenating text parts
                    for part in last_message.content:
                        if isinstance(part, dict) and part.get("type") == "text":
                            actual_prompt_text += part.get("text", "") + "\n"
                    actual_prompt_text = actual_prompt_text.strip()
                else:
                    pytest.fail(
                        f"Scenario {scenario_id}: LLM call {i+1} - Last message content is neither a string nor a list of parts. Got type: {type(last_message.content)}"
                    )

                assert (
                    header_for_filepart in actual_prompt_text
                    or header_for_invoked in actual_prompt_text
                ), (
                    f"Scenario {scenario_id}: LLM call {i+1} prompt - Expected an artifact summary header but none was found in text:\n"
                    f"---\n{actual_prompt_text}\n---"
                )

                await _assert_summary_in_text(
                    text_to_search=actual_prompt_text,
                    artifact_identifiers=artifact_identifiers,
                    component=sam_agent_component,
                    user_id=user_id,
                    session_id=session_id,
                    app_name=app_name_for_artifacts,
                    scenario_id=scenario_id,
                    context_str=f"LLM call {i+1} prompt",
                )

            actual_tool_names = []
            if actual_request_raw.tools:
                for tool_config_dict in actual_request_raw.tools:
                    if tool_config_dict.get(
                        "type"
                    ) == "function" and tool_config_dict.get("function"):
                        actual_tool_names.append(tool_config_dict["function"]["name"])

            if "assert_tools_exact" in expected_req_details:
                expected_tools = expected_req_details["assert_tools_exact"]
                assert sorted(actual_tool_names) == sorted(
                    expected_tools
                ), f"Scenario {scenario_id}: LLM call {i+1} exact tool list mismatch. Expected {sorted(expected_tools)}, Got {sorted(actual_tool_names)}"

            elif "tools_present" in expected_req_details:
                expected_tools_subset = set(expected_req_details["tools_present"])
                actual_tools_set = set(actual_tool_names)
                assert expected_tools_subset.issubset(
                    actual_tools_set
                ), f"Scenario {scenario_id}: LLM call {i+1} tools not present. Expected {expected_tools_subset} to be in {actual_tools_set}"

            if "tools_not_present" in expected_req_details:
                unexpected_tools = set(expected_req_details["tools_not_present"])
                actual_tools_set = set(actual_tool_names)
                intersection = unexpected_tools.intersection(actual_tools_set)
                assert not intersection, (
                    f"Scenario {scenario_id}: LLM call {i+1} - Found unexpected tools. "
                    f"Tools {intersection} should NOT have been present in {actual_tools_set}"
                )

            if "expected_tool_responses_in_llm_messages" in expected_req_details:
                expected_tool_responses_spec = expected_req_details[
                    "expected_tool_responses_in_llm_messages"
                ]
                actual_tool_response_messages = [
                    msg
                    for msg in actual_request_raw.messages
                    if msg.role == "tool"
                    or (
                        isinstance(msg.content, list)
                        and any(
                            part.get("type") == "tool_result"
                            for part in msg.content
                            if isinstance(part, dict)
                        )
                    )
                ]

                num_expected = len(expected_tool_responses_spec)
                assert (
                    len(actual_tool_response_messages) >= num_expected
                ), f"Scenario {scenario_id}: LLM call {i+1} - Not enough tool responses in history. Expected at least {num_expected}, Got {len(actual_tool_response_messages)}"

                # Only assert against the most recent tool responses, as prior calls will be in history.
                most_recent_tool_responses = actual_tool_response_messages[
                    -num_expected:
                ]

                for j, expected_tool_resp_spec in enumerate(
                    expected_tool_responses_spec
                ):
                    actual_tool_resp_msg = most_recent_tool_responses[j]

                    expected_tool_name = expected_tool_resp_spec.get(
                        "tool_name"
                    ) or expected_tool_resp_spec.get("function_name")

                    if (
                        "tool_call_id_matches_prior_request_index"
                        in expected_tool_resp_spec
                    ):
                        actual_tool_call_id_from_response = (
                            actual_tool_resp_msg.tool_call_id
                        )
                        if not actual_tool_call_id_from_response:
                            raise AssertionError(
                                f"Scenario {scenario_id}: LLM call {i+1}, Tool Response {j+1} - Actual tool response message is missing a tool_call_id."
                            )

                        originating_llm_interaction_yaml_idx = -1
                        for k_origin_search in range(i - 1, -1, -1):
                            potential_origin_interaction_yaml = (
                                expected_llm_interactions[k_origin_search]
                            )
                            potential_origin_static_response_yaml = (
                                potential_origin_interaction_yaml.get("static_response")
                            )

                            if potential_origin_static_response_yaml:
                                potential_choices = (
                                    potential_origin_static_response_yaml.get(
                                        "choices", []
                                    )
                                )
                                tool_calls_in_potential_origin_yaml = []
                                if potential_choices:
                                    tool_calls_in_potential_origin_yaml = (
                                        potential_choices[0]
                                        .get("message", {})
                                        .get("tool_calls", [])
                                    )
                                for (
                                    tool_call_yaml_obj
                                ) in tool_calls_in_potential_origin_yaml:
                                    if (
                                        tool_call_yaml_obj.get("id")
                                        == actual_tool_call_id_from_response
                                    ):
                                        originating_llm_interaction_yaml_idx = (
                                            k_origin_search
                                        )
                                        break
                                if originating_llm_interaction_yaml_idx != -1:
                                    break

                        if originating_llm_interaction_yaml_idx == -1:
                            raise AssertionError(
                                f"Scenario {scenario_id}: LLM call {i+1}, Tool Response {j+1} - Could not find an originating LLM interaction in the YAML's 'llm_interactions' (index 0 to {i-1}) that produced tool_call_id '{actual_tool_call_id_from_response}'."
                            )

                        originating_static_response_yaml = expected_llm_interactions[
                            originating_llm_interaction_yaml_idx
                        ].get("static_response")
                        originating_choices = originating_static_response_yaml.get(
                            "choices", []
                        )
                        originating_tool_calls_array_in_yaml = []
                        if originating_choices:
                            originating_tool_calls_array_in_yaml = (
                                originating_choices[0]
                                .get("message", {})
                                .get("tool_calls", [])
                            )

                        expected_tool_call_idx_within_origin = expected_tool_resp_spec[
                            "tool_call_id_matches_prior_request_index"
                        ]

                        if not (
                            0
                            <= expected_tool_call_idx_within_origin
                            < len(originating_tool_calls_array_in_yaml)
                        ):
                            raise AssertionError(
                                f"Scenario {scenario_id}: LLM call {i+1}, Tool Response {j+1} - 'tool_call_id_matches_prior_request_index' ({expected_tool_call_idx_within_origin}) "
                                f"is out of bounds for the tool_calls (count: {len(originating_tool_calls_array_in_yaml)}) of the identified originating LLM interaction (YAML index {originating_llm_interaction_yaml_idx})."
                            )

                        expected_originating_tool_call_obj_yaml = (
                            originating_tool_calls_array_in_yaml[
                                expected_tool_call_idx_within_origin
                            ]
                        )
                        expected_tool_call_id_from_yaml_origin = (
                            expected_originating_tool_call_obj_yaml.get("id")
                        )

                        assert (
                            actual_tool_call_id_from_response
                            == expected_tool_call_id_from_yaml_origin
                        ), (
                            f"Scenario {scenario_id}: LLM call {i+1}, Tool Response {j+1} - tool_call_id mismatch. "
                            f"Actual response tool_call_id '{actual_tool_call_id_from_response}' does not match "
                            f"expected originating tool_call_id '{expected_tool_call_id_from_yaml_origin}' from YAML interaction {originating_llm_interaction_yaml_idx + 1}, tool_call index {expected_tool_call_idx_within_origin}."
                        )
                        originating_tool_name_from_yaml = (
                            expected_originating_tool_call_obj_yaml.get(
                                "function", {}
                            ).get("name")
                        )
                        if expected_tool_name:
                            assert (
                                originating_tool_name_from_yaml == expected_tool_name
                            ), (
                                f"Scenario {scenario_id}: LLM call {i+1}, Tool Response {j+1} - Tool name mismatch. "
                                f"Expected '{expected_tool_name}' (from current tool_response assertion spec), "
                                f"Got '{originating_tool_name_from_yaml}' from originating tool call in YAML interaction {originating_llm_interaction_yaml_idx + 1}."
                            )
                        else:
                            # If the spec doesn't provide a name, derive it from the originating call
                            expected_tool_name = originating_tool_name_from_yaml

                    if (
                        "response_contains_artifact_summary_for"
                        in expected_tool_resp_spec
                    ):
                        artifact_identifiers = expected_tool_resp_spec[
                            "response_contains_artifact_summary_for"
                        ]
                        user_id = gateway_input_data.get("user_identity")
                        session_id = gateway_input_data.get("external_context", {}).get(
                            "a2a_session_id"
                        )

                        # Determine the peer agent that was called
                        peer_tool_name = expected_tool_name
                        assert peer_tool_name and peer_tool_name.startswith(
                            "peer_"
                        ), f"Scenario {scenario_id}: LLM call {i+1}, Tool Response {j+1} - 'response_contains_artifact_summary_for' can only be used with peer tool calls."
                        peer_agent_name = peer_tool_name.replace("peer_", "", 1)

                        peer_component = agent_components.get(peer_agent_name)
                        assert (
                            peer_component is not None
                        ), f"Could not find SamAgentComponent for peer agent '{peer_agent_name}' to generate artifact summary."

                        header_text = f"Peer agent `{peer_agent_name}` created {len(artifact_identifiers)} artifact(s):"

                        assert isinstance(
                            actual_tool_resp_msg.content, str
                        ), f"Scenario {scenario_id}: LLM call {i+1}, Tool Response {j+1} - Expected string content for tool response, got {type(actual_tool_resp_msg.content)}"

                        try:
                            actual_response_json = json.loads(
                                actual_tool_resp_msg.content
                            )
                            actual_result_text = actual_response_json.get("result", "")
                        except json.JSONDecodeError:
                            pytest.fail(
                                f"Scenario {scenario_id}: LLM call {i+1}, Tool Response {j+1} - Expected JSON content for peer tool response, but got non-JSON string: '{actual_tool_resp_msg.content}'"
                            )

                        app_name_for_summary = (
                            "test_namespace"
                            if artifact_scope == "namespace"
                            else peer_agent_name
                        )
                        assert header_text in actual_result_text, (
                            f"Scenario {scenario_id}: LLM call {i+1}, Tool Response {j+1} - Expected header '{header_text}' not found in text:\n"
                            f"---\n{actual_result_text}\n---"
                        )

                        await _assert_summary_in_text(
                            text_to_search=actual_result_text,
                            artifact_identifiers=artifact_identifiers,
                            component=peer_component,
                            user_id=user_id,
                            session_id=session_id,
                            app_name=app_name_for_summary,
                            scenario_id=scenario_id,
                            context_str=f"LLM call {i+1}, Tool Response {j+1}",
                        )

                    if "response_contains" in expected_tool_resp_spec:
                        assert isinstance(
                            actual_tool_resp_msg.content, str
                        ), f"Scenario {scenario_id}: LLM call {i+1}, Tool Response {j+1} - Expected string content for tool response, got {type(actual_tool_resp_msg.content)}"

                        expected_content = expected_tool_resp_spec["response_contains"]
                        if isinstance(expected_content, list):
                            for substring in expected_content:
                                assert (
                                    substring in actual_tool_resp_msg.content
                                ), f"Scenario {scenario_id}: LLM call {i+1}, Tool Response {j+1} - Content mismatch. Expected to contain '{substring}', Got '{actual_tool_resp_msg.content}'"
                        else:
                            assert (
                                expected_content in actual_tool_resp_msg.content
                            ), f"Scenario {scenario_id}: LLM call {i+1}, Tool Response {j+1} - Content mismatch. Expected to contain '{expected_content}', Got '{actual_tool_resp_msg.content}'"

                    if "response_exact_match" in expected_tool_resp_spec:
                        expected_content = expected_tool_resp_spec[
                            "response_exact_match"
                        ]
                        actual_content = actual_tool_resp_msg.content
                        if isinstance(expected_content, dict) and isinstance(
                            actual_content, str
                        ):
                            try:
                                actual_content = json.loads(actual_content)
                            except json.JSONDecodeError:
                                pytest.fail(
                                    f"Scenario {scenario_id}: LLM call {i+1}, Tool Response {j+1} - Expected a dictionary, but actual content is a non-JSON string: '{actual_content}'"
                                )

                        assert (
                            expected_content == actual_content
                        ), f"Scenario {scenario_id}: LLM call {i+1}, Tool Response {j+1} - Exact content mismatch. Expected '{expected_content}', Got '{actual_content}'"

                    if "response_json_matches" in expected_tool_resp_spec:
                        try:
                            actual_response_json = json.loads(
                                actual_tool_resp_msg.content
                            )
                            expected_subset = expected_tool_resp_spec[
                                "response_json_matches"
                            ]
                            _assert_dict_subset(
                                expected_subset,
                                actual_response_json,
                                scenario_id,
                                event_index=i,
                                context_path=f"LLM call {i+1} Tool Response {j+1} JSON content",
                            )
                        except json.JSONDecodeError:
                            raise AssertionError(
                                f"Scenario {scenario_id}: LLM call {i+1}, Tool Response {j+1} - Tool response content was not valid JSON: '{actual_tool_resp_msg.content}'"
                            )


async def _assert_gateway_event_sequence(
    expected_event_specs_list: List[Dict[str, Any]],
    actual_events_list: List[
        Union[TaskStatusUpdateEvent, TaskArtifactUpdateEvent, Task, JSONRPCError]
    ],
    scenario_id: str,
    skip_intermediate_events: bool,
    expected_llm_interactions: List[Dict[str, Any]],
    captured_llm_requests: List[ChatCompletionRequest],
    aggregated_stream_text_for_final_assert: Optional[str],
    text_from_terminal_event_for_final_assert: Optional[str],
    test_artifact_service_instance: TestInMemoryArtifactService,
    gateway_input_data: Dict[str, Any],
    agent_components: Dict[str, SamAgentComponent],
    artifact_scope: str,
) -> None:
    """
    Asserts the sequence and content of captured gateway events against expected specifications.
    """
    actual_event_cursor = 0
    expected_event_idx = 0

    while expected_event_idx < len(expected_event_specs_list):
        if actual_event_cursor >= len(actual_events_list):
            raise AssertionError(
                f"Scenario {scenario_id}: Ran out of actual events while looking for expected event "
                f"{expected_event_idx + 1} (Type: '{expected_event_specs_list[expected_event_idx].get('type')}', "
                f"Purpose: '{expected_event_specs_list[expected_event_idx].get('event_purpose', 'N/A')}'). "
                f"Found {len(actual_events_list)} actual events in total."
            )

        current_expected_spec = expected_event_specs_list[expected_event_idx]

        is_expected_aggregated_generic_text = (
            current_expected_spec.get("type") == "status_update"
            and current_expected_spec.get("event_purpose") == "generic_text_update"
            and current_expected_spec.get("assert_aggregated_stream_content", False)
        )

        if is_expected_aggregated_generic_text:
            print(
                f"Scenario {scenario_id}: Expecting aggregated generic_text_update for expected event {expected_event_idx + 1}."
            )
            aggregated_text_content = ""
            last_consumed_actual_event_for_aggregation: Optional[
                TaskStatusUpdateEvent
            ] = None
            initial_actual_cursor_for_aggregation = actual_event_cursor

            while actual_event_cursor < len(actual_events_list):
                potential_chunk_event = actual_events_list[actual_event_cursor]
                if (
                    isinstance(potential_chunk_event, TaskStatusUpdateEvent)
                    and _get_actual_event_purpose(potential_chunk_event)
                    == "generic_text_update"
                ):
                    aggregated_text_content += _extract_text_from_generic_update(
                        potential_chunk_event
                    )
                    last_consumed_actual_event_for_aggregation = potential_chunk_event
                    actual_event_cursor += 1

                    if potential_chunk_event.final:
                        print(
                            f"Scenario {scenario_id}: Aggregation stopped due to final_flag=true on chunk at actual index {actual_event_cursor-1}."
                        )
                        break
                else:
                    print(
                        f"Scenario {scenario_id}: Aggregation stopped. Next actual event at index {actual_event_cursor} is not a continuable generic_text_update (Type: {type(potential_chunk_event).__name__}, Purpose: {_get_actual_event_purpose(potential_chunk_event)})."
                    )
                    break

            if last_consumed_actual_event_for_aggregation is None:
                raise AssertionError(
                    f"Scenario {scenario_id}: Expected an aggregated generic_text_update (event {expected_event_idx + 1}), "
                    f"but no generic_text_update events found at or after actual event index {initial_actual_cursor_for_aggregation}."
                )

            print(
                f"Scenario {scenario_id}: Matched expected event {expected_event_idx + 1} (Aggregated generic_text_update) "
                f"with actual events from index {initial_actual_cursor_for_aggregation} to {actual_event_cursor - 1}. "
                f"Aggregated text: '{aggregated_text_content}'"
            )

            await _assert_event_details(
                last_consumed_actual_event_for_aggregation,
                current_expected_spec,
                scenario_id,
                expected_event_idx,
                llm_interactions=expected_llm_interactions,
                actual_llm_requests=captured_llm_requests,
                aggregated_stream_text_for_final_assert=aggregated_stream_text_for_final_assert,
                text_from_terminal_event_for_final_assert=text_from_terminal_event_for_final_assert,
                override_text_for_assertion=aggregated_text_content,
                test_artifact_service_instance=test_artifact_service_instance,
                gateway_input_data=gateway_input_data,
                agent_components=agent_components,
                artifact_scope=artifact_scope,
            )
            expected_event_idx += 1
        else:
            current_actual_event = actual_events_list[actual_event_cursor]
            if _match_event(current_actual_event, current_expected_spec):
                print(
                    f"Scenario {scenario_id}: Matched expected event {expected_event_idx + 1} "
                    f"(Type: '{current_expected_spec.get('type')}', Purpose: '{current_expected_spec.get('event_purpose', 'N/A')}') "
                    f"with actual event at index {actual_event_cursor} (Type: {type(current_actual_event).__name__})."
                )
                await _assert_event_details(
                    current_actual_event,
                    current_expected_spec,
                    scenario_id,
                    expected_event_idx,
                    llm_interactions=expected_llm_interactions,
                    actual_llm_requests=captured_llm_requests,
                    aggregated_stream_text_for_final_assert=aggregated_stream_text_for_final_assert,
                    text_from_terminal_event_for_final_assert=text_from_terminal_event_for_final_assert,
                    test_artifact_service_instance=test_artifact_service_instance,
                    gateway_input_data=gateway_input_data,
                    agent_components=agent_components,
                    artifact_scope=artifact_scope,
                )
                expected_event_idx += 1
                actual_event_cursor += 1
            elif skip_intermediate_events:
                print(
                    f"Scenario {scenario_id}: Skipping actual event at index {actual_event_cursor} "
                    f"(Type: {type(current_actual_event).__name__}, Purpose: '{_get_actual_event_purpose(current_actual_event) or 'N/A'}') "
                    f"while looking for expected event {expected_event_idx + 1} "
                    f"(Type: '{current_expected_spec.get('type')}', Purpose: '{current_expected_spec.get('event_purpose', 'N/A')}')."
                )
                actual_event_cursor += 1
            else:
                raise AssertionError(
                    f"Scenario {scenario_id}: Event {expected_event_idx + 1} mismatch. "
                    f"Expected type '{current_expected_spec.get('type')}' (Purpose: '{current_expected_spec.get('event_purpose', 'N/A')}') "
                    f"but got actual type '{type(current_actual_event).__name__}' "
                    f"(Actual Purpose: '{_get_actual_event_purpose(current_actual_event) or 'N/A'}') "
                    f"at actual event index {actual_event_cursor}. Details: {str(current_actual_event)[:200]}"
                )

    if not skip_intermediate_events and actual_event_cursor < len(actual_events_list):
        raise AssertionError(
            f"Scenario {scenario_id}: Extra unexpected events found after matching all expected events. "
            f"Expected {len(expected_event_specs_list)} events, but got {len(actual_events_list)}. "
            f"Next unexpected event at index {actual_event_cursor}: {type(actual_events_list[actual_event_cursor]).__name__}"
        )
    elif skip_intermediate_events and expected_event_idx < len(
        expected_event_specs_list
    ):
        raise AssertionError(
            f"Scenario {scenario_id}: Not all expected events were found, even with skipping enabled. "
            f"Found {expected_event_idx} out of {len(expected_event_specs_list)} expected events. "
            f"Next expected was Type: '{expected_event_specs_list[expected_event_idx].get('type')}', "
            f"Purpose: '{expected_event_specs_list[expected_event_idx].get('event_purpose', 'N/A')}'."
        )


async def _assert_artifact_state(
    expected_artifact_state_specs: List[Dict[str, Any]],
    test_artifact_service_instance: TestInMemoryArtifactService,
    gateway_input_data: Dict[str, Any],
    scenario_id: str,
    artifact_scope: str,
) -> None:
    """
    Asserts the state of specific artifacts in the TestInMemoryArtifactService.
    This is called when an `assert_artifact_state` block is found in an event spec.
    """
    if not expected_artifact_state_specs:
        return
    agent_name_for_artifacts = (
        "test_namespace"
        if artifact_scope == "namespace"
        else gateway_input_data.get("target_agent_name")
    )
    assert (
        agent_name_for_artifacts
    ), f"Scenario {scenario_id}: could not determine app_name for artifact state assertion"

    for i, spec in enumerate(expected_artifact_state_specs):
        context_path = f"assert_artifact_state[{i}]"
        filename = spec.get("filename")
        filename_regex = spec.get("filename_matches_regex")

        if filename and filename_regex:
            raise AssertionError(
                f"Scenario {scenario_id}: '{context_path}' - Cannot specify both 'filename' and 'filename_matches_regex'."
            )
        if not filename and not filename_regex:
            raise AssertionError(
                f"Scenario {scenario_id}: '{context_path}' - Must specify either 'filename' or 'filename_matches_regex'."
            )
        user_id = spec.get("user_id") or gateway_input_data.get("user_identity")
        session_id = spec.get("session_id") or gateway_input_data.get(
            "external_context", {}
        ).get("a2a_session_id")

        assert (
            user_id
        ), f"Scenario {scenario_id}: '{context_path}' - could not determine user_id."
        assert (
            session_id
        ), f"Scenario {scenario_id}: '{context_path}' - could not determine session_id."

        version_to_check = spec.get("version")
        assert (
            version_to_check is not None
        ), f"Scenario {scenario_id}: '{context_path}' must specify 'version'."
        filename_for_lookup = filename
        if spec.get("namespace") == "user":
            filename_for_lookup = f"user:{filename}"
        elif filename_regex:
            # List all keys from the artifact service
            all_keys_raw = await test_artifact_service_instance.list_artifact_keys(
                app_name=agent_name_for_artifacts,
                user_id=user_id,
                session_id=session_id,
            )
            # Explicitly filter out metadata files to prevent incorrect matches
            all_keys_filtered = [
                k for k in all_keys_raw if not k.endswith(".metadata.json")
            ]

            matching_filenames = [
                k for k in all_keys_filtered if re.match(filename_regex, k)
            ]

            assert (
                len(matching_filenames) == 1
            ), f"Scenario {scenario_id}: '{context_path}' - Expected exactly one artifact matching regex '{filename_regex}', but found {len(matching_filenames)}: {matching_filenames}. All non-metadata keys checked: {all_keys_filtered}"
            filename_for_lookup = matching_filenames[0]
        details = await test_artifact_service_instance.get_artifact_details(
            app_name=agent_name_for_artifacts,
            user_id=user_id,
            session_id=session_id,
            filename=filename_for_lookup,
            version=version_to_check,
        )
        assert (
            details is not None
        ), f"Scenario {scenario_id}: Artifact '{filename_for_lookup}' version {version_to_check} not found for user '{user_id}' in session '{session_id}'."

        content_bytes, mime_type = details
        has_text_spec = "expected_content_text" in spec
        has_bytes_spec = "expected_content_bytes_base64" in spec

        if has_text_spec and has_bytes_spec:
            raise AssertionError(
                f"Scenario {scenario_id}: '{context_path}' - Cannot specify both 'expected_content_text' and 'expected_content_bytes_base64'."
            )

        if has_text_spec:
            expected_text = spec["expected_content_text"]
            try:
                actual_text = content_bytes.decode("utf-8")
                assert (
                    actual_text == expected_text
                ), f"Scenario {scenario_id}: '{context_path}' - Text content mismatch for '{filename_for_lookup}'. Expected '{expected_text}', Got '{actual_text}'"
            except UnicodeDecodeError:
                raise AssertionError(
                    f"Scenario {scenario_id}: '{context_path}' - Artifact '{filename_for_lookup}' content could not be decoded as UTF-8 for text comparison."
                )

        if has_bytes_spec:
            expected_bytes = base64.b64decode(spec["expected_content_bytes_base64"])
            assert (
                content_bytes == expected_bytes
            ), f"Scenario {scenario_id}: '{context_path}' - Byte content mismatch for '{filename_for_lookup}'."
        if (
            "expected_metadata_contains" in spec
            or "assert_metadata_schema_key_count" in spec
        ):
            metadata_filename = f"{filename_for_lookup}.metadata.json"
            metadata_details = (
                await test_artifact_service_instance.get_artifact_details(
                    app_name=agent_name_for_artifacts,
                    user_id=user_id,
                    session_id=session_id,
                    filename=metadata_filename,
                    version=version_to_check,
                )
            )
            assert (
                metadata_details
            ), f"Scenario {scenario_id}: Metadata for artifact '{filename_for_lookup}' v{version_to_check} not found."

            metadata_bytes, _ = metadata_details
            try:
                actual_metadata = json.loads(metadata_bytes.decode("utf-8"))
                if "expected_metadata_contains" in spec:
                    _assert_dict_subset(
                        expected_subset=spec["expected_metadata_contains"],
                        actual_superset=actual_metadata,
                        scenario_id=scenario_id,
                        event_index=-1,
                        context_path=f"{context_path}.metadata",
                    )
                if "assert_metadata_schema_key_count" in spec:
                    expected_key_count = spec["assert_metadata_schema_key_count"]
                    schema = actual_metadata.get("schema", {})
                    structure = schema.get("structure", {})
                    assert isinstance(
                        structure, dict
                    ), f"Scenario {scenario_id}: '{context_path}' - Metadata schema 'structure' is not a dictionary."
                    actual_key_count = len(structure)

                    assert (
                        actual_key_count == expected_key_count
                    ), f"Scenario {scenario_id}: '{context_path}' - Metadata schema key count mismatch. Expected {expected_key_count}, Got {actual_key_count}"

            except (json.JSONDecodeError, UnicodeDecodeError) as e:
                raise AssertionError(
                    f"Scenario {scenario_id}: '{context_path}' - Failed to decode metadata for '{filename_for_lookup}': {e}"
                )


async def _assert_generated_artifacts(
    expected_artifacts_spec_list: List[Dict[str, Any]],
    test_artifact_service_instance: TestInMemoryArtifactService,
    task_id: str,
    gateway_input_data: Dict[str, Any],
    test_gateway_app_instance: TestGatewayComponent,
    scenario_id: str,
    artifact_scope: str,
) -> None:
    """
    Asserts that artifacts generated during the test match the expected specifications.
    User ID and Session ID are now sourced directly from gateway_input_data, as the
    gateway's task context is correctly cleared after task completion (which occurs
    before this function is called in the test sequence). This ensures artifact assertions
    can still proceed using reliable identifiers.
    """
    if not expected_artifacts_spec_list:
        return

    user_id_for_artifacts = gateway_input_data.get("user_identity")
    agent_name_for_artifacts = (
        "test_namespace"
        if artifact_scope == "namespace"
        else gateway_input_data.get("target_agent_name")
    )

    external_context_from_input = gateway_input_data.get("external_context", {})
    session_id_for_artifacts = external_context_from_input.get("a2a_session_id")

    assert (
        agent_name_for_artifacts
    ), f"Scenario {scenario_id}: could not determine app_name for _assert_generated_artifacts"
    assert (
        user_id_for_artifacts
    ), f"Scenario {scenario_id}: user_identity missing in gateway_input for _assert_generated_artifacts"
    assert (
        session_id_for_artifacts
    ), f"Scenario {scenario_id}: external_context.a2a_session_id missing in gateway_input for _assert_generated_artifacts"

    for i, expected_artifact_spec in enumerate(expected_artifacts_spec_list):
        context_path = f"expected_artifacts[{i}]"
        filename_from_spec = expected_artifact_spec.get("filename")
        filename_regex_from_spec = expected_artifact_spec.get("filename_matches_regex")

        if filename_from_spec and filename_regex_from_spec:
            raise AssertionError(
                f"Scenario {scenario_id}: '{context_path}' - Cannot specify both 'filename' and 'filename_matches_regex'."
            )
        if not filename_from_spec and not filename_regex_from_spec:
            raise AssertionError(
                f"Scenario {scenario_id}: '{context_path}' - Must specify either 'filename' or 'filename_matches_regex'."
            )

        filename_to_process = ""
        if filename_from_spec:
            filename_to_process = filename_from_spec
        elif filename_regex_from_spec:
            all_artifact_keys_in_session = (
                await test_artifact_service_instance.list_artifact_keys(
                    app_name=agent_name_for_artifacts,
                    user_id=user_id_for_artifacts,
                    session_id=session_id_for_artifacts,
                )
            )
            matching_filenames = [
                key
                for key in all_artifact_keys_in_session
                if re.match(filename_regex_from_spec, key)
            ]
            assert len(matching_filenames) == 1, (
                f"Scenario {scenario_id}: '{context_path}' - Expected exactly one artifact matching regex "
                f"'{filename_regex_from_spec}' in session, but found {len(matching_filenames)}: {matching_filenames}. "
                f"All keys in session: {all_artifact_keys_in_session}"
            )
            filename_to_process = matching_filenames[0]
            print(
                f"Scenario {scenario_id}: Matched regex '{filename_regex_from_spec}' to filename '{filename_to_process}' for artifact assertion."
            )

        versions = await test_artifact_service_instance.list_versions(
            app_name=agent_name_for_artifacts,
            user_id=user_id_for_artifacts,
            session_id=session_id_for_artifacts,
            filename=filename_to_process,
        )
        assert (
            versions
        ), f"Scenario {scenario_id}: No versions found for expected artifact '{filename_to_process}' (app: {agent_name_for_artifacts}, user: {user_id_for_artifacts}, session: {session_id_for_artifacts})."
        latest_version = max(versions)
        version_to_check = expected_artifact_spec.get("version", latest_version)
        if version_to_check == "latest":
            version_to_check = latest_version

        details = await test_artifact_service_instance.get_artifact_details(
            app_name=agent_name_for_artifacts,
            user_id=user_id_for_artifacts,
            session_id=session_id_for_artifacts,
            filename=filename_to_process,
            version=version_to_check,
        )
        assert (
            details is not None
        ), f"Scenario {scenario_id}: Artifact '{filename_to_process}' version {version_to_check} not found."

        content_bytes, mime_type = details

        if "mime_type" in expected_artifact_spec:
            assert (
                mime_type == expected_artifact_spec["mime_type"]
            ), f"Scenario {scenario_id}: Artifact '{filename_to_process}' MIME type mismatch. Expected '{expected_artifact_spec['mime_type']}', Got '{mime_type}'"

        if "content_contains" in expected_artifact_spec:
            try:
                content_str = content_bytes.decode("utf-8")
                assert (
                    expected_artifact_spec["content_contains"] in content_str
                ), f"Scenario {scenario_id}: Artifact '{filename_to_process}' content mismatch. Expected to contain '{expected_artifact_spec['content_contains']}', Got '{content_str[:200]}...'"
            except UnicodeDecodeError:
                raise AssertionError(
                    f"Scenario {scenario_id}: Artifact '{filename_to_process}' content could not be decoded as UTF-8 for 'content_contains' check. Consider a bytes-based assertion if it's binary."
                )
        if "text_exact" in expected_artifact_spec:
            try:
                content_str = content_bytes.decode("utf-8")
                assert (
                    expected_artifact_spec["text_exact"] == content_str
                ), f"Scenario {scenario_id}: Artifact '{filename_to_process}' content exact match failed. Expected '{expected_artifact_spec['text_exact']}', Got '{content_str}'"
            except UnicodeDecodeError:
                raise AssertionError(
                    f"Scenario {scenario_id}: Artifact '{filename_to_process}' content could not be decoded as UTF-8 for 'text_exact' check."
                )
        if "content_base64_exact" in expected_artifact_spec:
            actual_base64 = base64.b64encode(content_bytes).decode("utf-8")
            assert (
                expected_artifact_spec["content_base64_exact"] == actual_base64
            ), f"Scenario {scenario_id}: Artifact '{filename_to_process}' base64 content exact match failed."

        if "metadata_contains" in expected_artifact_spec:
            metadata_filename = f"{filename_to_process}.metadata.json"
            metadata_versions = await test_artifact_service_instance.list_versions(
                app_name=agent_name_for_artifacts,
                user_id=user_id_for_artifacts,
                session_id=session_id_for_artifacts,
                filename=metadata_filename,
            )
            assert (
                metadata_versions
            ), f"Scenario {scenario_id}: No versions found for metadata artifact '{metadata_filename}'"
            latest_metadata_version = max(metadata_versions)

            metadata_details = (
                await test_artifact_service_instance.get_artifact_details(
                    app_name=agent_name_for_artifacts,
                    user_id=user_id_for_artifacts,
                    session_id=session_id_for_artifacts,
                    filename=metadata_filename,
                    version=latest_metadata_version,
                )
            )
            assert (
                metadata_details
            ), f"Scenario {scenario_id}: Metadata artifact '{metadata_filename}' version {latest_metadata_version} not found."

            metadata_content_bytes, _ = metadata_details
            try:
                actual_metadata_dict = json.loads(
                    metadata_content_bytes.decode("utf-8")
                )
                _assert_dict_subset(
                    expected_subset=expected_artifact_spec["metadata_contains"],
                    actual_superset=actual_metadata_dict,
                    scenario_id=scenario_id,
                    event_index=-1,
                    context_path=f"Artifact '{filename_to_process}' metadata",
                )
            except json.JSONDecodeError:
                raise AssertionError(
                    f"Scenario {scenario_id}: Metadata for artifact '{filename_to_process}' was not valid JSON."
                )
            except UnicodeDecodeError:
                raise AssertionError(
                    f"Scenario {scenario_id}: Metadata for artifact '{filename_to_process}' could not be decoded as UTF-8."
                )


DECLARATIVE_TEST_DATA_DIR = Path(__file__).parent / "test_data"


def load_declarative_test_cases():
    """
    Loads all declarative test cases from the specified directory.
    """
    test_cases = []
    if not DECLARATIVE_TEST_DATA_DIR.is_dir():
        return []

    for filepath in sorted(DECLARATIVE_TEST_DATA_DIR.glob("**/*.yaml")):
        try:
            with open(filepath, "r") as f:
                data = yaml.safe_load(f)
                if isinstance(data, dict):
                    relative_path = filepath.relative_to(DECLARATIVE_TEST_DATA_DIR)
                    test_id = str(relative_path.with_suffix("")).replace(
                        os.path.sep, "/"
                    )
                    tags = data.get("tags", [])
                    test_cases.append(
                        pytest.param(
                            data,
                            id=test_id,
                            marks=[getattr(pytest.mark, tag) for tag in tags],
                        )
                    )
                else:
                    print(f"Warning: Skipping file with non-dict content: {filepath}")
        except Exception as e:
            print(f"Warning: Could not load or parse test case file {filepath}: {e}")
    return test_cases


def pytest_generate_tests(metafunc):
    """
    Pytest hook to discover and parameterize tests based on declarative files.
    """
    if "declarative_scenario" in metafunc.fixturenames:
        test_cases = load_declarative_test_cases()
        metafunc.parametrize("declarative_scenario", test_cases)


SKIPPED_MERMAID_DIAGRAM_GENERATOR_SCENARIOS = [
    "test_mermaid_autogen_filename",
    "test_mermaid_basic_success",
    "test_mermaid_empty_syntax",
    "test_mermaid_invalid_syntax",
    "test_mermaid_no_extension",
]

SKIPPED_FAILING_EMBED_TESTS = [
    "embed_general_chain_malformed_001",
    "embed_general_malformed_no_close_delimiter_001",
    "embed_ac_template_missing_template_file_001",
]

<<<<<<< HEAD
# A2A SDK Limitation: HTTP error tests are skipped because the SDK doesn't properly
# surface HTTP errors in streaming mode. When the downstream agent returns an HTTP
# error (e.g., 500, 503), the SDK attempts to parse the error response as Server-Sent
# Events and reports an SSE protocol error instead of the actual HTTP status code.
#
# Expected behavior: HTTP 500 should be reported as "HTTP Error 500"
# Actual behavior: Reported as "HTTP Error 400: Invalid SSE response... got 'application/json'"
#
# These tests should be unskipped once the A2A SDK is fixed to:
# 1. Check HTTP status codes before attempting SSE parsing
# 2. Surface HTTP errors with their actual status codes
# 3. Only attempt SSE parsing for successful responses (2xx)
SKIPPED_SDK_HTTP_ERROR_TESTS = [
    "proxy_http_error_500_001",
    "proxy_http_error_503_001",
=======
SKIPPED_PERSISTENCE_TESTS = [
    "api_create_and_get_task_001",
    "api_get_task_as_stim_001",
    "api_pagination_tasks_001",
    "api_search_and_filter_tasks_001",
>>>>>>> 637e7f09
]


@pytest.mark.asyncio
async def test_declarative_scenario(
    declarative_scenario: Dict[str, Any],
    test_llm_server: TestLLMServer,
    test_gateway_app_instance: TestGatewayComponent,
    test_artifact_service_instance: TestInMemoryArtifactService,
    webui_api_client: TestClient,
    test_db_engine,
    a2a_message_validator: A2AMessageValidator,
    mock_gemini_client: None,
    sam_app_under_test: SamAgentApp,
    main_agent_component: SamAgentComponent,
    peer_a_component: SamAgentComponent,
    peer_b_component: SamAgentComponent,
    peer_c_component: SamAgentComponent,
    peer_d_component: SamAgentComponent,
    combined_dynamic_agent_component: SamAgentComponent,
    empty_provider_agent_component: SamAgentComponent,
    docstringless_agent_component: SamAgentComponent,
    mixed_discovery_agent_component: SamAgentComponent,
    complex_signatures_agent_component: SamAgentComponent,
    config_context_agent_component: SamAgentComponent,
    monkeypatch: pytest.MonkeyPatch,
    mcp_server_harness,
    request: pytest.FixtureRequest,
    test_a2a_agent_server_harness: TestA2AAgentServer,
    a2a_proxy_component: BaseProxyComponent,
    mock_oauth_server,
):
    """
    Executes a single declarative test scenario discovered by pytest_generate_tests.
    """
    scenario_id = declarative_scenario.get("test_case_id", "N/A")
    scenario_description = declarative_scenario.get("description", "No description")

    # --- Phase 0: MCP Configuration now handled by mcp_configured_sam_app fixture ---

    if "downstream_a2a_agent_responses" in declarative_scenario:
        responses_to_prime = declarative_scenario["downstream_a2a_agent_responses"]
        test_a2a_agent_server_harness.prime_responses(responses_to_prime)
        print(
            f"Scenario {scenario_id}: Primed downstream A2A agent with {len(responses_to_prime)} responses."
        )

    if "monkeypatch_spec" in declarative_scenario:
        for patch_spec in declarative_scenario["monkeypatch_spec"]:
            target_str = patch_spec["target"]
            side_effect_type = patch_spec.get("side_effect")

            if side_effect_type == "exception":
                exception_type_str = patch_spec.get("exception_type", "Exception")
                exception_message = patch_spec.get(
                    "exception_message", "Simulated failure"
                )
                exception_class = getattr(builtins, exception_type_str, Exception)

                async def mock_save_fail(*args, **kwargs):
                    raise exception_class(exception_message)

                monkeypatch.setattr(target_str, mock_save_fail)
                print(
                    f"Scenario {scenario_id}: MONKEYPATCH APPLIED to '{target_str}' to raise {exception_type_str}."
                )

    if scenario_id in SKIPPED_FAILING_EMBED_TESTS:
        pytest.skip(f"Skipping failing embed test '{scenario_id}' until fixed.")

<<<<<<< HEAD
    if scenario_id in SKIPPED_SDK_HTTP_ERROR_TESTS:
        pytest.skip(
            f"Skipping '{scenario_id}' - A2A SDK doesn't properly surface HTTP errors in streaming mode. "
            "The SDK attempts to parse HTTP error responses as SSE and reports protocol errors instead of "
            "the actual HTTP status codes. See SKIPPED_SDK_HTTP_ERROR_TESTS comment for details."
        )
=======
    if scenario_id in SKIPPED_PERSISTENCE_TESTS:
        pytest.xfail(f"Skipping failing persistence test '{scenario_id}' until fixed.")
>>>>>>> 637e7f09

    if scenario_id in SKIPPED_MERMAID_DIAGRAM_GENERATOR_SCENARIOS:
        pytest.xfail(
            f"Skipping test '{scenario_id}' because the 'mermaid_diagram_generator' requires Playwright, which is not available in this environment."
        )
    print(f"\nRunning declarative scenario: {scenario_id} - {scenario_description}")

    agent_config_overrides = declarative_scenario.get(
        "test_runner_config_overrides", {}
    ).get("agent_config", {})
    # Default to 'namespace' to match the application's default schema.
    # Tests that require 'app' scope must explicitly set it in their YAML.
    artifact_scope = agent_config_overrides.get("artifact_scope", "namespace")
    print(f"Scenario {scenario_id}: Using artifact_scope: '{artifact_scope}'")

    agent_components = {
        main_agent_component.agent_name: main_agent_component,
        peer_a_component.agent_name: peer_a_component,
        peer_b_component.agent_name: peer_b_component,
        peer_c_component.agent_name: peer_c_component,
        peer_d_component.agent_name: peer_d_component,
        combined_dynamic_agent_component.agent_name: combined_dynamic_agent_component,
        empty_provider_agent_component.agent_name: empty_provider_agent_component,
        docstringless_agent_component.agent_name: docstringless_agent_component,
        mixed_discovery_agent_component.agent_name: mixed_discovery_agent_component,
        complex_signatures_agent_component.agent_name: complex_signatures_agent_component,
        config_context_agent_component.agent_name: config_context_agent_component,
        "TestAgent_Proxied": a2a_proxy_component,
    }

    # --- Phase 1: Setup Environment ---
    await _setup_scenario_environment(
        declarative_scenario,
        test_llm_server,
        test_artifact_service_instance,
        test_db_engine,
        scenario_id,
        artifact_scope,
        test_a2a_agent_server_harness=test_a2a_agent_server_harness,
        mock_oauth_server=mock_oauth_server,
    )

    # Store original proxy configs to restore after test
    original_proxy_auth_configs = {}
    original_proxy_url_configs = {}

    # Configure proxy URL override if specified (for testing unreachable agents)
    if "proxy_config_override" in declarative_scenario:
        proxy_override = declarative_scenario["proxy_config_override"]
        agent_name = proxy_override.get("agent_name", "TestAgent_Proxied")
        override_url = proxy_override.get("url")

        if override_url:
            # Find the agent config in the proxy's configuration
            for agent_cfg in a2a_proxy_component.proxied_agents_config:
                if agent_cfg.get("name") == agent_name:
                    # Save original URL before modifying
                    original_proxy_url_configs[agent_name] = agent_cfg.get("url")

                    # Apply new URL
                    agent_cfg["url"] = override_url
                    
                    # Update the indexed cache for O(1) lookups
                    a2a_proxy_component._agent_config_by_name[agent_name] = agent_cfg
                    
                    print(
                        f"Scenario {scenario_id}: Configured proxy URL override for {agent_name}: {override_url}"
                    )
                    break
            else:
                pytest.fail(
                    f"Scenario {scenario_id}: Agent '{agent_name}' not found in proxy configuration for URL override"
                )

            # Clear cached clients to force reconnection with new URL
            a2a_proxy_component.clear_client_cache()
            print(
                f"Scenario {scenario_id}: Cleared proxy client cache after URL override"
            )

    # Configure proxy authentication if specified
    if "proxy_auth_config" in declarative_scenario:
        proxy_auth_config = declarative_scenario["proxy_auth_config"]
        agent_name = proxy_auth_config.get("agent_name", "TestAgent_Proxied")
        auth_config = proxy_auth_config.get("authentication")

        if auth_config:
            # Clear cached authentication state from previous tests
            # This ensures each test starts with a clean slate for authentication
            a2a_proxy_component._a2a_clients.clear()
            await a2a_proxy_component._oauth_token_cache.invalidate(agent_name)
            print(f"Scenario {scenario_id}: Cleared cached auth state for {agent_name}")

            # Find the agent config in the proxy's configuration
            for agent_cfg in a2a_proxy_component.proxied_agents_config:
                if agent_cfg.get("name") == agent_name:
                    # Save original config before modifying
                    original_proxy_auth_configs[agent_name] = agent_cfg.get(
                        "authentication"
                    )

                    # Apply new config
                    agent_cfg["authentication"] = auth_config
                    
                    # Update the indexed cache for O(1) lookups
                    a2a_proxy_component._agent_config_by_name[agent_name] = agent_cfg
                    
                    print(
                        f"Scenario {scenario_id}: Configured proxy auth for {agent_name}: {auth_config.get('type')}"
                    )
                    break
            else:
                pytest.fail(
                    f"Scenario {scenario_id}: Agent '{agent_name}' not found in proxy configuration"
                )

    # Apply config overrides after environment setup
    if "test_runner_config_overrides" in declarative_scenario:
        if agent_config_overrides:
            # Get the component instance to patch
            sam_agent_component = None
            if (
                sam_app_under_test.flows
                and sam_app_under_test.flows[0].component_groups
            ):
                for group in sam_app_under_test.flows[0].component_groups:
                    for comp_wrapper in group:
                        actual_comp = getattr(comp_wrapper, "component", comp_wrapper)
                        if isinstance(actual_comp, SamAgentComponent):
                            sam_agent_component = actual_comp
                            break
                    if sam_agent_component:
                        break

            if not sam_agent_component:
                pytest.fail(
                    f"Scenario {scenario_id}: Could not find SamAgentComponent in sam_app_under_test to apply config overrides."
                )

            original_get_config = sam_agent_component.get_config

            def _patched_get_config(key: str, default: Any = None) -> Any:
                if key in agent_config_overrides:
                    override_value = agent_config_overrides[key]
                    print(
                        f"Scenario {scenario_id}: MONKEYPATCH OVERRIDE for config key '{key}'. Returning '{override_value}'."
                    )
                    return override_value
                return original_get_config(key, default)

            monkeypatch.setattr(sam_agent_component, "get_config", _patched_get_config)
            print(
                f"Scenario {scenario_id}: Applied config overrides: {agent_config_overrides}"
            )

    gateway_input_data = declarative_scenario.get("gateway_input")
    http_request_input = declarative_scenario.get("http_request_input")

    if http_request_input:
        webui_app = request.getfixturevalue("shared_solace_connector").get_app(
            "WebUIBackendApp"
        )
        webui_component = webui_app.get_component()

        original_send_update = webui_component._send_update_to_external
        original_send_final = webui_component._send_final_response_to_external
        original_send_error = webui_component._send_error_to_external

        async def patched_send_update(
            self,
            external_request_context,
            event_data,
            is_final_chunk_of_update,
        ):
            # Call original to preserve SSE logic
            await original_send_update(
                external_request_context,
                event_data,
                is_final_chunk_of_update,
            )
            # Forward to test harness capture queue
            await test_gateway_app_instance._send_update_to_external(
                external_request_context, event_data, is_final_chunk_of_update
            )

        async def patched_send_final(self, external_request_context, task_data):
            # Call original to preserve SSE logic
            await original_send_final(external_request_context, task_data)
            # Forward to test harness capture queue
            await test_gateway_app_instance._send_final_response_to_external(
                external_request_context, task_data
            )

        async def patched_send_error(self, external_request_context, error_data):
            # Call original to preserve SSE logic
            await original_send_error(external_request_context, error_data)
            # Forward to test harness capture queue
            await test_gateway_app_instance._send_error_to_external(
                external_request_context, error_data
            )

        monkeypatch.setattr(
            WebUIBackendComponent, "_send_update_to_external", patched_send_update
        )
        monkeypatch.setattr(
            WebUIBackendComponent,
            "_send_final_response_to_external",
            patched_send_final,
        )
        monkeypatch.setattr(
            WebUIBackendComponent, "_send_error_to_external", patched_send_error
        )

    skip_intermediate_events = declarative_scenario.get(
        "skip_intermediate_events", False
    )

    has_http_assertions = "expected_http_responses" in declarative_scenario

    # --- Phase 2: Execute Task and Collect Events ---
    task_id = None
    all_captured_events = []
    aggregated_stream_text_for_final_assert = None
    text_from_terminal_event_for_final_assert = None
    # This will hold the data needed for assertions, regardless of input method
    assertion_context_data = {}

    overall_timeout = declarative_scenario.get(
        "expected_completion_timeout_seconds", 10.0
    )

    if gateway_input_data and http_request_input:
        pytest.fail(
            f"Scenario {scenario_id}: Cannot have both 'gateway_input' and 'http_request_input'."
        )
    elif gateway_input_data:
        assertion_context_data = gateway_input_data
        (
            task_id,
            all_captured_events,
            aggregated_stream_text_for_final_assert,
            text_from_terminal_event_for_final_assert,
        ) = await _execute_gateway_and_collect_events(
            test_gateway_app_instance, gateway_input_data, overall_timeout, scenario_id
        )

        # Execute post-input actions if specified
        gateway_actions_after_input = declarative_scenario.get(
            "gateway_actions_after_input", []
        )
        if gateway_actions_after_input:
            await _execute_gateway_actions(
                gateway_actions_after_input,
                test_gateway_app_instance,
                task_id,
                gateway_input_data,
                scenario_id,
            )

            # Continue collecting events after actions
            additional_events = (
                await test_gateway_app_instance.get_all_captured_outputs(
                    task_id, drain_timeout=overall_timeout
                )
            )
            all_captured_events.extend(additional_events)

            # Re-extract outputs to include new events
            (
                _terminal_event_obj_for_text,
                aggregated_stream_text_for_final_assert,
                text_from_terminal_event_for_final_assert,
            ) = extract_outputs_from_event_list(all_captured_events, scenario_id)
    elif http_request_input:
        (
            task_id,
            session_id,
            all_captured_events,
            aggregated_stream_text_for_final_assert,
            text_from_terminal_event_for_final_assert,
        ) = await _execute_http_and_collect_events(
            webui_api_client,
            http_request_input,
            test_gateway_app_instance,
            overall_timeout,
            scenario_id,
        )
        # The WebUI test setup uses a default user. This is how auth is set up for tests.
        user_id_for_assertions = http_request_input.get("user_identity", "sam_dev_user")
        agent_name = (
            http_request_input.get("json_body", {})
            .get("params", {})
            .get("message", {})
            .get("metadata", {})
            .get("agent_name")
        )
        assertion_context_data = {
            "user_identity": user_id_for_assertions,
            "external_context": {"a2a_session_id": session_id},
            "target_agent_name": agent_name,
        }
    elif has_http_assertions and not gateway_input_data and not http_request_input:
        # This is a valid case for tests that only perform HTTP assertions on existing state
        print(
            f"Scenario {scenario_id}: No input specified, proceeding to HTTP assertions."
        )
        assertion_context_data = {}
    else:
        pytest.fail(
            f"Scenario {scenario_id}: Must have one of 'gateway_input' or 'http_request_input' (or 'expected_http_responses' alone)."
        )

    if task_id:
        print(
            f"Scenario {scenario_id}: Task {task_id} execution and event collection complete."
        )

    if "assert_downstream_request" in declarative_scenario:
        await _assert_downstream_request(
            expected_request_specs=declarative_scenario["assert_downstream_request"],
            test_a2a_agent_server_harness=test_a2a_agent_server_harness,
            scenario_id=scenario_id,
        )

    try:
        # If a task was run, perform assertions on its execution
        if task_id:
            actual_events_list = all_captured_events
            captured_llm_requests = test_llm_server.get_captured_requests()
            expected_llm_interactions = declarative_scenario.get("llm_interactions", [])
            await _assert_llm_interactions(
                expected_llm_interactions,
                captured_llm_requests,
                scenario_id,
                test_artifact_service_instance,
                assertion_context_data,
                agent_components,
                artifact_scope,
            )
            expected_gateway_outputs_spec_list = declarative_scenario.get(
                "expected_gateway_output", []
            )
            await _assert_gateway_event_sequence(
                expected_event_specs_list=expected_gateway_outputs_spec_list,
                actual_events_list=actual_events_list,
                scenario_id=scenario_id,
                skip_intermediate_events=skip_intermediate_events,
                expected_llm_interactions=expected_llm_interactions,
                captured_llm_requests=captured_llm_requests,
                aggregated_stream_text_for_final_assert=aggregated_stream_text_for_final_assert,
                text_from_terminal_event_for_final_assert=text_from_terminal_event_for_final_assert,
                test_artifact_service_instance=test_artifact_service_instance,
                gateway_input_data=assertion_context_data,
                agent_components=agent_components,
                artifact_scope=artifact_scope,
            )
            expected_artifacts_spec_list = declarative_scenario.get(
                "expected_artifacts", []
            )
            await _assert_generated_artifacts(
                expected_artifacts_spec_list=expected_artifacts_spec_list,
                test_artifact_service_instance=test_artifact_service_instance,
                task_id=task_id,
                gateway_input_data=assertion_context_data,
                test_gateway_app_instance=test_gateway_app_instance,
                scenario_id=scenario_id,
                artifact_scope=artifact_scope,
            )

        # --- Phase 3: Final Assertions ---
        # Assert downstream auth headers if specified
        if "assert_downstream_auth" in declarative_scenario:
            await _assert_downstream_auth_headers(
                expected_auth_specs=declarative_scenario["assert_downstream_auth"],
                test_a2a_agent_server_harness=test_a2a_agent_server_harness,
                scenario_id=scenario_id,
            )

        # Assert OAuth token requests if specified
        if "assert_oauth_token_requests" in declarative_scenario:
            await _assert_oauth_token_requests(
                expected_oauth_specs=declarative_scenario[
                    "assert_oauth_token_requests"
                ],
                mock_oauth_server=mock_oauth_server,
                scenario_id=scenario_id,
            )

        # Perform HTTP assertions if specified
        expected_http_responses = declarative_scenario.get(
            "expected_http_responses", []
        )
        await _assert_http_responses(
            webui_api_client=webui_api_client,
            http_responses_spec=expected_http_responses,
            scenario_id=scenario_id,
            task_id=task_id,
        )

        # Assert cancellation was sent if specified
        if "assert_cancellation_sent" in declarative_scenario:
            await _assert_cancellation_sent(
                cancellation_spec=declarative_scenario["assert_cancellation_sent"],
                test_gateway_app_instance=test_gateway_app_instance,
                test_a2a_agent_server_harness=test_a2a_agent_server_harness,
                task_id=task_id,
                scenario_id=scenario_id,
            )

        print(f"Scenario {scenario_id}: Completed.")
    except Exception as e:
        if task_id:
            print(
                f"\n--- Test failed for scenario: {scenario_id}. Printing event history: ---"
            )
            event_payloads = [
                event.model_dump(exclude_none=True) for event in all_captured_events
            ]
            pretty_print_event_history(event_payloads)
        raise e
    finally:
        # Restore original proxy configurations
        if original_proxy_auth_configs:
            for agent_name, original_auth in original_proxy_auth_configs.items():
                for agent_cfg in a2a_proxy_component.proxied_agents_config:
                    if agent_cfg.get("name") == agent_name:
                        if original_auth is None:
                            # Remove the authentication key if it wasn't there originally
                            agent_cfg.pop("authentication", None)
                        else:
                            # Restore the original authentication config
                            agent_cfg["authentication"] = original_auth
                        
                        # Update the indexed cache for O(1) lookups
                        a2a_proxy_component._agent_config_by_name[agent_name] = agent_cfg
                        
                        print(
                            f"Scenario {scenario_id}: Restored original auth config for {agent_name}"
                        )
                        break

        if original_proxy_url_configs:
            for agent_name, original_url in original_proxy_url_configs.items():
                for agent_cfg in a2a_proxy_component.proxied_agents_config:
                    if agent_cfg.get("name") == agent_name:
                        agent_cfg["url"] = original_url
                        
                        # Update the indexed cache for O(1) lookups
                        a2a_proxy_component._agent_config_by_name[agent_name] = agent_cfg
                        
                        print(
                            f"Scenario {scenario_id}: Restored original URL for {agent_name}"
                        )
                        break
            # Clear cache again after restoring URLs
            a2a_proxy_component.clear_client_cache()


async def _assert_downstream_auth_headers(
    expected_auth_specs: List[Dict[str, Any]],
    test_a2a_agent_server_harness: TestA2AAgentServer,
    scenario_id: str,
):
    """
    Asserts authentication headers sent to the downstream agent.
    """
    captured_auth = test_a2a_agent_server_harness.get_captured_auth_headers()

    for i, spec in enumerate(expected_auth_specs):
        context_path = f"assert_downstream_auth[{i}]"
        request_index = spec.get("request_index", 0)

        if request_index >= len(captured_auth):
            pytest.fail(
                f"Scenario {scenario_id}: {context_path} - Expected auth for request {request_index}, "
                f"but only {len(captured_auth)} requests were captured."
            )

        actual_headers = captured_auth[request_index]

        # Check Authorization header
        if "authorization_header" in spec:
            expected_auth = spec["authorization_header"]
            actual_auth = actual_headers.get("authorization", "")

            if "exact" in expected_auth:
                expected_value = expected_auth["exact"]
                # Handle empty string as "no header should be present"
                if expected_value == "":
                    assert actual_auth == "", (
                        f"Scenario {scenario_id}: {context_path} - Expected no Authorization header, "
                        f"but got '{actual_auth}'"
                    )
                else:
                    assert actual_auth == expected_value, (
                        f"Scenario {scenario_id}: {context_path} - Authorization header mismatch. "
                        f"Expected '{expected_value}', Got '{actual_auth}'"
                    )

            if "starts_with" in expected_auth:
                assert actual_auth.startswith(expected_auth["starts_with"]), (
                    f"Scenario {scenario_id}: {context_path} - Authorization header doesn't start with expected prefix. "
                    f"Expected to start with '{expected_auth['starts_with']}', Got '{actual_auth}'"
                )

            if "contains" in expected_auth:
                assert expected_auth["contains"] in actual_auth, (
                    f"Scenario {scenario_id}: {context_path} - Authorization header doesn't contain expected substring. "
                    f"Expected to contain '{expected_auth['contains']}', Got '{actual_auth}'"
                )

        # Check X-API-Key header
        if "api_key_header" in spec:
            expected_key = spec["api_key_header"]
            actual_key = actual_headers.get("x_api_key", "")

            assert actual_key == expected_key, (
                f"Scenario {scenario_id}: {context_path} - X-API-Key header mismatch. "
                f"Expected '{expected_key}', Got '{actual_key}'"
            )


async def _assert_oauth_token_requests(
    expected_oauth_specs: List[Dict[str, Any]],
    mock_oauth_server: Any,
    scenario_id: str,
):
    """
    Asserts OAuth token requests made by the proxy.
    """
    for i, spec in enumerate(expected_oauth_specs):
        context_path = f"assert_oauth_token_requests[{i}]"
        token_url = spec.get("token_url")

        if not token_url:
            pytest.fail(
                f"Scenario {scenario_id}: {context_path} - 'token_url' is required"
            )

        # Assert call count
        if "call_count" in spec:
            expected_count = spec["call_count"]
            try:
                mock_oauth_server.assert_token_requested(
                    token_url, times=expected_count
                )
            except AssertionError as e:
                pytest.fail(f"Scenario {scenario_id}: {context_path} - {e}")

        # Assert request body
        if "request_body_contains" in spec:
            last_request = mock_oauth_server.get_last_token_request(token_url)
            if not last_request:
                pytest.fail(
                    f"Scenario {scenario_id}: {context_path} - No requests captured for {token_url}"
                )

            request_body = last_request.content.decode("utf-8")
            for key, value in spec["request_body_contains"].items():
                expected_param = f"{key}={value}"
                assert expected_param in request_body, (
                    f"Scenario {scenario_id}: {context_path} - Request body doesn't contain '{expected_param}'. "
                    f"Body: {request_body}"
                )


async def _assert_downstream_request(
    expected_request_specs: List[Dict[str, Any]],
    test_a2a_agent_server_harness: TestA2AAgentServer,
    scenario_id: str,
):
    """
    Asserts the requests captured by the downstream A2A agent server.
    """
    captured_requests = test_a2a_agent_server_harness.captured_requests
    assert len(captured_requests) >= len(
        expected_request_specs
    ), f"Scenario {scenario_id}: Mismatch in number of downstream requests. Expected at least {len(expected_request_specs)}, Got {len(captured_requests)}"

    for i, expected_spec in enumerate(expected_request_specs):
        actual_request = captured_requests[i]
        _assert_dict_subset(
            expected_subset=expected_spec,
            actual_superset=actual_request,
            scenario_id=scenario_id,
            event_index=i,  # Reusing event_index for request_index
            context_path=f"Downstream Request [{i}]",
        )


def _extract_text_from_generic_update(event: TaskStatusUpdateEvent) -> str:
    if event.status and event.status.message:
        return get_message_text(event.status.message, delimiter="")
    return ""


def _get_actual_event_purpose(
    actual_event: Union[
        TaskStatusUpdateEvent, TaskArtifactUpdateEvent, Task, JSONRPCError
    ],
) -> Optional[str]:
    """Determines the 'purpose' of a TaskStatusUpdateEvent for matching against expected_spec."""
    if isinstance(actual_event, TaskStatusUpdateEvent):
        if actual_event.status and actual_event.status.message:
            data_payloads = get_data_parts(actual_event.status.message.parts)
            for data in data_payloads:
                # New, preferred way of signaling
                signal_type = data.get("type")
                if signal_type in [
                    "tool_invocation_start",
                    "llm_invocation",
                    "llm_response",
                    "agent_progress_update",
                    "artifact_creation_progress",
                ]:
                    return signal_type
                # Legacy check for older signals
                if (
                    data.get("a2a_signal_type") == "agent_status_message"
                    or data.get("type") == "agent_progress"
                    or data.get("type") == "agent_status"
                ):
                    return "agent_progress_update"

        # Legacy check for metadata-based signals
        if (
            actual_event.status
            and actual_event.status.message
            and actual_event.status.message.metadata
        ):
            meta_type = actual_event.status.message.metadata.get("type")
            if meta_type in ["tool_invocation_start", "llm_invocation", "llm_response"]:
                return meta_type

        return "generic_text_update"
    return None


def _match_event(actual_event: Any, expected_spec: Dict[str, Any]) -> bool:
    """
    Checks if an actual_event broadly matches an expected_spec based on 'type'
    and 'event_purpose' (if applicable).
    """
    expected_type_str = expected_spec.get("type")
    actual_type_name = type(actual_event).__name__

    type_matches = False
    if expected_type_str == "status_update" and isinstance(
        actual_event, TaskStatusUpdateEvent
    ):
        type_matches = True
    elif expected_type_str == "artifact_update" and isinstance(
        actual_event, TaskArtifactUpdateEvent
    ):
        type_matches = True
    elif expected_type_str == "final_response" and isinstance(actual_event, Task):
        type_matches = True
    elif expected_type_str == "error" and isinstance(actual_event, JSONRPCError):
        type_matches = True

    if not type_matches:
        return False
    if (
        isinstance(actual_event, TaskStatusUpdateEvent)
        and "event_purpose" in expected_spec
    ):
        actual_purpose = _get_actual_event_purpose(actual_event)
        expected_purpose = expected_spec["event_purpose"]
        if actual_purpose != expected_purpose:
            return False

    return True


async def _assert_event_details(
    actual_event: Any,
    expected_spec: Dict[str, Any],
    scenario_id: str,
    event_index: int,
    llm_interactions: List[Dict[str, Any]],
    actual_llm_requests: List[Any],
    aggregated_stream_text_for_final_assert: Optional[str],
    text_from_terminal_event_for_final_assert: Optional[str],
    override_text_for_assertion: Optional[str] = None,
    test_artifact_service_instance: TestInMemoryArtifactService = None,
    gateway_input_data: Dict[str, Any] = None,
    agent_components: Dict[str, SamAgentComponent] = None,
    artifact_scope: str = "namespace",
):
    """
    Performs detailed assertions on a matched event.
    The `event_index` here refers to the index in the `expected_gateway_outputs_spec_list`.
    """
    print(
        f"Scenario {scenario_id}: Asserting details for event {event_index + 1} (Actual type: {type(actual_event).__name__}, Expected spec type: {expected_spec.get('type')})"
    )

    if isinstance(actual_event, TaskStatusUpdateEvent):
        actual_event_purpose = _get_actual_event_purpose(actual_event)

        text_to_assert_against = ""
        if actual_event_purpose == "generic_text_update":
            is_aggregated_assertion = expected_spec.get(
                "assert_aggregated_stream_content", False
            )
            if is_aggregated_assertion:
                if override_text_for_assertion is not None:
                    text_to_assert_against = override_text_for_assertion
                    print(
                        f"Scenario {scenario_id}: Event {event_index+1} [AGGREGATED ASSERTION] Using override text: '{text_to_assert_against}'"
                    )
                else:
                    pytest.fail(
                        f"Scenario {scenario_id}: Event {event_index+1} - Internal Test Runner Error: Expected aggregated content but override_text_for_assertion is None."
                    )
            else:
                text_to_assert_against = _extract_text_from_generic_update(actual_event)
                print(
                    f"Scenario {scenario_id}: Event {event_index+1} [SINGLE EVENT ASSERTION] Using event text: '{text_to_assert_against}'"
                )
        elif actual_event_purpose == "agent_progress_update":
            if actual_event.status and actual_event.status.message:
                data_parts = get_data_parts(actual_event.status.message.parts)
                for data in data_parts:
                    if (
                        data.get("a2a_signal_type") == "agent_status_message"
                        or data.get("type") == "agent_status"
                    ):
                        text_to_assert_against = data.get("text", "")
                        break

        if "content_parts" in expected_spec and (
            actual_event_purpose == "agent_progress_update"
            or actual_event_purpose == "generic_text_update"
        ):
            for part_spec in expected_spec["content_parts"]:
                if part_spec["type"] == "text":
                    _assert_text_content(
                        text_to_assert_against,
                        part_spec,
                        scenario_id,
                        event_index=event_index,
                    )
                elif part_spec["type"] == "data":
                    data_parts = get_data_parts(actual_event.status.message.parts)
                    assert (
                        data_parts
                    ), f"Scenario {scenario_id}: Event {event_index+1} - Expected a DataPart but none was found."
                    actual_data_part_content = data_parts[0]

                    if "data_contains" in part_spec:
                        _assert_dict_subset(
                            expected_subset=part_spec["data_contains"],
                            actual_superset=actual_data_part_content,
                            scenario_id=scenario_id,
                            event_index=event_index,
                            context_path="DataPart content",
                        )

        if actual_event_purpose == "tool_invocation_start":
            data_parts = get_data_parts(actual_event.status.message.parts)
            assert (
                data_parts
            ), f"Scenario {scenario_id}: Event {event_index+1} - Expected a DataPart for tool_invocation_start event, but none was found."
            tool_data = data_parts[0]

            if "expected_tool_name" in expected_spec:
                assert (
                    tool_data.get("tool_name") == expected_spec["expected_tool_name"]
                ), f"Scenario {scenario_id}: Event {event_index+1} - Tool name mismatch. Expected '{expected_spec['expected_tool_name']}', Got '{tool_data.get('tool_name')}'"
            if "expected_tool_args_contain" in expected_spec:
                expected_args_subset = expected_spec["expected_tool_args_contain"]
                actual_args = tool_data.get("tool_args", {})
                if isinstance(actual_args, str):
                    try:
                        actual_args = json.loads(actual_args)
                    except json.JSONDecodeError:
                        pytest.fail(
                            f"Scenario {scenario_id}: Event {event_index+1} - Tool args were a string but not valid JSON: {actual_args}"
                        )

                assert isinstance(
                    actual_args, dict
                ), f"Scenario {scenario_id}: Event {event_index+1} - Tool args is not a dict: {actual_args}"
                for k, v_expected in expected_args_subset.items():
                    assert (
                        k in actual_args
                    ), f"Scenario {scenario_id}: Event {event_index+1} - Expected key '{k}' not in tool_args {actual_args}"
                    assert (
                        actual_args[k] == v_expected
                    ), f"Scenario {scenario_id}: Event {event_index+1} - Value for tool_arg '{k}' mismatch. Expected '{v_expected}', Got '{actual_args[k]}'"

        if actual_event_purpose in ["llm_invocation", "llm_response"]:
            data_parts = get_data_parts(actual_event.status.message.parts)
            assert (
                data_parts
            ), f"Scenario {scenario_id}: Event {event_index+1} - Expected a DataPart for {actual_event_purpose} event, but none was found."
            llm_data = data_parts[0]

            if "expected_llm_data_contains" in expected_spec:
                expected_subset = expected_spec["expected_llm_data_contains"]

                data_to_check = llm_data
                if actual_event_purpose == "llm_invocation":
                    data_to_check = llm_data.get("request", {})
                elif actual_event_purpose == "llm_response":
                    data_to_check = llm_data.get("data", {})

                for k, v_expected in expected_subset.items():
                    assert (
                        k in data_to_check
                    ), f"Scenario {scenario_id}: Event {event_index+1} - Expected key '{k}' not in LLM data {data_to_check}"
                    if (
                        k == "model"
                        and isinstance(v_expected, str)
                        and v_expected.endswith("...")
                    ):
                        assert data_to_check[k].startswith(
                            v_expected[:-3]
                        ), f"Scenario {scenario_id}: Event {event_index+1} - Value for LLM data key '{k}' start mismatch. Expected to start with '{v_expected[:-3]}', Got '{data_to_check[k]}'"
                    else:
                        if isinstance(v_expected, dict) and isinstance(
                            data_to_check.get(k), dict
                        ):
                            _assert_dict_subset(
                                expected_subset=v_expected,
                                actual_superset=data_to_check.get(k, {}),
                                scenario_id=scenario_id,
                                event_index=event_index,
                                context_path=f"LLM data key '{k}'",
                            )
                        elif isinstance(v_expected, list) and isinstance(
                            data_to_check.get(k), list
                        ):
                            _assert_list_subset(
                                expected_list_subset=v_expected,
                                actual_list_superset=data_to_check.get(k, []),
                                scenario_id=scenario_id,
                                event_index=event_index,
                                context_path=f"LLM data key '{k}'",
                            )
                        else:
                            assert (
                                data_to_check.get(k) == v_expected
                            ), f"Scenario {scenario_id}: Event {event_index+1} - Value for LLM data key '{k}' mismatch. Expected '{v_expected}', Got '{data_to_check.get(k)}'"

        if "final_flag" in expected_spec:
            assert (
                actual_event.final == expected_spec["final_flag"]
            ), f"Scenario {scenario_id}: Event {event_index+1} - Final flag mismatch. Expected {expected_spec['final_flag']}, Got {actual_event.final}"

    elif isinstance(actual_event, TaskArtifactUpdateEvent):
        if "expected_artifact_name_contains" in expected_spec:
            assert (
                expected_spec["expected_artifact_name_contains"]
                in actual_event.artifact.name
            ), f"Scenario {scenario_id}: Event {event_index+1} - Artifact name mismatch. Expected to contain '{expected_spec['expected_artifact_name_contains']}', Got '{actual_event.artifact.name}'"

    elif isinstance(actual_event, Task):
        if "task_state" in expected_spec:
            assert (
                actual_event.status
                and actual_event.status.state.value == expected_spec["task_state"]
            ), f"Scenario {scenario_id}: Event {event_index+1} - Task state mismatch. Expected '{expected_spec['task_state']}', Got '{actual_event.status.state.value if actual_event.status else 'None'}'"

        if "expected_produced_artifacts" in expected_spec:
            expected_artifacts = expected_spec["expected_produced_artifacts"]
            actual_artifacts = actual_event.metadata.get("produced_artifacts", [])
            # Convert to set of tuples to ignore order and allow comparison
            expected_set = {tuple(sorted(d.items())) for d in expected_artifacts}
            actual_set = {tuple(sorted(d.items())) for d in actual_artifacts}
            assert (
                expected_set == actual_set
            ), f"Scenario {scenario_id}: Event {event_index+1} - 'produced_artifacts' mismatch. Expected {expected_set}, Got {actual_set}"

        if "metadata_contains" in expected_spec:
            assert (
                actual_event.metadata
            ), f"Scenario {scenario_id}: Event {event_index+1} - Expected 'metadata' field to exist in final Task, but it was None."
            _assert_dict_subset(
                expected_subset=expected_spec["metadata_contains"],
                actual_superset=actual_event.metadata,
                scenario_id=scenario_id,
                event_index=event_index,
                context_path="Final Task metadata",
            )

        text_for_final_assertion = ""
        if expected_spec.get("assert_content_against_stream", False):
            text_for_final_assertion = (
                aggregated_stream_text_for_final_assert
                if aggregated_stream_text_for_final_assert is not None
                else ""
            )
            print(
                f"Scenario {scenario_id}: Event {event_index+1} (Final Response) - Asserting content_parts against AGGREGATED STREAM TEXT."
            )
        else:
            text_for_final_assertion = (
                text_from_terminal_event_for_final_assert
                if text_from_terminal_event_for_final_assert is not None
                else ""
            )
            print(
                f"Scenario {scenario_id}: Event {event_index+1} (Final Response) - Asserting content_parts against TEXT FROM TERMINAL EVENT."
            )

        if "content_parts" in expected_spec:
            for part_spec in expected_spec["content_parts"]:
                if part_spec["type"] == "text":
                    _assert_text_content(
                        text_for_final_assertion,
                        part_spec,
                        scenario_id,
                        event_index=event_index,
                    )

    elif isinstance(actual_event, JSONRPCError):
        if "error_code" in expected_spec:
            assert (
                actual_event.code == expected_spec["error_code"]
            ), f"Scenario {scenario_id}: Event {event_index+1} - Error code mismatch. Expected {expected_spec['error_code']}, Got {actual_event.code}"

        if "error_message_contains" in expected_spec:
            assert (
                expected_spec["error_message_contains"] in actual_event.message
            ), f"Scenario {scenario_id}: Event {event_index+1} - Error message content mismatch. Expected to contain '{expected_spec['error_message_contains']}', Got '{actual_event.message}'"

        if "error_message_matches_regex" in expected_spec:
            regex_pattern = expected_spec["error_message_matches_regex"]
            assert re.search(
                regex_pattern, actual_event.message, re.IGNORECASE
            ), f"Scenario {scenario_id}: Event {event_index+1} - Error message regex mismatch. Pattern '{regex_pattern}' not found in '{actual_event.message}'"

        if "error_data_contains" in expected_spec:
            assert (
                actual_event.data is not None
            ), f"Scenario {scenario_id}: Event {event_index+1} - Expected error.data to exist, but it was None"

            expected_data_subset = expected_spec["error_data_contains"]
            if isinstance(actual_event.data, dict):
                _assert_dict_subset(
                    expected_subset=expected_data_subset,
                    actual_superset=actual_event.data,
                    scenario_id=scenario_id,
                    event_index=event_index,
                    context_path="error.data",
                )
            else:
                pytest.fail(
                    f"Scenario {scenario_id}: Event {event_index+1} - error.data is not a dict. Got type: {type(actual_event.data)}"
                )

    if "assert_artifact_state" in expected_spec:
        assert (
            test_artifact_service_instance is not None
            and gateway_input_data is not None
        ), "Internal Test Runner Error: Fixtures for artifact state assertion not passed down."

        await _assert_artifact_state(
            expected_artifact_state_specs=expected_spec["assert_artifact_state"],
            test_artifact_service_instance=test_artifact_service_instance,
            gateway_input_data=gateway_input_data,
            scenario_id=scenario_id,
            artifact_scope=artifact_scope,
        )


def _assert_dict_subset(
    expected_subset: Dict,
    actual_superset: Dict,
    scenario_id: str,
    event_index: int,
    context_path: str,
):
    for expected_key_in_yaml, expected_value in expected_subset.items():
        actual_key_to_check = expected_key_in_yaml
        is_regex_match = False
        regex_suffix = "_matches_regex"

        is_contains_match = False
        if expected_key_in_yaml.endswith(regex_suffix):
            actual_key_to_check = expected_key_in_yaml[: -len(regex_suffix)]
            is_regex_match = True
        elif expected_key_in_yaml.endswith("_contains"):
            actual_key_to_check = expected_key_in_yaml[: -len("_contains")]
            is_contains_match = True

        current_path = f"{context_path}.{actual_key_to_check}"

        assert (
            actual_key_to_check in actual_superset
        ), f"Scenario {scenario_id}: Event {event_index+1} - Expected key '{current_path}' (derived from YAML key '{expected_key_in_yaml}') not in actual data: {actual_superset.keys()}"

        actual_value = actual_superset[actual_key_to_check]

        if is_regex_match:
            assert isinstance(
                actual_value, str
            ), f"Scenario {scenario_id}: Event {event_index+1} - Regex match for key '{current_path}' (from YAML key '{expected_key_in_yaml}') expected a string value in actual data, but got {type(actual_value)} ('{actual_value}')."
            # Using re.fullmatch to ensure the entire string matches the pattern
            assert re.fullmatch(
                str(expected_value), actual_value
            ), f"Scenario {scenario_id}: Event {event_index+1} - Regex mismatch for key '{current_path}' (from YAML key '{expected_key_in_yaml}'). Pattern '{expected_value}' did not fully match actual value '{actual_value}'."
        elif is_contains_match:
            assert isinstance(
                actual_value, str
            ), f"Scenario {scenario_id}: Event {event_index+1} - Contains match for key '{current_path}' (from YAML key '{expected_key_in_yaml}') expected a string value in actual data, but got {type(actual_value)} ('{actual_value}')."
            expected_substrings = (
                expected_value if isinstance(expected_value, list) else [expected_value]
            )
            for item_to_contain in expected_substrings:
                assert str(item_to_contain) in actual_value, (
                    f"Scenario {scenario_id}: Event {event_index+1} - Contains mismatch for key '{current_path}'. "
                    f"Expected to contain '{item_to_contain}', but it was not found in actual value '{actual_value}'."
                )
        # Check for special assertion directives in the expected_value
        elif (
            isinstance(expected_value, dict)
            and len(expected_value) == 1
            and "_regex" in expected_value
        ):
            regex_pattern = expected_value["_regex"]
            assert isinstance(
                actual_value, str
            ), f"Scenario {scenario_id}: Event {event_index+1} - Key '{current_path}' - Expected a string value for regex match, but got type {type(actual_value)}."
            assert re.search(
                regex_pattern, actual_value
            ), f"Scenario {scenario_id}: Event {event_index+1} - Key '{current_path}' - Regex mismatch. Pattern '{regex_pattern}' not found in '{actual_value}'"

        # Default recursive/equality checks
        elif isinstance(expected_value, dict) and isinstance(actual_value, dict):
            _assert_dict_subset(
                expected_value, actual_value, scenario_id, event_index, current_path
            )
        elif isinstance(expected_value, list) and isinstance(actual_value, list):
            _assert_list_subset(
                expected_value, actual_value, scenario_id, event_index, current_path
            )
        else:
            if isinstance(actual_value, str) and isinstance(expected_value, str):
                normalized_actual_value = _normalize_newlines(actual_value)
                normalized_expected_value = _normalize_newlines(expected_value)
                assert (
                    normalized_actual_value == normalized_expected_value
                ), f"Scenario {scenario_id}: Event {event_index+1} - Value mismatch for key '{current_path}'. Expected '{normalized_expected_value}', Got '{normalized_actual_value}'"
            else:
                assert (
                    actual_value == expected_value
                ), f"Scenario {scenario_id}: Event {event_index+1} - Value mismatch for key '{current_path}'. Expected '{expected_value}' (type: {type(expected_value)}), Got '{actual_value}' (type: {type(actual_value)})"


def _assert_list_subset(
    expected_list_subset: List,
    actual_list_superset: List,
    scenario_id: str,
    event_index: int,
    context_path: str,
):
    if len(expected_list_subset) > len(actual_list_superset):
        pytest.fail(
            f"Scenario {scenario_id}: Event {event_index+1} - List at '{context_path}' - expected list has more items ({len(expected_list_subset)}) than actual ({len(actual_list_superset)})."
        )

    for i, expected_item in enumerate(expected_list_subset):
        current_item_path = f"{context_path}[{i}]"
        if isinstance(expected_item, dict) and isinstance(
            actual_list_superset[i], dict
        ):
            _assert_dict_subset(
                expected_item,
                actual_list_superset[i],
                scenario_id,
                event_index,
                current_item_path,
            )
        elif isinstance(expected_item, list) and isinstance(
            actual_list_superset[i], list
        ):
            _assert_list_subset(
                expected_item,
                actual_list_superset[i],
                scenario_id,
                event_index,
                current_item_path,
            )
        else:
            assert (
                expected_item == actual_list_superset[i]
            ), f"Scenario {scenario_id}: Event {event_index+1} - Item mismatch at '{current_item_path}'. Expected '{expected_item}', Got '{actual_list_superset[i]}'"


def _normalize_newlines(text: str) -> str:
    """Converts all CRLF and CR to LF."""
    if text is None:
        return None
    return text.replace("\r\n", "\n").replace("\r", "\n")


def _assert_text_content(
    actual_text: str, expected_part_spec: Dict, scenario_id: str, event_index: int
):
    """Helper to assert text content based on spec (contains, regex, exact, not_contains)."""
    normalized_actual_text = _normalize_newlines(actual_text)

    if "text_contains" in expected_part_spec:
        expected_substring_template = expected_part_spec["text_contains"]
        final_resolved_substring = ""
        last_end = 0
        for eval_match in re.finditer(
            r"eval_math:\[(.+?)\]", expected_substring_template
        ):
            expression_to_eval = eval_match.group(1).strip()
            final_resolved_substring += expected_substring_template[
                last_end : eval_match.start()
            ]
            try:
                aeval = Interpreter()
                aeval.symtable.update(TEST_RUNNER_MATH_SYMBOLS)
                evaluated_value = aeval.eval(expression_to_eval)
                final_resolved_substring += str(evaluated_value)
            except Exception as e:
                raise AssertionError(
                    f"Scenario {scenario_id}: Event {event_index+1} - Failed to dynamically evaluate math expression '{expression_to_eval}' in test: {e}"
                )
            last_end = eval_match.end()
        final_resolved_substring += expected_substring_template[last_end:]

        normalized_expected_substring = _normalize_newlines(final_resolved_substring)

        assert (
            normalized_expected_substring in normalized_actual_text
        ), f"Scenario {scenario_id}: Event {event_index+1} - Content mismatch. Expected to contain '{normalized_expected_substring}', Got '{normalized_actual_text}'"

    if "text_matches_regex" in expected_part_spec:
        regex_pattern = expected_part_spec["text_matches_regex"]
        assert re.search(
            regex_pattern, actual_text
        ), f"Scenario {scenario_id}: Event {event_index+1} - Content regex mismatch. Pattern '{regex_pattern}' not found in '{actual_text}'"

    if "text_exact" in expected_part_spec:
        normalized_expected_exact = _normalize_newlines(
            expected_part_spec["text_exact"]
        )
        assert (
            normalized_expected_exact == normalized_actual_text
        ), f"Scenario {scenario_id}: Event {event_index+1} - Content exact match failed. Expected '{normalized_expected_exact}', Got '{normalized_actual_text}'"

    if "text_not_contains" in expected_part_spec:
        unexpected_substring_template = expected_part_spec["text_not_contains"]
        final_resolved_unexpected_substring = ""
        last_end_not = 0
        for eval_match_not in re.finditer(
            r"eval_math:\[(.+?)\]", unexpected_substring_template
        ):
            expression_to_eval_not = eval_match_not.group(1).strip()
            final_resolved_unexpected_substring += unexpected_substring_template[
                last_end_not : eval_match_not.start()
            ]
            try:
                aeval_not = Interpreter()
                aeval_not.symtable.update(TEST_RUNNER_MATH_SYMBOLS)
                evaluated_value_not = aeval_not.eval(expression_to_eval_not)
                final_resolved_unexpected_substring += str(evaluated_value_not)
            except Exception as e_not:
                raise AssertionError(
                    f"Scenario {scenario_id}: Event {event_index+1} - Failed to dynamically evaluate math expression '{expression_to_eval_not}' in text_not_contains: {e_not}"
                )
            last_end_not = eval_match_not.end()
        final_resolved_unexpected_substring += unexpected_substring_template[
            last_end_not:
        ]

        normalized_unexpected_substring = _normalize_newlines(
            final_resolved_unexpected_substring
        )
        assert (
            normalized_unexpected_substring not in normalized_actual_text
        ), f"Scenario {scenario_id}: Event {event_index+1} - Content mismatch. Expected NOT to contain '{normalized_unexpected_substring}', Got '{normalized_actual_text}'"<|MERGE_RESOLUTION|>--- conflicted
+++ resolved
@@ -1674,7 +1674,13 @@
     "embed_ac_template_missing_template_file_001",
 ]
 
-<<<<<<< HEAD
+SKIPPED_PERSISTENCE_TESTS = [
+    "api_create_and_get_task_001",
+    "api_get_task_as_stim_001",
+    "api_pagination_tasks_001",
+    "api_search_and_filter_tasks_001",
+]
+
 # A2A SDK Limitation: HTTP error tests are skipped because the SDK doesn't properly
 # surface HTTP errors in streaming mode. When the downstream agent returns an HTTP
 # error (e.g., 500, 503), the SDK attempts to parse the error response as Server-Sent
@@ -1690,13 +1696,6 @@
 SKIPPED_SDK_HTTP_ERROR_TESTS = [
     "proxy_http_error_500_001",
     "proxy_http_error_503_001",
-=======
-SKIPPED_PERSISTENCE_TESTS = [
-    "api_create_and_get_task_001",
-    "api_get_task_as_stim_001",
-    "api_pagination_tasks_001",
-    "api_search_and_filter_tasks_001",
->>>>>>> 637e7f09
 ]
 
 
@@ -1767,17 +1766,15 @@
     if scenario_id in SKIPPED_FAILING_EMBED_TESTS:
         pytest.skip(f"Skipping failing embed test '{scenario_id}' until fixed.")
 
-<<<<<<< HEAD
+    if scenario_id in SKIPPED_PERSISTENCE_TESTS:
+        pytest.xfail(f"Skipping failing persistence test '{scenario_id}' until fixed.")
+
     if scenario_id in SKIPPED_SDK_HTTP_ERROR_TESTS:
         pytest.skip(
             f"Skipping '{scenario_id}' - A2A SDK doesn't properly surface HTTP errors in streaming mode. "
             "The SDK attempts to parse HTTP error responses as SSE and reports protocol errors instead of "
             "the actual HTTP status codes. See SKIPPED_SDK_HTTP_ERROR_TESTS comment for details."
         )
-=======
-    if scenario_id in SKIPPED_PERSISTENCE_TESTS:
-        pytest.xfail(f"Skipping failing persistence test '{scenario_id}' until fixed.")
->>>>>>> 637e7f09
 
     if scenario_id in SKIPPED_MERMAID_DIAGRAM_GENERATOR_SCENARIOS:
         pytest.xfail(
@@ -1839,10 +1836,10 @@
 
                     # Apply new URL
                     agent_cfg["url"] = override_url
-                    
+
                     # Update the indexed cache for O(1) lookups
                     a2a_proxy_component._agent_config_by_name[agent_name] = agent_cfg
-                    
+
                     print(
                         f"Scenario {scenario_id}: Configured proxy URL override for {agent_name}: {override_url}"
                     )
@@ -1881,10 +1878,10 @@
 
                     # Apply new config
                     agent_cfg["authentication"] = auth_config
-                    
+
                     # Update the indexed cache for O(1) lookups
                     a2a_proxy_component._agent_config_by_name[agent_name] = agent_cfg
-                    
+
                     print(
                         f"Scenario {scenario_id}: Configured proxy auth for {agent_name}: {auth_config.get('type')}"
                     )
@@ -2210,10 +2207,12 @@
                         else:
                             # Restore the original authentication config
                             agent_cfg["authentication"] = original_auth
-                        
+
                         # Update the indexed cache for O(1) lookups
-                        a2a_proxy_component._agent_config_by_name[agent_name] = agent_cfg
-                        
+                        a2a_proxy_component._agent_config_by_name[agent_name] = (
+                            agent_cfg
+                        )
+
                         print(
                             f"Scenario {scenario_id}: Restored original auth config for {agent_name}"
                         )
@@ -2224,10 +2223,12 @@
                 for agent_cfg in a2a_proxy_component.proxied_agents_config:
                     if agent_cfg.get("name") == agent_name:
                         agent_cfg["url"] = original_url
-                        
+
                         # Update the indexed cache for O(1) lookups
-                        a2a_proxy_component._agent_config_by_name[agent_name] = agent_cfg
-                        
+                        a2a_proxy_component._agent_config_by_name[agent_name] = (
+                            agent_cfg
+                        )
+
                         print(
                             f"Scenario {scenario_id}: Restored original URL for {agent_name}"
                         )

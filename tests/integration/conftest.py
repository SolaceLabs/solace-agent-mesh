<<<<<<< HEAD
from typing import Any, Dict, Generator, TYPE_CHECKING
import pytest
import time
=======
import inspect
import os
import socket
>>>>>>> ebc5515a
import subprocess
import sys
import tempfile
import time
from collections.abc import Generator
from pathlib import Path
from typing import Any

import httpx
import pytest
import sqlalchemy as sa
from a2a.types import (
    AgentCard,
    AgentSkill,
    PushNotificationConfig,
    Task,
    TaskPushNotificationConfig,
    TaskState,
    TaskStatusUpdateEvent,
)
from alembic import command as alembic_command
from alembic.config import Config as AlembicConfig
from fastapi.testclient import TestClient
from sam_test_infrastructure.a2a_validator.validator import A2AMessageValidator
from sam_test_infrastructure.artifact_service.service import TestInMemoryArtifactService
from sam_test_infrastructure.gateway_interface.app import TestGatewayApp
from sam_test_infrastructure.gateway_interface.component import TestGatewayComponent
from sam_test_infrastructure.llm_server.server import TestLLMServer
from solace_ai_connector.solace_ai_connector import SolaceAiConnector
from sqlalchemy import create_engine, text

from solace_agent_mesh.agent.sac.app import SamAgentApp
from solace_agent_mesh.agent.sac.component import SamAgentComponent
from solace_agent_mesh.agent.adk.services import ScopedArtifactServiceWrapper
from solace_agent_mesh.agent.tools.registry import tool_registry
<<<<<<< HEAD
from sam_test_infrastructure.gateway_interface.app import TestGatewayApp
from sam_test_infrastructure.gateway_interface.component import (
    TestGatewayComponent,
)
from sam_test_infrastructure.llm_server.server import TestLLMServer
from sam_test_infrastructure.artifact_service.service import (
    TestInMemoryArtifactService,
)
from sam_test_infrastructure.mcp_server.server import TestMCPServer as server_module
from sam_test_infrastructure.a2a_agent_server.server import TestA2AAgentServer
from sam_test_infrastructure.a2a_validator.validator import A2AMessageValidator
from tests.integration.test_support.a2a_agent.executor import (
    DeclarativeAgentExecutor,
)
from solace_agent_mesh.agent.sac.app import SamAgentApp
from solace_agent_mesh.agent.sac.component import SamAgentComponent
from solace_agent_mesh.agent.tools.registry import tool_registry
from sam_test_infrastructure.gateway_interface.app import TestGatewayApp
from sam_test_infrastructure.gateway_interface.component import (
    TestGatewayComponent,
)
from sam_test_infrastructure.llm_server.server import TestLLMServer
from sam_test_infrastructure.artifact_service.service import (
    TestInMemoryArtifactService,
)
from sam_test_infrastructure.mcp_server.server import TestMCPServer as server_module
from sam_test_infrastructure.a2a_validator.validator import A2AMessageValidator
from solace_agent_mesh.common import a2a
from a2a.types import (
    AgentCard,
    AgentSkill,
    Task,
    TaskState,
    TaskStatusUpdateEvent,
    TaskPushNotificationConfig,
    PushNotificationConfig,
)
from solace_ai_connector.solace_ai_connector import SolaceAiConnector
=======
from solace_agent_mesh.common import a2a
from solace_agent_mesh.gateway.http_sse.app import WebUIBackendApp
from solace_agent_mesh.gateway.http_sse.component import WebUIBackendComponent


@pytest.fixture(scope="session")
def test_db_engine():
    """
    Creates a temporary SQLite database for the test session, runs migrations,
    and yields the SQLAlchemy engine.
    """
    with tempfile.TemporaryDirectory() as temp_dir:
        db_path = Path(temp_dir) / "test_integration.db"
        database_url = f"sqlite:///{db_path}"
        print(f"\n[SessionFixture] Creating test database at: {database_url}")

        engine = create_engine(database_url)
        
        # Enable foreign keys for SQLite (database-agnostic approach)
        from sqlalchemy import event
        
        @event.listens_for(engine, "connect")
        def set_sqlite_pragma(dbapi_conn, connection_record):
            if database_url.startswith('sqlite'):
                cursor = dbapi_conn.cursor()
                cursor.execute("PRAGMA foreign_keys=ON")
                cursor.close()

        # Run Alembic migrations
        alembic_cfg = AlembicConfig()
        # The script location is relative to the project root
        script_location = "src/solace_agent_mesh/gateway/http_sse/alembic"
        alembic_cfg.set_main_option("script_location", script_location)
        alembic_cfg.set_main_option("sqlalchemy.url", database_url)

        alembic_command.upgrade(alembic_cfg, "head")
        print("[SessionFixture] Database migrations applied.")

        yield engine

        engine.dispose()
        print("[SessionFixture] Test database engine disposed.")


@pytest.fixture(autouse=True)
def clean_db_fixture(test_db_engine):
    """
    Cleans all data from the test database before each test run.
    """
    with test_db_engine.connect() as connection:
        with connection.begin():
            inspector = sa.inspect(test_db_engine)
            existing_tables = inspector.get_table_names()

            # Delete in correct order to handle foreign key constraints
            tables_to_clean = [
                "feedback",
                "task_events",
                "chat_messages",
                "tasks",
                "sessions",
                "users",
            ]
            for table_name in tables_to_clean:
                if table_name in existing_tables:
                    connection.execute(text(f"DELETE FROM {table_name}"))
    yield
>>>>>>> ebc5515a


if TYPE_CHECKING:
    from solace_agent_mesh.agent.proxies.base.component import BaseProxyComponent


def find_free_port() -> int:
    """Finds and returns an available TCP port."""
    with socket.socket(socket.AF_INET, socket.SOCK_STREAM) as s:
        s.bind(("", 0))
        return s.getsockname()[1]

@pytest.fixture(scope="session")
def mcp_server_harness() -> Generator[dict[str, Any], None, None]:
    """
    Pytest fixture to manage the lifecycle of the TestMCPServer.

    It starts the server in a separate process for HTTP and provides connection details
    for both 'stdio' and 'http' transports.

    Yields:
        A dictionary containing the `connection_params` for both stdio and http.
    """
    # Import moved inside the fixture to prevent module-level side effects (e.g., middleware patching)
    # from affecting other apps in the unified test harness.
    from sam_test_infrastructure.mcp_server.server import TestMCPServer as server_module

    process = None
    port = 0
    SERVER_PATH = inspect.getfile(server_module)

    try:
        # Prepare stdio config
        stdio_params = {
            "type": "stdio",
            "command": sys.executable,
            "args": [SERVER_PATH, "--transport", "stdio"],
        }
        print("\nConfigured TestMCPServer for stdio mode (ADK will start process).")

        # Start SSE HTTP server
        port = find_free_port()
        base_url = f"http://127.0.0.1:{port}"
        sse_url = f"{base_url}/sse"  # The default path for fastmcp sse transport
        command = [
            sys.executable,
            SERVER_PATH,
            "--transport",
            "sse",
            "--port",
            str(port),
        ]
        process = subprocess.Popen(
            command, stdout=subprocess.PIPE, stderr=subprocess.PIPE
        )
        print(f"\nStarted TestMCPServer in sse mode (PID: {process.pid})...")

        # Start Streamable-http server
        port = find_free_port()
        base_url = f"http://127.0.0.1:{port}"
        http_url = f"{base_url}/mcp"
        health_url = f"{base_url}/health"

        command = [
            sys.executable,
            SERVER_PATH,
            "--transport",
            "http",
            "--port",
            str(port),
        ]
        process2 = subprocess.Popen(
            command, stdout=subprocess.PIPE, stderr=subprocess.PIPE
        )
        print(f"\nStarted TestMCPServer in streamable-http mode (PID: {process2.pid})...")

        # Readiness check by polling the /health endpoint
        max_wait_seconds = 10
        start_time = time.time()
        is_ready = False
        while time.time() - start_time < max_wait_seconds:
            try:
                response = httpx.get(health_url, timeout=1)
                if response.status_code == 200:
                    print(f"TestMCPServer is ready on {base_url}.")
                    is_ready = True
                    break
            except httpx.RequestError:
                time.sleep(0.1)

        if not is_ready:
            pytest.fail(
                f"Test MCP Server (http) failed to start on port {port} within {max_wait_seconds} seconds."
            )

        http_params = {
            "type": "sse",  # 'sse' is the type used by the ADK's MCPToolset for http
            "url": sse_url,
        }

        streamable_params = {
            "type": "streamable-http",
            "url": http_url,
        }

        connection_params = {"stdio": stdio_params, "http": http_params, "streamable_http": streamable_params}

        yield connection_params

    finally:
        if process:
            print(f"\nTerminating http TestMCPServer (PID: {process.pid})...")
            process.terminate()
            try:
                stdout, stderr = process.communicate(timeout=5)
                if stdout:
                    print(
                        f"\n--- TestMCPServer STDOUT ---\n{stdout.decode('utf-8', 'ignore')}"
                    )
                if stderr:
                    print(
                        f"\n--- TestMCPServer STDERR ---\n{stderr.decode('utf-8', 'ignore')}"
                    )
            except subprocess.TimeoutExpired:
                process.kill()
                print(
                    "\nHttp TestMCPServer process did not terminate gracefully, had to be killed."
                )
            print("TestMCPServer (http) terminated.")
        if process2:
            print(f"\nTerminating streamable-http TestMCPServer (PID: {process2.pid})...")
            process2.terminate()
            try:
                stdout, stderr = process2.communicate(timeout=5)
                if stdout:
                    print(
                        f"\n--- TestMCPServer STDOUT ---\n{stdout.decode('utf-8', 'ignore')}"
                    )
                if stderr:
                    print(
                        f"\n--- TestMCPServer STDERR ---\n{stderr.decode('utf-8', 'ignore')}"
                    )
            except subprocess.TimeoutExpired:
                process2.kill()
                print(
                    "\nStreamable-http TestMCPServer process did not terminate gracefully, had to be killed."
                )
            print("TestMCPServer (streamable-http) terminated.")

        print(
            "\nNo external TestMCPServer process to terminate for stdio mode (ADK manages process)."
        )


@pytest.fixture
def mock_gemini_client(monkeypatch):
    """
    Mocks the google.genai.Client and PIL.Image.open to prevent real API calls
    and allow for deterministic testing.
    """

    class MockPILImage:
        def __init__(self):
            self.size = (1, 1)
            self.mode = "RGB"

        def split(self):
            return []

        def save(self, fp, format=None, quality=None):
            fp.write(b"mock_image_bytes")

    def mock_open(fp):
        return MockPILImage()

    try:
        from PIL import Image

        monkeypatch.setattr(Image, "open", mock_open)
    except ImportError:
        pass

    class MockPart:
        def __init__(self, text=None, inline_data=None):
            self.text = text
            self.inline_data = inline_data

    class MockContent:
        def __init__(self, parts):
            self.parts = parts

    class MockCandidate:
        def __init__(self, content):
            self.content = content

    class MockGenerateContentResponse:
        def __init__(self, candidates):
            self.candidates = candidates

    class MockGeminiClient:
        def __init__(self, api_key=None):
            self._api_key = api_key
            self.models = self

        def generate_content(self, model, contents, config):
            if self._api_key != "fake-gemini-api-key":
                raise Exception(
                    "400 INVALID_ARGUMENT. {'error': {'code': 400, 'message': 'API key not valid. Please pass a valid API key.'}}"
                )

            edited_image_bytes = b"edited_image_bytes"
            mock_response = MockGenerateContentResponse(
                candidates=[
                    MockCandidate(
                        content=MockContent(
                            parts=[
                                MockPart(text="Image edited successfully."),
                                MockPart(
                                    inline_data=type(
                                        "obj", (object,), {"data": edited_image_bytes}
                                    )()
                                ),
                            ]
                        )
                    )
                ]
            )
            return mock_response

    monkeypatch.setattr("google.genai.Client", MockGeminiClient)


@pytest.fixture(scope="session")
def test_llm_server():
    """
    Manages the lifecycle of the TestLLMServer for the test session.
    Yields the TestLLMServer instance.
    """
    server = TestLLMServer(host="127.0.0.1", port=8088)
    server.start()

    max_retries = 20
    retry_delay = 0.25
    ready = False
    for i in range(max_retries):
        time.sleep(retry_delay)
        try:
            if server.started:
                print(f"TestLLMServer confirmed started after {i + 1} attempts.")
                ready = True
                break
            print(f"TestLLMServer not ready yet (attempt {i + 1}/{max_retries})...")
        except Exception as e:
            print(
                f"TestLLMServer readiness check (attempt {i + 1}/{max_retries}) encountered an error: {e}"
            )

    if not ready:
        try:
            server.stop()
        except Exception:
            pass
        pytest.fail("TestLLMServer did not become ready in time.")

    print(f"TestLLMServer fixture: Server ready at {server.url}")
    yield server

    print("TestLLMServer fixture: Stopping server...")
    server.stop()
    print("TestLLMServer fixture: Server stopped.")


@pytest.fixture(scope="session")
def test_a2a_agent_server_harness(
    mock_agent_card: AgentCard,
) -> Generator[TestA2AAgentServer, None, None]:
    """
    Manages the lifecycle of the TestA2AAgentServer for the test session.
    Yields the TestA2AAgentServer instance.
    """
    port = find_free_port()
    executor = DeclarativeAgentExecutor()
    server = TestA2AAgentServer(
        host="127.0.0.1",
        port=port,
        agent_card=mock_agent_card,
        agent_executor=executor,
    )
    executor.server = server
    server.start()

    max_retries = 20
    retry_delay = 0.25
    ready = False
    for i in range(max_retries):
        time.sleep(retry_delay)
        try:
            if server.started:
                print(f"TestA2AAgentServer confirmed started after {i+1} attempts.")
                ready = True
                break
            print(f"TestA2AAgentServer not ready yet (attempt {i+1}/{max_retries})...")
        except Exception as e:
            print(
                f"TestA2AAgentServer readiness check (attempt {i+1}/{max_retries}) encountered an error: {e}"
            )

    if not ready:
        try:
            server.stop()
        except Exception:
            pass
        pytest.fail(f"TestA2AAgentServer did not become ready in time on port {port}.")

    print(f"TestA2AAgentServer fixture: Server ready at {server.url}")
    yield server

    print("TestA2AAgentServer fixture: Stopping server...")
    server.stop()
    print("TestA2AAgentServer fixture: Server stopped.")


@pytest.fixture(autouse=True)
def clear_llm_server_configs(test_llm_server: TestLLMServer):
    """
    Automatically clears any primed responses and captured requests from the
    TestLLMServer before each test that uses it (if session-scoped and reused).
    Also clears the global static response.
    """
    test_llm_server.clear_all_configurations()


@pytest.fixture()
def clear_tool_registry_fixture():
    """
    A pytest fixture that clears the tool_registry singleton.
    This is NOT autouse, and should be explicitly used by tests that need
    a clean registry.
    """
    tool_registry.clear()
    yield
    tool_registry.clear()


@pytest.fixture(scope="session")
def test_artifact_service_instance() -> TestInMemoryArtifactService:
    """
    Provides a single instance of TestInMemoryArtifactService for the test session.
    Its state will be cleared by a separate function-scoped fixture.
    """
    service = TestInMemoryArtifactService()
    print("[SessionFixture] TestInMemoryArtifactService instance created for session.")
    yield service
    print("[SessionFixture] TestInMemoryArtifactService session ended.")


@pytest.fixture(autouse=True, scope="function")
async def clear_test_artifact_service_between_tests(
    test_artifact_service_instance: TestInMemoryArtifactService,
):
    """
    Clears all artifacts from the session-scoped TestInMemoryArtifactService after each test.
    """
    yield
    await test_artifact_service_instance.clear_all_artifacts()


@pytest.fixture(scope="session")
def session_monkeypatch():
    """A session-scoped monkeypatch object."""
    mp = pytest.MonkeyPatch()
    print("[SessionFixture] Session-scoped monkeypatch created.")
    yield mp
    print("[SessionFixture] Session-scoped monkeypatch undoing changes.")
    mp.undo()


@pytest.fixture(scope="session")
def shared_solace_connector(
    test_llm_server: TestLLMServer,
    test_artifact_service_instance: TestInMemoryArtifactService,
    session_monkeypatch,
    request,
    mcp_server_harness,
<<<<<<< HEAD
    test_a2a_agent_server_harness: TestA2AAgentServer,
=======
    test_db_engine,
>>>>>>> ebc5515a
) -> SolaceAiConnector:
    """
    Creates and manages a single SolaceAiConnector instance with multiple agents
    for integration testing.
    """

    def create_agent_config(
        agent_name,
        description,
        allow_list,
        tools,
        model_suffix,
        session_behavior="RUN_BASED",
    ):
        return {
            "namespace": "test_namespace",
            "supports_streaming": True,
            "agent_name": agent_name,
            "model": {
                "model": f"openai/test-model-{model_suffix}-{time.time_ns()}",
                "api_base": f"{test_llm_server.url}/v1",
                "api_key": f"fake_test_key_{model_suffix}",
            },
            "session_service": {"type": "memory", "default_behavior": session_behavior},
            "artifact_service": {"type": "test_in_memory"},
            "memory_service": {"type": "memory"},
            "agent_card": {
                "description": description,
                "defaultInputModes": ["text"],
                "defaultOutputModes": ["text"],
                "jsonrpc": "2.0",
                "id": "agent_card_pub",
            },
            "agent_card_publishing": {"interval_seconds": 1},
            "agent_discovery": {"enabled": True},
            "inter_agent_communication": {
                "allow_list": allow_list,
                "request_timeout_seconds": 5,
            },
            "tool_output_save_threshold_bytes": 50,
            "tool_output_llm_return_max_bytes": 200,
            "data_tools_config": {
                "max_result_preview_rows": 5,
                "max_result_preview_bytes": 2048,
            },
            "tools": tools,
        }

    test_agent_tools = [
        {
            "tool_type": "python",
            "component_module": "tests.integration.test_support.tools",
            "function_name": "get_weather_tool",
            "component_base_path": ".",
        },
        {"tool_type": "builtin", "tool_name": "convert_file_to_markdown"},
        {"tool_type": "builtin-group", "group_name": "artifact_management"},
        {"tool_type": "builtin-group", "group_name": "data_analysis"},
        {"tool_type": "builtin-group", "group_name": "test"},
        {"tool_type": "builtin", "tool_name": "web_request"},
        {"tool_type": "builtin", "tool_name": "mermaid_diagram_generator"},
        {
            "tool_type": "builtin",
            "tool_name": "create_image_from_description",
            "tool_config": {
                "model": "dall-e-3",
                "api_key": "fake-api-key",
                "api_base": f"{test_llm_server.url}",
            },
        },
        {
            "tool_type": "builtin",
            "tool_name": "describe_image",
            "tool_config": {
                "model": f"openai/test-model-sam-vision-{time.time_ns()}",
                "api_key": "fake-api-key",
                "api_base": f"{test_llm_server.url}",
            },
        },
        {
            "tool_type": "builtin",
            "tool_name": "describe_audio",
            "tool_config": {
                "model": "whisper-1",
                "api_key": "fake-api-key",
                "api_base": f"{test_llm_server.url}",
            },
        },
        {
            "tool_type": "builtin",
            "tool_name": "edit_image_with_gemini",
            "tool_config": {
                "model": "gemini-2.0-flash-preview-image-generation",
                "gemini_api_key": "fake-gemini-api-key",
            },
        },
        {
            "tool_type": "mcp",
            "tool_name": "get_data_stdio",
            "connection_params": mcp_server_harness["stdio"],
        },
        {
            "tool_type": "mcp",
            "tool_name": "get_data_http",
            "connection_params": mcp_server_harness["http"],
        },
        {
            "tool_type": "mcp",
            "tool_name": "get_data_streamable_http",
            "connection_params": mcp_server_harness["streamable_http"],
        }
    ]
    sam_agent_app_config = create_agent_config(
        agent_name="TestAgent",
        description="The main test agent (orchestrator)",
        allow_list=["TestPeerAgentA", "TestPeerAgentB"],
        tools=test_agent_tools,
        model_suffix="sam",
    )

    peer_agent_tools = [
        {"tool_type": "builtin-group", "group_name": "artifact_management"},
        {"tool_type": "builtin-group", "group_name": "data_analysis"},
    ]
    peer_a_config = create_agent_config(
        agent_name="TestPeerAgentA",
        description="Peer Agent A, accessible by TestAgent, can access D",
        allow_list=["TestPeerAgentD"],
        tools=peer_agent_tools,
        model_suffix="peerA",
    )
    peer_b_config = create_agent_config(
        agent_name="TestPeerAgentB",
        description="Peer Agent B, accessible by TestAgent, cannot delegate",
        allow_list=[],
        tools=peer_agent_tools,
        model_suffix="peerB",
    )
    peer_c_config = create_agent_config(
        agent_name="TestPeerAgentC",
        description="Peer Agent C, not accessible by TestAgent",
        allow_list=[],
        tools=peer_agent_tools,
        model_suffix="peerC",
        session_behavior="PERSISTENT",
    )
    peer_d_config = create_agent_config(
        agent_name="TestPeerAgentD",
        description="Peer Agent D, accessible by Peer A",
        allow_list=[],
        tools=peer_agent_tools,
        model_suffix="peerD",
    )

    combined_dynamic_agent_config = create_agent_config(
        agent_name="CombinedDynamicAgent",
        description="Agent for testing all dynamic tool features.",
        allow_list=[],
        tools=[
            {
                "tool_type": "python",
                "component_module": "tests.integration.test_support.dynamic_tools.single_tool",
                "tool_config": {"greeting_prefix": "Hi there"},
            },
            {
                "tool_type": "python",
                "component_module": "tests.integration.test_support.dynamic_tools.provider_tool",
            },
        ],
        model_suffix="dynamic-combined",
    )

    empty_provider_agent_config = create_agent_config(
        agent_name="EmptyProviderAgent",
        description="Agent with an empty tool provider.",
        allow_list=[],
        tools=[
            {
                "tool_type": "python",
                "component_module": "tests.integration.test_support.dynamic_tools.error_cases",
                "class_name": "EmptyToolProvider",
            }
        ],
        model_suffix="empty-provider",
    )

    docstringless_agent_config = create_agent_config(
        agent_name="DocstringlessAgent",
        description="Agent with a tool that has no docstring.",
        allow_list=[],
        tools=[
            {
                "tool_type": "python",
                "component_module": "tests.integration.test_support.dynamic_tools.error_cases",
                "class_name": "ProviderWithDocstringlessTool",
            }
        ],
        model_suffix="docstringless",
    )

    mixed_discovery_agent_config = create_agent_config(
        agent_name="MixedDiscoveryAgent",
        description="Agent with a module containing both provider and standalone tool.",
        allow_list=[],
        tools=[
            {
                "tool_type": "python",
                "component_module": "tests.integration.test_support.dynamic_tools.mixed_discovery",
            }
        ],
        model_suffix="mixed-discovery",
    )

    complex_signatures_agent_config = create_agent_config(
        agent_name="ComplexSignaturesAgent",
        description="Agent for testing complex tool signatures.",
        allow_list=[],
        tools=[
            {
                "tool_type": "python",
                "component_module": "tests.integration.test_support.dynamic_tools.complex_signatures",
            }
        ],
        model_suffix="complex-signatures",
    )

    config_context_agent_config = create_agent_config(
        agent_name="ConfigContextAgent",
        description="Agent for testing tool config and context features.",
        allow_list=[],
        tools=[
            {
                "tool_type": "python",
                "component_module": "tests.integration.test_support.dynamic_tools.config_and_context",
                "tool_config": {"provider_level": "value1", "tool_specific": "value2"},
            }
        ],
        model_suffix="config-context",
    )

    app_infos = [
        {
            "name": "WebUIBackendApp",
            "app_module": "solace_agent_mesh.gateway.http_sse.app",
            "broker": {"dev_mode": True},
            "app_config": {
                "namespace": "test_namespace",
                "gateway_id": "TestWebUIGateway_01",
                "session_secret_key": "a_secure_test_secret_key",
                "session_service": {
                    "type": "sql",
                    "database_url": str(test_db_engine.url),
                },
                "task_logging": {"enabled": True},
                "artifact_service": {"type": "test_in_memory"},
            },
        },
        {
            "name": "TestSamAgentApp",
            "app_config": sam_agent_app_config,
            "broker": {"dev_mode": True},
            "app_module": "solace_agent_mesh.agent.sac.app",
        },
        {
            "name": "TestPeerAgentA_App",
            "app_config": peer_a_config,
            "broker": {"dev_mode": True},
            "app_module": "solace_agent_mesh.agent.sac.app",
        },
        {
            "name": "TestPeerAgentB_App",
            "app_config": peer_b_config,
            "broker": {"dev_mode": True},
            "app_module": "solace_agent_mesh.agent.sac.app",
        },
        {
            "name": "TestPeerAgentC_App",
            "app_config": peer_c_config,
            "broker": {"dev_mode": True},
            "app_module": "solace_agent_mesh.agent.sac.app",
        },
        {
            "name": "TestPeerAgentD_App",
            "app_config": peer_d_config,
            "broker": {"dev_mode": True},
            "app_module": "solace_agent_mesh.agent.sac.app",
        },
        {
            "name": "TestHarnessGatewayApp",
            "app_config": {
                "namespace": "test_namespace",
                "gateway_id": "TestHarnessGateway_01",
                "artifact_service": {"type": "test_in_memory"},
            },
            "broker": {"dev_mode": True},
            "app_module": "sam_test_infrastructure.gateway_interface.app",
        },
        {
<<<<<<< HEAD
            "name": "TestA2AProxyApp",
            "app_config": {
                "namespace": "test_namespace",
                "proxied_agents": [
                    {
                        "name": "TestAgent_Proxied",
                        "url": test_a2a_agent_server_harness.url,
                    }
                ],
                "artifact_service": {"type": "test_in_memory"},
                "discovery_interval_seconds": 1,
            },
            "broker": {"dev_mode": True},
            "app_module": "solace_agent_mesh.agent.proxies.a2a.app",
=======
            "name": "CombinedDynamicAgent_App",
            "app_config": combined_dynamic_agent_config,
            "broker": {"dev_mode": True},
            "app_module": "solace_agent_mesh.agent.sac.app",
        },
        {
            "name": "EmptyProviderAgent_App",
            "app_config": empty_provider_agent_config,
            "broker": {"dev_mode": True},
            "app_module": "solace_agent_mesh.agent.sac.app",
        },
        {
            "name": "DocstringlessAgent_App",
            "app_config": docstringless_agent_config,
            "broker": {"dev_mode": True},
            "app_module": "solace_agent_mesh.agent.sac.app",
        },
        {
            "name": "MixedDiscoveryAgent_App",
            "app_config": mixed_discovery_agent_config,
            "broker": {"dev_mode": True},
            "app_module": "solace_agent_mesh.agent.sac.app",
        },
        {
            "name": "ComplexSignaturesAgent_App",
            "app_config": complex_signatures_agent_config,
            "broker": {"dev_mode": True},
            "app_module": "solace_agent_mesh.agent.sac.app",
        },
        {
            "name": "ConfigContextAgent_App",
            "app_config": config_context_agent_config,
            "broker": {"dev_mode": True},
            "app_module": "solace_agent_mesh.agent.sac.app",
>>>>>>> ebc5515a
        },
    ]

    session_monkeypatch.setattr(
        "solace_agent_mesh.agent.adk.services.TestInMemoryArtifactService",
        lambda: test_artifact_service_instance,
    )
    session_monkeypatch.setattr(
        "solace_agent_mesh.agent.proxies.base.component.initialize_artifact_service",
        lambda component: ScopedArtifactServiceWrapper(
            wrapped_service=test_artifact_service_instance, component=component
        ),
    )

    log_level_str = request.config.getoption("--log-cli-level") or "INFO"

    connector_config = {
        "apps": app_infos,
        "log": {
            "stdout_log_level": log_level_str.upper(),
            "log_file_level": "INFO",
            "enable_trace": False,
        },
    }
    print(
        f"\n[Conftest] Configuring SolaceAiConnector with stdout log level: {log_level_str.upper()}"
    )
    connector = SolaceAiConnector(config=connector_config)
    connector.run()
    print(
        f"shared_solace_connector fixture: Started SolaceAiConnector with apps: {[app['name'] for app in connector_config['apps']]}"
    )

    # Allow time for agent card discovery messages to be exchanged before any test runs
    print("shared_solace_connector fixture: Waiting for agent discovery...")
    time.sleep(5)
    print("shared_solace_connector fixture: Agent discovery wait complete.")

    yield connector

    print("shared_solace_connector fixture: Cleaning up SolaceAiConnector...")
    connector.stop()
    connector.cleanup()
    print("shared_solace_connector fixture: SolaceAiConnector cleaned up.")


@pytest.fixture(scope="session")
def sam_app_under_test(shared_solace_connector: SolaceAiConnector) -> SamAgentApp:
    """
    Retrieves the main SamAgentApp instance from the session-scoped SolaceAiConnector.
    """
    app_instance = shared_solace_connector.get_app("TestSamAgentApp")
    assert isinstance(
        app_instance, SamAgentApp
    ), "Failed to retrieve SamAgentApp from shared connector."
    print(
        f"sam_app_under_test fixture: Retrieved app {app_instance.name} from shared SolaceAiConnector."
    )
    yield app_instance


@pytest.fixture(scope="session")
def peer_agent_a_app_under_test(
    shared_solace_connector: SolaceAiConnector,
) -> SamAgentApp:
    """Retrieves the TestPeerAgentA_App instance."""
    app_instance = shared_solace_connector.get_app("TestPeerAgentA_App")
    assert isinstance(
        app_instance, SamAgentApp
    ), "Failed to retrieve TestPeerAgentA_App."
    yield app_instance


@pytest.fixture(scope="session")
def peer_agent_b_app_under_test(
    shared_solace_connector: SolaceAiConnector,
) -> SamAgentApp:
    """Retrieves the TestPeerAgentB_App instance."""
    app_instance = shared_solace_connector.get_app("TestPeerAgentB_App")
    assert isinstance(
        app_instance, SamAgentApp
    ), "Failed to retrieve TestPeerAgentB_App."
    yield app_instance


@pytest.fixture(scope="session")
def peer_agent_c_app_under_test(
    shared_solace_connector: SolaceAiConnector,
) -> SamAgentApp:
    """Retrieves the TestPeerAgentC_App instance."""
    app_instance = shared_solace_connector.get_app("TestPeerAgentC_App")
    assert isinstance(
        app_instance, SamAgentApp
    ), "Failed to retrieve TestPeerAgentC_App."
    yield app_instance


@pytest.fixture(scope="session")
def peer_agent_d_app_under_test(
    shared_solace_connector: SolaceAiConnector,
) -> SamAgentApp:
    """Retrieves the TestPeerAgentD_App instance."""
    app_instance = shared_solace_connector.get_app("TestPeerAgentD_App")
    assert isinstance(
        app_instance, SamAgentApp
    ), "Failed to retrieve TestPeerAgentD_App."
    yield app_instance


@pytest.fixture(scope="session")
def combined_dynamic_agent_app_under_test(
    shared_solace_connector: SolaceAiConnector,
) -> SamAgentApp:
    """Retrieves the CombinedDynamicAgent_App instance."""
    app_instance = shared_solace_connector.get_app("CombinedDynamicAgent_App")
    assert isinstance(
        app_instance, SamAgentApp
    ), "Failed to retrieve CombinedDynamicAgent_App."
    yield app_instance


@pytest.fixture(scope="session")
def empty_provider_agent_app_under_test(
    shared_solace_connector: SolaceAiConnector,
) -> SamAgentApp:
    """Retrieves the EmptyProviderAgent_App instance."""
    app_instance = shared_solace_connector.get_app("EmptyProviderAgent_App")
    assert isinstance(
        app_instance, SamAgentApp
    ), "Failed to retrieve EmptyProviderAgent_App."
    yield app_instance


@pytest.fixture(scope="session")
def docstringless_agent_app_under_test(
    shared_solace_connector: SolaceAiConnector,
) -> SamAgentApp:
    """Retrieves the DocstringlessAgent_App instance."""
    app_instance = shared_solace_connector.get_app("DocstringlessAgent_App")
    assert isinstance(
        app_instance, SamAgentApp
    ), "Failed to retrieve DocstringlessAgent_App."
    yield app_instance


@pytest.fixture(scope="session")
def mixed_discovery_agent_app_under_test(
    shared_solace_connector: SolaceAiConnector,
) -> SamAgentApp:
    """Retrieves the MixedDiscoveryAgent_App instance."""
    app_instance = shared_solace_connector.get_app("MixedDiscoveryAgent_App")
    assert isinstance(
        app_instance, SamAgentApp
    ), "Failed to retrieve MixedDiscoveryAgent_App."
    yield app_instance


@pytest.fixture(scope="session")
def complex_signatures_agent_app_under_test(
    shared_solace_connector: SolaceAiConnector,
) -> SamAgentApp:
    """Retrieves the ComplexSignaturesAgent_App instance."""
    app_instance = shared_solace_connector.get_app("ComplexSignaturesAgent_App")
    assert isinstance(
        app_instance, SamAgentApp
    ), "Failed to retrieve ComplexSignaturesAgent_App."
    yield app_instance


@pytest.fixture(scope="session")
def config_context_agent_app_under_test(
    shared_solace_connector: SolaceAiConnector,
) -> SamAgentApp:
    """Retrieves the ConfigContextAgent_App instance."""
    app_instance = shared_solace_connector.get_app("ConfigContextAgent_App")
    assert isinstance(
        app_instance, SamAgentApp
    ), "Failed to retrieve ConfigContextAgent_App."
    yield app_instance


def get_component_from_app(app: SamAgentApp) -> SamAgentComponent:
    """Helper to get the component from an app."""
    if app.flows and app.flows[0].component_groups:
        for group in app.flows[0].component_groups:
            for component_wrapper in group:
                component = (
                    component_wrapper.component
                    if hasattr(component_wrapper, "component")
                    else component_wrapper
                )
                if isinstance(component, SamAgentComponent):
                    return component
    raise RuntimeError("SamAgentComponent not found in the application flow.")


@pytest.fixture(scope="session")
def main_agent_component(sam_app_under_test: SamAgentApp) -> SamAgentComponent:
    """Retrieves the main SamAgentComponent instance."""
    return get_component_from_app(sam_app_under_test)


@pytest.fixture(scope="session")
def peer_a_component(peer_agent_a_app_under_test: SamAgentApp) -> SamAgentComponent:
    """Retrieves the TestPeerAgentA component instance."""
    return get_component_from_app(peer_agent_a_app_under_test)


@pytest.fixture(scope="session")
def peer_b_component(peer_agent_b_app_under_test: SamAgentApp) -> SamAgentComponent:
    """Retrieves the TestPeerAgentB component instance."""
    return get_component_from_app(peer_agent_b_app_under_test)


@pytest.fixture(scope="session")
def peer_c_component(peer_agent_c_app_under_test: SamAgentApp) -> SamAgentComponent:
    """Retrieves the TestPeerAgentC component instance."""
    return get_component_from_app(peer_agent_c_app_under_test)


@pytest.fixture(scope="session")
def peer_d_component(peer_agent_d_app_under_test: SamAgentApp) -> SamAgentComponent:
    """Retrieves the TestPeerAgentD component instance."""
    return get_component_from_app(peer_agent_d_app_under_test)


@pytest.fixture(scope="session")
<<<<<<< HEAD
def a2a_proxy_component(
    shared_solace_connector: SolaceAiConnector,
) -> "BaseProxyComponent":
    """Retrieves the A2AProxyComponent instance."""
    from solace_agent_mesh.agent.proxies.base.component import BaseProxyComponent

    app_instance = shared_solace_connector.get_app("TestA2AProxyApp")
    assert app_instance, "Could not find TestA2AProxyApp in the connector."

    if app_instance.flows and app_instance.flows[0].component_groups:
        for group in app_instance.flows[0].component_groups:
            for comp_wrapper in group:
                component = (
                    comp_wrapper.component
                    if hasattr(comp_wrapper, "component")
                    else comp_wrapper
                )
                if isinstance(component, BaseProxyComponent):
                    return component
    raise RuntimeError("A2AProxyComponent not found in the application flow.")
=======
def combined_dynamic_agent_component(
    combined_dynamic_agent_app_under_test: SamAgentApp,
) -> SamAgentComponent:
    """Retrieves the CombinedDynamicAgent component instance."""
    return get_component_from_app(combined_dynamic_agent_app_under_test)


@pytest.fixture(scope="session")
def empty_provider_agent_component(
    empty_provider_agent_app_under_test: SamAgentApp,
) -> SamAgentComponent:
    """Retrieves the EmptyProviderAgent component instance."""
    return get_component_from_app(empty_provider_agent_app_under_test)


@pytest.fixture(scope="session")
def docstringless_agent_component(
    docstringless_agent_app_under_test: SamAgentApp,
) -> SamAgentComponent:
    """Retrieves the DocstringlessAgent component instance."""
    return get_component_from_app(docstringless_agent_app_under_test)


@pytest.fixture(scope="session")
def mixed_discovery_agent_component(
    mixed_discovery_agent_app_under_test: SamAgentApp,
) -> SamAgentComponent:
    """Retrieves the MixedDiscoveryAgent component instance."""
    return get_component_from_app(mixed_discovery_agent_app_under_test)


@pytest.fixture(scope="session")
def complex_signatures_agent_component(
    complex_signatures_agent_app_under_test: SamAgentApp,
) -> SamAgentComponent:
    """Retrieves the ComplexSignaturesAgent component instance."""
    return get_component_from_app(complex_signatures_agent_app_under_test)


@pytest.fixture(scope="session")
def config_context_agent_component(
    config_context_agent_app_under_test: SamAgentApp,
) -> SamAgentComponent:
    """Retrieves the ConfigContextAgent component instance."""
    return get_component_from_app(config_context_agent_app_under_test)


@pytest.fixture(scope="function")
def webui_api_client(
    shared_solace_connector: SolaceAiConnector,
) -> Generator[TestClient, None, None]:
    """
    Provides a FastAPI TestClient for the running WebUIBackendApp.
    """
    app_instance = shared_solace_connector.get_app("WebUIBackendApp")
    assert isinstance(
        app_instance, WebUIBackendApp
    ), "Failed to retrieve WebUIBackendApp from shared connector."

    component_instance = app_instance.get_component()
    assert isinstance(
        component_instance, WebUIBackendComponent
    ), "Failed to retrieve WebUIBackendComponent from WebUIBackendApp."

    fastapi_app_instance = component_instance.fastapi_app
    if not fastapi_app_instance:
        pytest.fail("WebUIBackendComponent's FastAPI app is not initialized.")

    with TestClient(fastapi_app_instance) as client:
        print("[Fixture] TestClient for WebUIBackendApp created.")
        yield client
>>>>>>> ebc5515a


@pytest.fixture(scope="session")
def test_gateway_app_instance(
    shared_solace_connector: SolaceAiConnector,
) -> TestGatewayComponent:
    """
    Retrieves the TestGatewayApp instance from the session-scoped SolaceAiConnector
    and yields its TestGatewayComponent.
    """
    app_instance = shared_solace_connector.get_app("TestHarnessGatewayApp")
    assert isinstance(
        app_instance, TestGatewayApp
    ), "Failed to retrieve TestGatewayApp from shared connector."
    print(
        f"test_gateway_app_instance fixture: Retrieved app {app_instance.name} from shared SolaceAiConnector."
    )

    component_instance = None
    if app_instance.flows and app_instance.flows[0].component_groups:
        for group in app_instance.flows[0].component_groups:
            for comp_wrapper in group:
                actual_comp = (
                    comp_wrapper.component
                    if hasattr(comp_wrapper, "component")
                    else comp_wrapper
                )
                if isinstance(actual_comp, TestGatewayComponent):
                    component_instance = actual_comp
                    break
            if component_instance:
                break

    if not component_instance:
        if hasattr(app_instance, "get_component"):
            comp_from_method = app_instance.get_component()
            if isinstance(comp_from_method, TestGatewayComponent):
                component_instance = comp_from_method
            elif hasattr(comp_from_method, "component") and isinstance(
                comp_from_method.component, TestGatewayComponent
            ):
                component_instance = comp_from_method.component

    if not component_instance:
        pytest.fail(
            "TestGatewayApp did not initialize or TestGatewayComponent instance could not be retrieved via shared SolaceAiConnector."
        )

    print(
        f"[SessionFixture] TestGatewayComponent instance ({component_instance.name}) retrieved for session."
    )
    yield component_instance


@pytest.fixture(autouse=True, scope="function")
def clear_test_gateway_state_between_tests(
    test_gateway_app_instance: TestGatewayComponent,
):
    """
    Clears state from the session-scoped TestGatewayComponent after each test.
    """
    yield
    test_gateway_app_instance.clear_captured_outputs()
    if test_gateway_app_instance.task_context_manager:
        test_gateway_app_instance.task_context_manager.clear_all_contexts_for_testing()


def _clear_agent_component_state(agent_app: SamAgentApp):
    """Helper function to clear state from a SamAgentComponent."""
    component = get_component_from_app(agent_app)

    if component:
        # Clear the central task state dictionary, which now encapsulates all
        # in-flight task information (cancellation, buffers, etc.).
        with component.active_tasks_lock:
            component.active_tasks.clear()

        if (
            hasattr(component, "invocation_monitor")
            and component.invocation_monitor
            and hasattr(component.invocation_monitor, "_reset_session")
        ):
            component.invocation_monitor._reset_session()


@pytest.fixture(autouse=True, scope="function")
def clear_all_agent_states_between_tests(
    sam_app_under_test: SamAgentApp,
    peer_agent_a_app_under_test: SamAgentApp,
    peer_agent_b_app_under_test: SamAgentApp,
    peer_agent_c_app_under_test: SamAgentApp,
    peer_agent_d_app_under_test: SamAgentApp,
    combined_dynamic_agent_app_under_test: SamAgentApp,
    empty_provider_agent_app_under_test: SamAgentApp,
    docstringless_agent_app_under_test: SamAgentApp,
    mixed_discovery_agent_app_under_test: SamAgentApp,
    complex_signatures_agent_app_under_test: SamAgentApp,
    config_context_agent_app_under_test: SamAgentApp,
):
    """Clears state from all agent components after each test."""
    yield
    _clear_agent_component_state(sam_app_under_test)
    _clear_agent_component_state(peer_agent_a_app_under_test)
    _clear_agent_component_state(peer_agent_b_app_under_test)
    _clear_agent_component_state(peer_agent_c_app_under_test)
    _clear_agent_component_state(peer_agent_d_app_under_test)
    _clear_agent_component_state(combined_dynamic_agent_app_under_test)
    _clear_agent_component_state(empty_provider_agent_app_under_test)
    _clear_agent_component_state(docstringless_agent_app_under_test)
    _clear_agent_component_state(mixed_discovery_agent_app_under_test)
    _clear_agent_component_state(complex_signatures_agent_app_under_test)
    _clear_agent_component_state(config_context_agent_app_under_test)


@pytest.fixture(scope="function")
def a2a_message_validator(
    sam_app_under_test: SamAgentApp,
    peer_agent_a_app_under_test: SamAgentApp,
    peer_agent_b_app_under_test: SamAgentApp,
    peer_agent_c_app_under_test: SamAgentApp,
    peer_agent_d_app_under_test: SamAgentApp,
    combined_dynamic_agent_app_under_test: SamAgentApp,
    test_gateway_app_instance: TestGatewayComponent,
) -> A2AMessageValidator:
    """
    Provides an instance of A2AMessageValidator, activated to monitor all
    agent components and the test gateway.
    """
    validator = A2AMessageValidator()

    # Correctly get SamAgentComponent from sam_app_under_test
    sam_agent_component_instance = None
    if sam_app_under_test.flows and sam_app_under_test.flows[0].component_groups:
        for group in sam_app_under_test.flows[0].component_groups:
            for comp_wrapper in group:
                actual_comp = getattr(comp_wrapper, "component", comp_wrapper)
                if isinstance(actual_comp, SamAgentComponent):
                    sam_agent_component_instance = actual_comp
                    break
            if sam_agent_component_instance:
                break

    def get_component_from_app(app: SamAgentApp):
        if app.flows and app.flows[0].component_groups:
            for group in app.flows[0].component_groups:
                for comp_wrapper in group:
                    actual_comp = (
                        comp_wrapper.component
                        if hasattr(comp_wrapper, "component")
                        else comp_wrapper
                    )
                    if isinstance(actual_comp, SamAgentComponent):
                        return actual_comp
        return None

    all_apps = [
        sam_app_under_test,
        peer_agent_a_app_under_test,
        peer_agent_b_app_under_test,
        peer_agent_c_app_under_test,
        peer_agent_d_app_under_test,
        combined_dynamic_agent_app_under_test,
    ]

    components_to_patch = [get_component_from_app(app) for app in all_apps]
    components_to_patch.append(test_gateway_app_instance)

    final_components_to_patch = [c for c in components_to_patch if c is not None]

    if not final_components_to_patch:
        pytest.skip("No suitable components found to patch for A2A validation.")

    print(
        f"A2A Validator activating on components: {[c.name for c in final_components_to_patch]}"
    )
    validator.activate(final_components_to_patch)
    yield validator
    validator.deactivate()


<<<<<<< HEAD
@pytest.fixture(scope="session")
=======
@pytest.fixture(scope="function")
>>>>>>> ebc5515a
def mock_agent_skills() -> AgentSkill:
    return AgentSkill(
        id="skill-1",
        name="Skill 1",
        description="Description for Skill 1",
        tags=["tag1", "tag2"],
        examples=["Example 1", "Example 2"],
        input_modes=["text/plain"],
        output_modes=["text/plain"],
    )


<<<<<<< HEAD
@pytest.fixture(scope="session")
=======
@pytest.fixture(scope="function")
>>>>>>> ebc5515a
def mock_agent_card(mock_agent_skills: AgentSkill) -> AgentCard:
    from a2a.types import AgentCapabilities

    return AgentCard(
        name="test_agent",
        description="Test Agent Description",
        url="http://test.com/test_path/agent.json",
        version="1.0.0",
        protocol_version="0.3.0",
        capabilities=AgentCapabilities(
            streaming=True,
            push_notifications=False,
            state_transition_history=True,
        ),
        skills=[mock_agent_skills],
        default_input_modes=["text/plain"],
        default_output_modes=["text/plain"],
    )


@pytest.fixture(scope="function")
def mock_task_response() -> Task:
    """
    Provides a mock A2A Task object, using the new helper layer.
    Represents a final, completed task.
    """
    final_status = a2a.create_task_status(
        state=TaskState.completed,
        message=a2a.create_agent_text_message(
            text="Task completed successfully", message_id="msg-agent-complete-1"
        ),
    )
    final_status.timestamp = "2024-01-01T00:00:00Z"  # for deterministic testing

    return a2a.create_final_task(
        task_id="task-123",
        context_id="session-456",
        final_status=final_status,
    )


@pytest.fixture(scope="function")
def mock_task_response_cancel() -> Task:
    """
    Provides a mock A2A Task object, using the new helper layer.
    Represents a final, canceled task.
    """
    final_status = a2a.create_task_status(
        state=TaskState.canceled,
        message=a2a.create_agent_text_message(
            text="Task canceled successfully", message_id="msg-agent-cancel-1"
        ),
    )
    final_status.timestamp = "2023-01-01T00:00:00Z"  # for deterministic testing

    return a2a.create_final_task(
        task_id="task-123",
        context_id="session-456",
        final_status=final_status,
    )


@pytest.fixture(scope="function")
def mock_sse_task_response() -> TaskStatusUpdateEvent:
    """
    Provides a mock A2A TaskStatusUpdateEvent, using the new helper layer.
    Represents an intermediate status update during a streaming response.
    """
    status_message = a2a.create_agent_text_message(
        text="Processing...", message_id="msg-agent-stream-1"
    )
    status_update = a2a.create_status_update(
        task_id="task-123",
        context_id="session-456",
        message=status_message,
        is_final=False,
    )
    status_update.status.timestamp = "2024-01-01T00:00:00Z"  # for deterministic testing
    return status_update


@pytest.fixture(scope="function")
def mock_task_callback_response() -> TaskPushNotificationConfig:
    """
    Provides a mock A2A TaskPushNotificationConfig object.
    """
    return TaskPushNotificationConfig(
        task_id="task-123",
        push_notification_config=PushNotificationConfig(
            id="config-1",
            url="http://test.com/notify",
            token="test-token",
        ),
    )


def test_a2a_sdk_import():
    """Verifies that the a2a-sdk can be imported."""
    try:
        from a2a.types import Task

        assert Task is not None
    except ImportError as e:
        pytest.fail(f"Failed to import from a2a-sdk: {e}")<|MERGE_RESOLUTION|>--- conflicted
+++ resolved
@@ -1,12 +1,9 @@
-<<<<<<< HEAD
-from typing import Any, Dict, Generator, TYPE_CHECKING
-import pytest
-import time
-=======
+from typing import Any, Dict, Generator
 import inspect
 import os
 import socket
->>>>>>> ebc5515a
+import pytest
+import time
 import subprocess
 import sys
 import tempfile
@@ -42,7 +39,10 @@
 from solace_agent_mesh.agent.sac.component import SamAgentComponent
 from solace_agent_mesh.agent.adk.services import ScopedArtifactServiceWrapper
 from solace_agent_mesh.agent.tools.registry import tool_registry
-<<<<<<< HEAD
+from solace_agent_mesh.common import a2a
+from solace_agent_mesh.gateway.http_sse.app import WebUIBackendApp
+from solace_agent_mesh.gateway.http_sse.component import WebUIBackendComponent
+
 from sam_test_infrastructure.gateway_interface.app import TestGatewayApp
 from sam_test_infrastructure.gateway_interface.component import (
     TestGatewayComponent,
@@ -81,10 +81,9 @@
     PushNotificationConfig,
 )
 from solace_ai_connector.solace_ai_connector import SolaceAiConnector
-=======
-from solace_agent_mesh.common import a2a
-from solace_agent_mesh.gateway.http_sse.app import WebUIBackendApp
-from solace_agent_mesh.gateway.http_sse.component import WebUIBackendComponent
+
+if TYPE_CHECKING:
+    from solace_agent_mesh.agent.proxies.base.component import BaseProxyComponent
 
 
 @pytest.fixture(scope="session")
@@ -99,13 +98,13 @@
         print(f"\n[SessionFixture] Creating test database at: {database_url}")
 
         engine = create_engine(database_url)
-        
+
         # Enable foreign keys for SQLite (database-agnostic approach)
         from sqlalchemy import event
-        
+
         @event.listens_for(engine, "connect")
         def set_sqlite_pragma(dbapi_conn, connection_record):
-            if database_url.startswith('sqlite'):
+            if database_url.startswith("sqlite"):
                 cursor = dbapi_conn.cursor()
                 cursor.execute("PRAGMA foreign_keys=ON")
                 cursor.close()
@@ -149,11 +148,6 @@
                 if table_name in existing_tables:
                     connection.execute(text(f"DELETE FROM {table_name}"))
     yield
->>>>>>> ebc5515a
-
-
-if TYPE_CHECKING:
-    from solace_agent_mesh.agent.proxies.base.component import BaseProxyComponent
 
 
 def find_free_port() -> int:
@@ -161,6 +155,7 @@
     with socket.socket(socket.AF_INET, socket.SOCK_STREAM) as s:
         s.bind(("", 0))
         return s.getsockname()[1]
+
 
 @pytest.fixture(scope="session")
 def mcp_server_harness() -> Generator[dict[str, Any], None, None]:
@@ -224,7 +219,9 @@
         process2 = subprocess.Popen(
             command, stdout=subprocess.PIPE, stderr=subprocess.PIPE
         )
-        print(f"\nStarted TestMCPServer in streamable-http mode (PID: {process2.pid})...")
+        print(
+            f"\nStarted TestMCPServer in streamable-http mode (PID: {process2.pid})..."
+        )
 
         # Readiness check by polling the /health endpoint
         max_wait_seconds = 10
@@ -255,7 +252,11 @@
             "url": http_url,
         }
 
-        connection_params = {"stdio": stdio_params, "http": http_params, "streamable_http": streamable_params}
+        connection_params = {
+            "stdio": stdio_params,
+            "http": http_params,
+            "streamable_http": streamable_params,
+        }
 
         yield connection_params
 
@@ -280,7 +281,9 @@
                 )
             print("TestMCPServer (http) terminated.")
         if process2:
-            print(f"\nTerminating streamable-http TestMCPServer (PID: {process2.pid})...")
+            print(
+                f"\nTerminating streamable-http TestMCPServer (PID: {process2.pid})..."
+            )
             process2.terminate()
             try:
                 stdout, stderr = process2.communicate(timeout=5)
@@ -534,11 +537,8 @@
     session_monkeypatch,
     request,
     mcp_server_harness,
-<<<<<<< HEAD
+    test_db_engine,
     test_a2a_agent_server_harness: TestA2AAgentServer,
-=======
-    test_db_engine,
->>>>>>> ebc5515a
 ) -> SolaceAiConnector:
     """
     Creates and manages a single SolaceAiConnector instance with multiple agents
@@ -649,7 +649,7 @@
             "tool_type": "mcp",
             "tool_name": "get_data_streamable_http",
             "connection_params": mcp_server_harness["streamable_http"],
-        }
+        },
     ]
     sam_agent_app_config = create_agent_config(
         agent_name="TestAgent",
@@ -837,7 +837,42 @@
             "app_module": "sam_test_infrastructure.gateway_interface.app",
         },
         {
-<<<<<<< HEAD
+            "name": "CombinedDynamicAgent_App",
+            "app_config": combined_dynamic_agent_config,
+            "broker": {"dev_mode": True},
+            "app_module": "solace_agent_mesh.agent.sac.app",
+        },
+        {
+            "name": "EmptyProviderAgent_App",
+            "app_config": empty_provider_agent_config,
+            "broker": {"dev_mode": True},
+            "app_module": "solace_agent_mesh.agent.sac.app",
+        },
+        {
+            "name": "DocstringlessAgent_App",
+            "app_config": docstringless_agent_config,
+            "broker": {"dev_mode": True},
+            "app_module": "solace_agent_mesh.agent.sac.app",
+        },
+        {
+            "name": "MixedDiscoveryAgent_App",
+            "app_config": mixed_discovery_agent_config,
+            "broker": {"dev_mode": True},
+            "app_module": "solace_agent_mesh.agent.sac.app",
+        },
+        {
+            "name": "ComplexSignaturesAgent_App",
+            "app_config": complex_signatures_agent_config,
+            "broker": {"dev_mode": True},
+            "app_module": "solace_agent_mesh.agent.sac.app",
+        },
+        {
+            "name": "ConfigContextAgent_App",
+            "app_config": config_context_agent_config,
+            "broker": {"dev_mode": True},
+            "app_module": "solace_agent_mesh.agent.sac.app",
+        },
+        {
             "name": "TestA2AProxyApp",
             "app_config": {
                 "namespace": "test_namespace",
@@ -852,42 +887,6 @@
             },
             "broker": {"dev_mode": True},
             "app_module": "solace_agent_mesh.agent.proxies.a2a.app",
-=======
-            "name": "CombinedDynamicAgent_App",
-            "app_config": combined_dynamic_agent_config,
-            "broker": {"dev_mode": True},
-            "app_module": "solace_agent_mesh.agent.sac.app",
-        },
-        {
-            "name": "EmptyProviderAgent_App",
-            "app_config": empty_provider_agent_config,
-            "broker": {"dev_mode": True},
-            "app_module": "solace_agent_mesh.agent.sac.app",
-        },
-        {
-            "name": "DocstringlessAgent_App",
-            "app_config": docstringless_agent_config,
-            "broker": {"dev_mode": True},
-            "app_module": "solace_agent_mesh.agent.sac.app",
-        },
-        {
-            "name": "MixedDiscoveryAgent_App",
-            "app_config": mixed_discovery_agent_config,
-            "broker": {"dev_mode": True},
-            "app_module": "solace_agent_mesh.agent.sac.app",
-        },
-        {
-            "name": "ComplexSignaturesAgent_App",
-            "app_config": complex_signatures_agent_config,
-            "broker": {"dev_mode": True},
-            "app_module": "solace_agent_mesh.agent.sac.app",
-        },
-        {
-            "name": "ConfigContextAgent_App",
-            "app_config": config_context_agent_config,
-            "broker": {"dev_mode": True},
-            "app_module": "solace_agent_mesh.agent.sac.app",
->>>>>>> ebc5515a
         },
     ]
 
@@ -1115,7 +1114,80 @@
 
 
 @pytest.fixture(scope="session")
-<<<<<<< HEAD
+def combined_dynamic_agent_component(
+    combined_dynamic_agent_app_under_test: SamAgentApp,
+) -> SamAgentComponent:
+    """Retrieves the CombinedDynamicAgent component instance."""
+    return get_component_from_app(combined_dynamic_agent_app_under_test)
+
+
+@pytest.fixture(scope="session")
+def empty_provider_agent_component(
+    empty_provider_agent_app_under_test: SamAgentApp,
+) -> SamAgentComponent:
+    """Retrieves the EmptyProviderAgent component instance."""
+    return get_component_from_app(empty_provider_agent_app_under_test)
+
+
+@pytest.fixture(scope="session")
+def docstringless_agent_component(
+    docstringless_agent_app_under_test: SamAgentApp,
+) -> SamAgentComponent:
+    """Retrieves the DocstringlessAgent component instance."""
+    return get_component_from_app(docstringless_agent_app_under_test)
+
+
+@pytest.fixture(scope="session")
+def mixed_discovery_agent_component(
+    mixed_discovery_agent_app_under_test: SamAgentApp,
+) -> SamAgentComponent:
+    """Retrieves the MixedDiscoveryAgent component instance."""
+    return get_component_from_app(mixed_discovery_agent_app_under_test)
+
+
+@pytest.fixture(scope="session")
+def complex_signatures_agent_component(
+    complex_signatures_agent_app_under_test: SamAgentApp,
+) -> SamAgentComponent:
+    """Retrieves the ComplexSignaturesAgent component instance."""
+    return get_component_from_app(complex_signatures_agent_app_under_test)
+
+
+@pytest.fixture(scope="session")
+def config_context_agent_component(
+    config_context_agent_app_under_test: SamAgentApp,
+) -> SamAgentComponent:
+    """Retrieves the ConfigContextAgent component instance."""
+    return get_component_from_app(config_context_agent_app_under_test)
+
+
+@pytest.fixture(scope="function")
+def webui_api_client(
+    shared_solace_connector: SolaceAiConnector,
+) -> Generator[TestClient, None, None]:
+    """
+    Provides a FastAPI TestClient for the running WebUIBackendApp.
+    """
+    app_instance = shared_solace_connector.get_app("WebUIBackendApp")
+    assert isinstance(
+        app_instance, WebUIBackendApp
+    ), "Failed to retrieve WebUIBackendApp from shared connector."
+
+    component_instance = app_instance.get_component()
+    assert isinstance(
+        component_instance, WebUIBackendComponent
+    ), "Failed to retrieve WebUIBackendComponent from WebUIBackendApp."
+
+    fastapi_app_instance = component_instance.fastapi_app
+    if not fastapi_app_instance:
+        pytest.fail("WebUIBackendComponent's FastAPI app is not initialized.")
+
+    with TestClient(fastapi_app_instance) as client:
+        print("[Fixture] TestClient for WebUIBackendApp created.")
+        yield client
+
+
+@pytest.fixture(scope="session")
 def a2a_proxy_component(
     shared_solace_connector: SolaceAiConnector,
 ) -> "BaseProxyComponent":
@@ -1136,79 +1208,6 @@
                 if isinstance(component, BaseProxyComponent):
                     return component
     raise RuntimeError("A2AProxyComponent not found in the application flow.")
-=======
-def combined_dynamic_agent_component(
-    combined_dynamic_agent_app_under_test: SamAgentApp,
-) -> SamAgentComponent:
-    """Retrieves the CombinedDynamicAgent component instance."""
-    return get_component_from_app(combined_dynamic_agent_app_under_test)
-
-
-@pytest.fixture(scope="session")
-def empty_provider_agent_component(
-    empty_provider_agent_app_under_test: SamAgentApp,
-) -> SamAgentComponent:
-    """Retrieves the EmptyProviderAgent component instance."""
-    return get_component_from_app(empty_provider_agent_app_under_test)
-
-
-@pytest.fixture(scope="session")
-def docstringless_agent_component(
-    docstringless_agent_app_under_test: SamAgentApp,
-) -> SamAgentComponent:
-    """Retrieves the DocstringlessAgent component instance."""
-    return get_component_from_app(docstringless_agent_app_under_test)
-
-
-@pytest.fixture(scope="session")
-def mixed_discovery_agent_component(
-    mixed_discovery_agent_app_under_test: SamAgentApp,
-) -> SamAgentComponent:
-    """Retrieves the MixedDiscoveryAgent component instance."""
-    return get_component_from_app(mixed_discovery_agent_app_under_test)
-
-
-@pytest.fixture(scope="session")
-def complex_signatures_agent_component(
-    complex_signatures_agent_app_under_test: SamAgentApp,
-) -> SamAgentComponent:
-    """Retrieves the ComplexSignaturesAgent component instance."""
-    return get_component_from_app(complex_signatures_agent_app_under_test)
-
-
-@pytest.fixture(scope="session")
-def config_context_agent_component(
-    config_context_agent_app_under_test: SamAgentApp,
-) -> SamAgentComponent:
-    """Retrieves the ConfigContextAgent component instance."""
-    return get_component_from_app(config_context_agent_app_under_test)
-
-
-@pytest.fixture(scope="function")
-def webui_api_client(
-    shared_solace_connector: SolaceAiConnector,
-) -> Generator[TestClient, None, None]:
-    """
-    Provides a FastAPI TestClient for the running WebUIBackendApp.
-    """
-    app_instance = shared_solace_connector.get_app("WebUIBackendApp")
-    assert isinstance(
-        app_instance, WebUIBackendApp
-    ), "Failed to retrieve WebUIBackendApp from shared connector."
-
-    component_instance = app_instance.get_component()
-    assert isinstance(
-        component_instance, WebUIBackendComponent
-    ), "Failed to retrieve WebUIBackendComponent from WebUIBackendApp."
-
-    fastapi_app_instance = component_instance.fastapi_app
-    if not fastapi_app_instance:
-        pytest.fail("WebUIBackendComponent's FastAPI app is not initialized.")
-
-    with TestClient(fastapi_app_instance) as client:
-        print("[Fixture] TestClient for WebUIBackendApp created.")
-        yield client
->>>>>>> ebc5515a
 
 
 @pytest.fixture(scope="session")
@@ -1389,11 +1388,8 @@
     validator.deactivate()
 
 
-<<<<<<< HEAD
-@pytest.fixture(scope="session")
-=======
 @pytest.fixture(scope="function")
->>>>>>> ebc5515a
+@pytest.fixture(scope="session")
 def mock_agent_skills() -> AgentSkill:
     return AgentSkill(
         id="skill-1",
@@ -1406,11 +1402,7 @@
     )
 
 
-<<<<<<< HEAD
-@pytest.fixture(scope="session")
-=======
-@pytest.fixture(scope="function")
->>>>>>> ebc5515a
+@pytest.fixture(scope="session")
 def mock_agent_card(mock_agent_skills: AgentSkill) -> AgentCard:
     from a2a.types import AgentCapabilities
 

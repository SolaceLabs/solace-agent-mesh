"""
Programmatic integration tests for the BuiltinTool registry.
"""

import pytest
from solace_agent_mesh.agent.tools.registry import tool_registry
from solace_agent_mesh.agent.tools.tool_definition import BuiltinTool
from google.genai import types as adk_types

pytestmark = [
    pytest.mark.all,
    pytest.mark.asyncio,
    pytest.mark.agent,
    pytest.mark.tools
]


<<<<<<< HEAD
=======
async def test_initial_tool_registry_state():
    """
    Tests that the tool_registry is populated with the configured built-in tools
    after the agent component has been initialized.
    """
    scenario_id = "tool_registry_initial_state_001"
    print(f"\nRunning scenario: {scenario_id}")

    web_request_tool = tool_registry.get_tool_by_name("web_request")
    assert web_request_tool is not None
    assert isinstance(web_request_tool, BuiltinTool)
    assert web_request_tool.name == "web_request"
    print(f"Scenario {scenario_id}: Verified 'web_request' tool is registered.")

    expected_artifact_tools = [
        "append_to_artifact",
        "list_artifacts",
        "load_artifact",
        "apply_embed_and_create_artifact",
        "extract_content_from_artifact",
        "delete_artifact",
    ]
    for tool_name in expected_artifact_tools:
        tool = tool_registry.get_tool_by_name(tool_name)
        assert (
            tool is not None
        ), f"Tool '{tool_name}' should be registered from the 'artifact_management' group."
        assert tool.category == "artifact_management"
    print(
        f"Scenario {scenario_id}: Verified tools from 'artifact_management' group are registered."
    )

    expected_data_tools = [
        "create_chart_from_plotly_config",
    ]
    for tool_name in expected_data_tools:
        tool = tool_registry.get_tool_by_name(tool_name)
        assert (
            tool is not None
        ), f"Tool '{tool_name}' should be registered from the 'data_analysis' group."
        assert tool.category == "data_analysis"
    print(
        f"Scenario {scenario_id}: Verified tools from 'data_analysis' group are registered."
    )

    print(f"Scenario {scenario_id}: Completed successfully.")


async def test_get_tool_by_name_integration():
    """
    Tests that get_tool_by_name works correctly in an integrated environment.
    """
    scenario_id = "tool_registry_get_by_name_001"
    print(f"\nRunning scenario: {scenario_id}")

    sql_tool = tool_registry.get_tool_by_name("create_chart_from_plotly_config")
    assert sql_tool is not None
    assert isinstance(sql_tool, BuiltinTool)
    assert sql_tool.name == "create_chart_from_plotly_config"
    assert sql_tool.category == "data_analysis"
    print(
        f"Scenario {scenario_id}: Successfully retrieved 'create_chart_from_plotly_config' tool."
    )

    non_existent_tool = tool_registry.get_tool_by_name("non_existent_tool_123")
    assert non_existent_tool is None
    print(f"Scenario {scenario_id}: Verified that a non-existent tool returns None.")

    print(f"Scenario {scenario_id}: Completed successfully.")


async def test_get_tools_by_category_integration():
    """
    Tests that get_tools_by_category works correctly in an integrated environment.
    """
    scenario_id = "tool_registry_get_by_category_001"
    print(f"\nRunning scenario: {scenario_id}")

    web_tools = tool_registry.get_tools_by_category("web")
    assert len(web_tools) == 1
    assert web_tools[0].name == "web_request"
    print(f"Scenario {scenario_id}: Successfully retrieved 'web' category tools.")

    data_analysis_tools = tool_registry.get_tools_by_category("data_analysis")
    expected_data_tool_names = {
        "create_chart_from_plotly_config",
    }
    actual_data_tool_names = {tool.name for tool in data_analysis_tools}
    assert actual_data_tool_names == expected_data_tool_names
    print(
        f"Scenario {scenario_id}: Successfully retrieved 'data_analysis' category tools."
    )

    no_tools = tool_registry.get_tools_by_category("non_existent_category_123")
    assert isinstance(no_tools, list)
    assert len(no_tools) == 0
    print(
        f"Scenario {scenario_id}: Verified that a non-existent category returns an empty list."
    )

    print(f"Scenario {scenario_id}: Completed successfully.")


>>>>>>> 6564748e
async def test_peer_tools_are_separate_from_registry():
    """
    Tests that dynamically created PeerAgentTools are not added to the
    BuiltinTool registry.
    """
    scenario_id = "tool_registry_peer_tool_separation_001"
    print(f"\nRunning scenario: {scenario_id}")

    peer_a_tool = tool_registry.get_tool_by_name("peer_TestPeerAgentA")
    assert peer_a_tool is None, "Peer tools should not be in the BuiltinTool registry."

    peer_b_tool = tool_registry.get_tool_by_name("peer_TestPeerAgentB")
    assert peer_b_tool is None, "Peer tools should not be in the BuiltinTool registry."

    print(f"Scenario {scenario_id}: Verified that peer tools are not in the registry.")
    print(f"Scenario {scenario_id}: Completed successfully.")


async def test_registry_clearing(clear_tool_registry_fixture):
    """
    This test verifies that the `clear_tool_registry_fixture` works correctly.
    It explicitly uses the fixture to ensure the registry is empty.
    """
    scenario_id = "tool_registry_clear_fixture_verification_001"
    print(f"\nRunning scenario: {scenario_id}")

    assert (
        len(tool_registry.get_all_tools()) == 0
    ), "Registry should be empty at the start of the test."
    print(f"Scenario {scenario_id}: Confirmed registry is empty initially.")

    async def dummy_impl():
        return "dummy"

    temp_tool = BuiltinTool(
        name="temp_test_tool",
        implementation=dummy_impl,
        description="A temporary tool for testing.",
        parameters=adk_types.Schema(type=adk_types.Type.OBJECT, properties={}),
        category="temp",
    )
    tool_registry.register(temp_tool)
    print(f"Scenario {scenario_id}: Registered a temporary tool.")

    assert tool_registry.get_tool_by_name("temp_test_tool") is not None
    assert len(tool_registry.get_all_tools()) == 1

    print(
        f"Scenario {scenario_id}: Test finished. Fixture will now clear the registry."
    )
    print(f"Scenario {scenario_id}: Completed successfully.")<|MERGE_RESOLUTION|>--- conflicted
+++ resolved
@@ -15,8 +15,6 @@
 ]
 
 
-<<<<<<< HEAD
-=======
 async def test_initial_tool_registry_state():
     """
     Tests that the tool_registry is populated with the configured built-in tools
@@ -120,7 +118,6 @@
     print(f"Scenario {scenario_id}: Completed successfully.")
 
 
->>>>>>> 6564748e
 async def test_peer_tools_are_separate_from_registry():
     """
     Tests that dynamically created PeerAgentTools are not added to the
